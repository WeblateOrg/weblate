# Copyright © Michal Čihař <michal@weblate.org>
#
# SPDX-License-Identifier: GPL-3.0-or-later

from __future__ import annotations

import os.path
<<<<<<< HEAD
from datetime import datetime
=======
from typing import TYPE_CHECKING, cast
>>>>>>> 38e0ef58
from urllib.parse import unquote

from celery.result import AsyncResult
from django.conf import settings
from django.contrib.messages import get_messages
from django.core.cache import cache
from django.core.exceptions import BadRequest, PermissionDenied
from django.db import transaction
from django.db.models import Model, Q
from django.forms.utils import from_current_timezone
from django.http import FileResponse, Http404
from django.shortcuts import get_object_or_404
from django.utils.datastructures import MultiValueDictKeyError
from django.utils.html import format_html
from django.utils.translation import gettext
from django_filters import rest_framework as filters
from rest_framework import parsers, viewsets
from rest_framework.decorators import action
from rest_framework.exceptions import ValidationError
from rest_framework.mixins import CreateModelMixin, DestroyModelMixin, UpdateModelMixin
from rest_framework.permissions import IsAuthenticated
from rest_framework.renderers import BrowsableAPIRenderer, JSONRenderer
from rest_framework.response import Response
from rest_framework.reverse import reverse
from rest_framework.settings import api_settings
from rest_framework.status import (
    HTTP_200_OK,
    HTTP_201_CREATED,
    HTTP_204_NO_CONTENT,
    HTTP_423_LOCKED,
    HTTP_500_INTERNAL_SERVER_ERROR,
)
from rest_framework.utils import formatting
from rest_framework.views import APIView, exception_handler
from rest_framework.viewsets import ViewSet

from weblate.accounts.models import Subscription
from weblate.accounts.utils import remove_user
from weblate.addons.models import Addon
from weblate.api.pagination import LargePagination
from weblate.api.serializers import (
    AddonSerializer,
    BasicUserSerializer,
    BilingualSourceUnitSerializer,
    BilingualUnitSerializer,
    CategorySerializer,
    ChangeSerializer,
    ComponentListSerializer,
    ComponentSerializer,
    FullUserSerializer,
    GroupSerializer,
    LabelSerializer,
    LanguageSerializer,
    LockRequestSerializer,
    LockSerializer,
    MemorySerializer,
    MonolingualUnitSerializer,
    NewUnitSerializer,
    NotificationSerializer,
    ProjectSerializer,
    RepoRequestSerializer,
    RoleSerializer,
    ScreenshotCreateSerializer,
    ScreenshotFileSerializer,
    ScreenshotSerializer,
    StatisticsSerializer,
    TranslationSerializer,
    UnitSerializer,
    UnitWriteSerializer,
    UploadRequestSerializer,
    UserStatisticsSerializer,
    get_reverse_kwargs,
)
from weblate.auth.models import AuthenticatedHttpRequest, Group, Role, User
from weblate.checks.models import Check
from weblate.formats.models import EXPORTERS
from weblate.lang.models import Language
from weblate.memory.models import Memory
from weblate.screenshots.models import Screenshot
from weblate.trans.exceptions import FileParseError
from weblate.trans.forms import AutoForm
from weblate.trans.models import (
    Category,
    Change,
    Component,
    ComponentList,
    Project,
    Suggestion,
    Translation,
    Unit,
)
from weblate.trans.tasks import (
    auto_translate,
    category_removal,
    component_removal,
    project_removal,
)
from weblate.trans.views.files import download_multi
from weblate.trans.views.reports import generate_credits
from weblate.utils.celery import get_queue_stats, get_task_progress
from weblate.utils.docs import get_doc_url
from weblate.utils.errors import report_error
from weblate.utils.lock import WeblateLockTimeoutError
from weblate.utils.search import parse_query
from weblate.utils.state import (
    STATE_APPROVED,
    STATE_EMPTY,
    STATE_FUZZY,
    STATE_TRANSLATED,
)
from weblate.utils.stats import GlobalStats
from weblate.utils.views import download_translation_file, zip_download
from weblate.wladmin.models import ConfigurationError

from .renderers import OpenMetricsRenderer

if TYPE_CHECKING:
    from rest_framework.request import Request

REPO_OPERATIONS = {
    "push": ("vcs.push", "do_push", (), True),
    "pull": ("vcs.update", "do_update", (), True),
    "reset": ("vcs.reset", "do_reset", (), True),
    "cleanup": ("vcs.reset", "do_cleanup", (), True),
    "commit": ("vcs.commit", "commit_pending", ("api",), False),
    "file-sync": ("vcs.reset", "do_file_sync", (), True),
    "file-scan": ("vcs.reset", "do_file_scan", (), True),
}

DOC_TEXT = """
<p>See <a href="{0}">the Weblate's Web API documentation</a> for detailed
description of the API.</p>
"""


def weblate_exception_handler(exc, context):
    # Call REST framework's default exception handler first,
    # to get the standard error response.
    response = exception_handler(exc, context)

    if response is None and isinstance(exc, WeblateLockTimeoutError):
        return Response(
            data={"error": "Could not obtain repository lock to delete the string."},
            status=HTTP_423_LOCKED,
        )

    return response


def get_view_description(view, html=False):
    """
    Given a view class, return a textual description to represent the view.

    This name is used in the browsable API, and in OPTIONS responses. This function is
    the default for the `VIEW_DESCRIPTION_FUNCTION` setting.
    """
    description = view.__doc__ or ""
    description = formatting.dedent(description)

    if hasattr(getattr(view, "serializer_class", "None"), "Meta"):
        model_name = view.serializer_class.Meta.model.__name__.lower()
        doc_name = "categories" if model_name == "category" else f"{model_name}s"
        doc_url = get_doc_url("api", doc_name, user=view.request.user)
    else:
        doc_url = get_doc_url("api", user=view.request.user)

    if html:
        return formatting.markup_description(description) + format_html(
            DOC_TEXT, doc_url
        )
    return description


class DownloadViewSet(viewsets.ReadOnlyModelViewSet):
    raw_urls: tuple[str, ...] = ()
    raw_formats: tuple[str, ...] = tuple(EXPORTERS)

    def perform_content_negotiation(self, request: Request, force=False):
        """Perform custom content negotiation."""
        if (
            request.resolver_match is not None
            and request.resolver_match.url_name in self.raw_urls
        ):
            fmt = self.format_kwarg
            if fmt is None or fmt in self.raw_formats:
                renderers = self.get_renderers()
                return (renderers[0], renderers[0].media_type)
            raise Http404("Not supported format")
        return super().perform_content_negotiation(request, force)

    def download_file(self, filename, content_type, component=None):
        """Download file."""
        if os.path.isdir(filename):
            response = zip_download(filename, [filename])
            basename = component.slug if component else "weblate"
            filename = f"{basename}.zip"
        else:
            try:
                response = FileResponse(
                    open(filename, "rb"),  # noqa: SIM115
                    content_type=content_type,
                )
            except FileNotFoundError as error:
                raise Http404("File not found") from error
            filename = os.path.basename(filename)
        response["Content-Disposition"] = f'attachment; filename="{filename}"'
        return response


class WeblateViewSet(DownloadViewSet):
    """Allow to skip content negotiation for certain requests."""

    def repository_operation(
        self, request: Request, obj, project: Project, operation: str
    ):
        permission, method, args, takes_request = REPO_OPERATIONS[operation]

        if not request.user.has_perm(permission, project):
            raise PermissionDenied

        obj.acting_user = request.user

        if takes_request:
            return getattr(obj, method)(*args, request)
        return getattr(obj, method)(*args, request.user)

    @action(
        detail=True, methods=["get", "post"], serializer_class=RepoRequestSerializer
    )
    def repository(self, request: Request, **kwargs):
        obj = self.get_object()

        if isinstance(obj, Translation):
            project = obj.component.project
        elif isinstance(obj, Component):
            project = obj.project
        else:
            project = obj

        if request.method == "POST":
            serializer = RepoRequestSerializer(data=request.data)
            serializer.is_valid(raise_exception=True)

            data = {
                "result": self.repository_operation(
                    request, obj, project, serializer.validated_data["operation"]
                )
            }

            storage = get_messages(request)
            if storage:
                data["detail"] = "\n".join(m.message for m in storage)

            return Response(data)

        if not request.user.has_perm("meta:vcs.status", project):
            raise PermissionDenied

        data = {
            "needs_commit": obj.needs_commit(),
            "needs_merge": obj.repo_needs_merge(),
            "needs_push": obj.repo_needs_push(),
        }

        if isinstance(obj, Project):
            data["url"] = reverse(
                "api:project-repository", kwargs={"slug": obj.slug}, request=request
            )
        else:
            if isinstance(obj, Translation):
                component = obj.component
                data["url"] = reverse(
                    "api:translation-repository",
                    kwargs=get_reverse_kwargs(
                        obj,
                        (
                            "component__project__slug",
                            "component__slug",
                            "language__code",
                        ),
                    ),
                    request=request,
                )
            else:
                component = obj
                data["url"] = reverse(
                    "api:component-repository",
                    kwargs=get_reverse_kwargs(obj, ("project__slug", "slug")),
                    request=request,
                )

            data["remote_commit"] = component.get_last_remote_commit()
            data["weblate_commit"] = component.get_last_commit()
            data["status"] = component.repository.status()
            changes = component.change_set.filter(
                action__in=Change.ACTIONS_REPOSITORY
            ).order_by("-id")

            if changes.exists() and changes[0].is_merge_failure():
                data["merge_failure"] = changes[0].target
            else:
                data["merge_failure"] = None

        return Response(data)


class MultipleFieldViewSet(WeblateViewSet):
    """
    Multiple field filtering mixin.

    Apply this mixin to any view or viewset to get multiple field filtering based on a
    `lookup_fields` attribute, instead of the default single field filtering.
    """

    def get_object(self):
        # Get the base queryset
        queryset = self.get_queryset()
        # Apply any filter backends
        queryset = self.filter_queryset(queryset)
        # Generate lookup
        lookup = {}
        category_path = ""
        for field in reversed(self.lookup_fields):
            if field not in {"component__slug", "slug"}:
                lookup[field] = self.kwargs[field]
            else:
                category_prefix = field[:-4]
                was_category = False
                was_slug = False
                # Fetch component part for possible category
                for category in reversed(unquote(self.kwargs[field]).split("/")):
                    if not was_slug:
                        # Component filter
                        lookup[field] = category
                        was_slug = True
                    else:
                        # Strip "slug" from category field
                        category_path = f"category__{category_path}"
                        lookup[f"{category_prefix}{category_path}slug"] = category
                        was_category = True
                if not was_category:
                    # No category
                    lookup[f"{category_prefix}category"] = None

        # Lookup the object
        return get_object_or_404(queryset, **lookup)


class UserFilter(filters.FilterSet):
    username = filters.CharFilter(field_name="username", lookup_expr="startswith")

    class Meta:
        model = User
        fields = ["username"]


class UserViewSet(viewsets.ModelViewSet):
    """Users API."""

    queryset = User.objects.none()
    lookup_field = "username"
    filter_backends = (filters.DjangoFilterBackend,)
    filterset_class = UserFilter

    def get_serializer_class(self):
        if self.request.user.has_perm("user.edit"):
            return FullUserSerializer
        return BasicUserSerializer

    def get_queryset(self):
        return User.objects.order_by("id")

    def perm_check(self, request: Request) -> None:
        if not request.user.has_perm("user.edit"):
            self.permission_denied(request, "Can not manage Users")

    def update(self, request: Request, *args, **kwargs):
        self.perm_check(request)
        return super().update(request, *args, **kwargs)

    def create(self, request: Request, *args, **kwargs):
        self.perm_check(request)
        return super().create(request, *args, **kwargs)

    def destroy(self, request: Request, *args, **kwargs):
        self.perm_check(request)
        instance = self.get_object()
        remove_user(instance, cast(AuthenticatedHttpRequest, request))
        return Response(status=HTTP_204_NO_CONTENT)

    @action(detail=True, methods=["post", "delete"])
    def groups(self, request: Request, **kwargs):
        obj = self.get_object()
        self.perm_check(request)

        if "group_id" not in request.data:
            raise ValidationError("Missing group_id parameter")

        try:
            group = Group.objects.get(pk=int(request.data["group_id"]))
        except (Group.DoesNotExist, ValueError) as error:
            raise ValidationError(str(error)) from error

        if request.method == "POST":
            obj.add_team(request, group)
        if request.method == "DELETE":
            obj.remove_team(request, group)
        serializer = self.get_serializer_class()(obj, context={"request": request})

        return Response(serializer.data, status=HTTP_200_OK)

    @action(
        detail=True, methods=["get", "post"], serializer_class=NotificationSerializer
    )
    def notifications(self, request: Request, **kwargs):
        obj = self.get_object()
        if request.method == "POST":
            self.perm_check(request)
            with transaction.atomic():
                serializer = NotificationSerializer(
                    data=request.data, context={"request": request}
                )
                serializer.is_valid(raise_exception=True)
                serializer.save(user=obj)
                return Response(serializer.data, status=HTTP_201_CREATED)

        queryset = obj.subscription_set.order_by("id")
        page = self.paginate_queryset(queryset)
        serializer = NotificationSerializer(
            page, many=True, context={"request": request}
        )

        return self.get_paginated_response(serializer.data)

    @action(
        detail=True,
        methods=["get", "put", "patch", "delete"],
        url_path="notifications/(?P<subscription_id>[0-9]+)",
        serializer_class=NotificationSerializer,
    )
    def notifications_details(self, request: Request, username, subscription_id):
        obj = self.get_object()

        try:
            subscription = obj.subscription_set.get(id=subscription_id)
        except Subscription.DoesNotExist as error:
            raise Http404(str(error)) from error

        if request.method == "DELETE":
            self.perm_check(request)
            subscription.delete()
            return Response(status=HTTP_204_NO_CONTENT)

        if request.method == "GET":
            serializer = NotificationSerializer(
                subscription, context={"request": request}
            )
        else:
            self.perm_check(request)
            serializer = NotificationSerializer(
                subscription,
                data=request.data,
                context={"request": request},
                partial=request.method == "PATCH",
            )
            serializer.is_valid(raise_exception=True)
            serializer.save()

        return Response(serializer.data, status=HTTP_200_OK)

    @action(detail=True, methods=["get"])
    def statistics(self, request: Request, **kwargs):
        obj = self.get_object()

        serializer = UserStatisticsSerializer(obj, context={"request": request})

        return Response(serializer.data)


class GroupViewSet(viewsets.ModelViewSet):
    """Groups API."""

    queryset = Group.objects.none()
    serializer_class = GroupSerializer
    lookup_field = "id"

    def get_queryset(self):
        if self.request.user.has_perm("group.edit"):
            return Group.objects.order_by("id")
        return self.request.user.groups.order_by(
            "id"
        ) | self.request.user.administered_group_set.order_by("id")

    def perm_check(self, request: Request, group: Group | None = None) -> None:
        if (group is None and not self.request.user.has_perm("group.edit")) or (
            group is not None and not request.user.has_perm("meta:team.edit", group)
        ):
            self.permission_denied(request, "Can not manage groups")

    def update(self, request: Request, *args, **kwargs):
        self.perm_check(request)
        return super().update(request, *args, **kwargs)

    def create(self, request: Request, *args, **kwargs):
        self.perm_check(request)
        return super().create(request, *args, **kwargs)

    def destroy(self, request: Request, *args, **kwargs):
        self.perm_check(request)
        return super().destroy(request, *args, **kwargs)

    @action(detail=True, methods=["post"])
    def roles(self, request: Request, **kwargs):
        obj = self.get_object()
        self.perm_check(request)

        if "role_id" not in request.data:
            raise ValidationError("Missing role_id parameter")

        try:
            role = Role.objects.get(pk=int(request.data["role_id"]))
        except (Role.DoesNotExist, ValueError) as error:
            raise ValidationError(str(error)) from error

        obj.roles.add(role)
        serializer = self.serializer_class(obj, context={"request": request})

        return Response(serializer.data, status=HTTP_200_OK)

    @action(
        detail=True,
        methods=["post"],
    )
    def languages(self, request: Request, **kwargs):
        obj = self.get_object()
        self.perm_check(request)

        if "language_code" not in request.data:
            raise ValidationError("Missing language_code parameter")

        try:
            language = Language.objects.get(code=request.data["language_code"])
        except (Language.DoesNotExist, ValueError) as error:
            raise ValidationError(str(error)) from error

        obj.languages.add(language)
        serializer = self.serializer_class(obj, context={"request": request})

        return Response(serializer.data, status=HTTP_200_OK)

    @action(
        detail=True, methods=["delete"], url_path="languages/(?P<language_code>[^/.]+)"
    )
    def delete_languages(self, request: Request, id, language_code):  # noqa: A002
        obj = self.get_object()
        self.perm_check(request)

        try:
            language = obj.languages.get(code=language_code)
        except Language.DoesNotExist as error:
            raise Http404(str(error)) from error
        obj.languages.remove(language)
        return Response(status=HTTP_204_NO_CONTENT)

    @action(
        detail=True,
        methods=["post"],
    )
    def projects(self, request: Request, **kwargs):
        obj = self.get_object()
        self.perm_check(request)

        if "project_id" not in request.data:
            raise ValidationError("Missing project_id parameter")

        try:
            project = Project.objects.get(
                pk=int(request.data["project_id"]),
            )
        except (Project.DoesNotExist, ValueError) as error:
            raise ValidationError(str(error)) from error
        obj.projects.add(project)
        serializer = self.serializer_class(obj, context={"request": request})

        return Response(serializer.data, status=HTTP_200_OK)

    @action(detail=True, methods=["delete"], url_path="projects/(?P<project_id>[0-9]+)")
    def delete_projects(self, request: Request, id, project_id):  # noqa: A002
        obj = self.get_object()
        self.perm_check(request)

        try:
            project = obj.projects.get(pk=project_id)
        except Project.DoesNotExist as error:
            raise Http404(str(error)) from error
        obj.projects.remove(project)
        return Response(status=HTTP_204_NO_CONTENT)

    @action(detail=True, methods=["post"])
    def componentlists(self, request: Request, **kwargs):
        obj = self.get_object()
        self.perm_check(request)

        if "component_list_id" not in request.data:
            raise ValidationError("Missing component_list_id parameter")

        try:
            component_list = ComponentList.objects.get(
                pk=int(request.data["component_list_id"]),
            )
        except (ComponentList.DoesNotExist, ValueError) as error:
            raise ValidationError(str(error)) from error
        obj.componentlists.add(component_list)
        serializer = self.serializer_class(obj, context={"request": request})

        return Response(serializer.data, status=HTTP_200_OK)

    @action(
        detail=True,
        methods=["delete"],
        url_path="componentlists/(?P<component_list_id>[0-9]+)",
    )
    def delete_componentlists(
        self,
        request: Request,
        id,  # noqa: A002
        component_list_id,
    ):
        obj = self.get_object()
        self.perm_check(request)
        try:
            component_list = obj.componentlists.get(pk=component_list_id)
        except ComponentList.DoesNotExist as error:
            raise Http404(str(error)) from error
        obj.componentlists.remove(component_list)
        return Response(status=HTTP_204_NO_CONTENT)

    @action(
        detail=True,
        methods=["post"],
    )
    def components(self, request: Request, **kwargs):
        obj = self.get_object()
        self.perm_check(request)
        if "component_id" not in request.data:
            raise ValidationError("Missing component_id parameter")

        try:
            component = Component.objects.filter_access(request.user).get(
                pk=int(request.data["component_id"])
            )
        except (Component.DoesNotExist, ValueError) as error:
            raise ValidationError(str(error)) from error
        obj.components.add(component)
        serializer = self.serializer_class(obj, context={"request": request})

        return Response(serializer.data, status=HTTP_200_OK)

    @action(
        detail=True, methods=["delete"], url_path="components/(?P<component_id>[0-9]+)"
    )
    def delete_components(self, request: Request, id, component_id):  # noqa: A002
        obj = self.get_object()
        self.perm_check(request)

        try:
            component = obj.components.get(pk=component_id)
        except Component.DoesNotExist as error:
            raise Http404(str(error)) from error
        obj.components.remove(component)
        return Response(status=HTTP_204_NO_CONTENT)

    @action(detail=True, methods=["post"], url_path="admins")
    def grant_admin(self, request: Request, id):  # noqa: A002
        group = self.get_object()
        self.perm_check(request, group)
        user_id = request.data.get("user_id")
        if not user_id:
            raise ValidationError("User ID is required")

        try:
            user = User.objects.get(pk=user_id)
        except User.DoesNotExist as error:
            raise ValidationError("User not found") from error
        group.admins.add(user)
        user.add_team(cast(AuthenticatedHttpRequest, request), group)
        return Response({"Administration rights granted."}, status=HTTP_200_OK)

    @action(detail=True, methods=["delete"], url_path="admins/(?P<user_pk>[0-9]+)")
    def revoke_admin(self, request: Request, id, user_pk):  # noqa: A002
        group = self.get_object()
        self.perm_check(request, group)
        try:
            user = group.admins.get(pk=user_pk)  # Using user_pk from the URL path
        except User.DoesNotExist as error:
            raise ValidationError("User not found") from error

        group.admins.remove(user)
        serializer = GroupSerializer(group, context={"request": request})
        return Response(serializer.data, status=HTTP_200_OK)


class RoleViewSet(viewsets.ModelViewSet):
    """Roles API."""

    queryset = Role.objects.none()
    serializer_class = RoleSerializer
    lookup_field = "id"

    def get_queryset(self):
        if self.request.user.has_perm("role.edit"):
            return Role.objects.order_by("id").all()
        return (
            Role.objects.filter(group__in=self.request.user.groups.all())
            .order_by("id")
            .distinct()
        )

    def perm_check(self, request: Request) -> None:
        if not request.user.has_perm("role.edit"):
            self.permission_denied(request, "Can not manage roles")

    def update(self, request: Request, *args, **kwargs):
        self.perm_check(request)
        return super().update(request, *args, **kwargs)

    def create(self, request: Request, *args, **kwargs):
        self.perm_check(request)
        return super().create(request, *args, **kwargs)

    def destroy(self, request: Request, *args, **kwargs):
        self.perm_check(request)
        return super().destroy(request, *args, **kwargs)


class CreditsMixin:
    @action(detail=True, methods=["get"])
    def credits(self, request, **kwargs):
        if request.user.is_anonymous:
            self.permission_denied(request, "Must be authenticated to get credits")

        obj = self.get_object()

        try:
            start_date = from_current_timezone(
                datetime.fromisoformat(request.query_params["start"])
            )
        except (ValueError, MultiValueDictKeyError) as err:
            raise BadRequest("Invalid format for `start`") from err

        try:
            end_date = from_current_timezone(
                datetime.fromisoformat(request.query_params["end"])
            )
        except (ValueError, MultiValueDictKeyError) as err:
            raise BadRequest("Invalid format for `end`") from err

        language = None

        if "lang" in request.query_params:
            language = request.query_params["lang"]

        data = generate_credits(
            None if request.user.has_perm("reports.view", obj) else request.user,
            start_date,
            end_date,
            language,
            obj,
        )
        return Response(data=data)


class ProjectViewSet(
    WeblateViewSet, UpdateModelMixin, CreateModelMixin, DestroyModelMixin, CreditsMixin
):
    """Translation projects API."""

    raw_urls: tuple[str, ...] = "project-file"
    raw_formats = ("zip", *(f"zip:{exporter}" for exporter in EXPORTERS))

    queryset = Project.objects.none()
    serializer_class = ProjectSerializer
    lookup_field = "slug"
    request: Request  # type: ignore[assignment]

    def get_queryset(self):
        return self.request.user.allowed_projects.prefetch_related(
            "addon_set"
        ).order_by("id")

    @action(
        detail=True,
        methods=["get", "post"],
        parser_classes=(
            parsers.JSONParser,
            parsers.MultiPartParser,
            parsers.FormParser,
            parsers.FileUploadParser,
        ),
        serializer_class=ComponentSerializer,
    )
    def components(self, request: Request, **kwargs):
        obj = self.get_object()
        if request.method == "POST":
            if not request.user.has_perm("project.edit", obj):
                self.permission_denied(request, "Can not create components")
            with transaction.atomic():
                serializer = ComponentSerializer(
                    data=request.data, context={"request": request, "project": obj}
                )
                serializer.is_valid(raise_exception=True)
                serializer.save()
                serializer.instance.post_create(self.request.user)
                return Response(
                    serializer.data,
                    status=HTTP_201_CREATED,
                    headers={
                        "Location": str(serializer.data[api_settings.URL_FIELD_NAME])
                    },
                )

        queryset = obj.component_set.filter_access(self.request.user).order_by("id")
        page = self.paginate_queryset(queryset)

        serializer = ComponentSerializer(
            page, many=True, context={"request": request}, remove_fields=("project",)
        )

        return self.get_paginated_response(serializer.data)

    @action(detail=True, methods=["get"])
    def categories(self, request: Request, **kwargs):
        obj = self.get_object()

        queryset = obj.category_set.order_by("id")
        page = self.paginate_queryset(queryset)

        serializer = CategorySerializer(page, many=True, context={"request": request})

        return self.get_paginated_response(serializer.data)

    @action(detail=True, methods=["get"])
    def statistics(self, request: Request, **kwargs):
        obj = self.get_object()

        serializer = StatisticsSerializer(obj, context={"request": request})

        return Response(serializer.data)

    @action(detail=True, methods=["get"])
    def languages(self, request: Request, **kwargs):
        obj = self.get_object()

        serializer = StatisticsSerializer(
            obj.stats.get_language_stats(), many=True, context={"request": request}
        )

        return Response(serializer.data)

    @action(detail=True, methods=["get"])
    def changes(self, request: Request, **kwargs):
        obj = self.get_object()

        queryset = obj.change_set.prefetch().order()
        queryset = ChangesFilterBackend().filter_queryset(request, queryset, self)
        page = self.paginate_queryset(queryset)

        serializer = ChangeSerializer(page, many=True, context={"request": request})

        return self.get_paginated_response(serializer.data)

    @action(detail=True, methods=["get", "post"])
    def labels(self, request: Request, **kwargs):
        obj = self.get_object()

        if request.method == "POST":
            if not request.user.has_perm("project.edit", obj):
                self.permission_denied(request, "Can not create labels")
            with transaction.atomic():
                serializer = LabelSerializer(
                    data=request.data, context={"request": request, "project": obj}
                )
                serializer.is_valid(raise_exception=True)
                serializer.save(project=obj)
                return Response(
                    serializer.data,
                    status=HTTP_201_CREATED,
                )

        queryset = obj.label_set.all().order_by("id")
        page = self.paginate_queryset(queryset)

        serializer = LabelSerializer(page, many=True, context={"request": request})

        return self.get_paginated_response(serializer.data)

    @action(detail=True, methods=["post"])
    def addons(self, request: Request, **kwargs):
        obj = self.get_object()
        obj.acting_user = request.user

        if not request.user.has_perm("project.edit", obj):
            self.permission_denied(request, "Can not create addon")

        serializer = AddonSerializer(
            data=request.data, context={"request": request, "project": obj}
        )
        serializer.is_valid(raise_exception=True)
        serializer.save(project=obj)
        return Response(serializer.data, status=HTTP_201_CREATED)

    def create(self, request: Request, *args, **kwargs):
        if not request.user.has_perm("project.add"):
            self.permission_denied(request, "Can not create projects")
        self.request = request
        return super().create(request, *args, **kwargs)

    def perform_create(self, serializer) -> None:
        with transaction.atomic():
            super().perform_create(serializer)
            if (
                not self.request.user.is_superuser
                and "weblate.billing" in settings.INSTALLED_APPS
            ):
                from weblate.billing.models import Billing

                try:
                    billing = Billing.objects.get_valid().for_user(self.request.user)[0]
                except IndexError:
                    billing = None
            else:
                billing = None
            serializer.instance.post_create(self.request.user, billing)

    def update(self, request: Request, *args, **kwargs):
        instance = self.get_object()
        if not request.user.has_perm("project.edit", instance):
            self.permission_denied(request, "Can not edit project")
        instance.acting_user = request.user
        return super().update(request, *args, **kwargs)

    def destroy(self, request: Request, *args, **kwargs):
        instance = self.get_object()
        if not request.user.has_perm("project.edit", instance):
            self.permission_denied(request, "Can not delete project")
        instance.acting_user = request.user
        project_removal.delay(instance.pk, request.user.pk)
        return Response(status=HTTP_204_NO_CONTENT)

    @action(detail=True, methods=["get"])
    def file(self, request: Request, **kwargs):
        instance = self.get_object()

        if not request.user.has_perm("translation.download", instance):
            raise PermissionDenied

        components = instance.component_set.filter_access(request.user)
        requested_format = request.query_params.get("format", "zip")
        requested_language = request.query_params.get("language_code", None)

        if requested_language:
            translations = Translation.objects.filter(
                language__code=requested_language, component__in=components
            )
        else:
            translations = Translation.objects.filter(component__in=components)

        return download_multi(
            cast(AuthenticatedHttpRequest, request),
            translations,
            [instance],
            requested_format,
            name=instance.slug,
        )


class ComponentViewSet(
    MultipleFieldViewSet, UpdateModelMixin, DestroyModelMixin, CreditsMixin
):
    """Translation components API."""

    raw_urls: tuple[str, ...] = ("component-file",)
    raw_formats = ("zip", *(f"zip:{exporter}" for exporter in EXPORTERS))

    queryset = Component.objects.none()
    serializer_class = ComponentSerializer
    lookup_fields = ("project__slug", "slug")

    def get_queryset(self):
        return (
            Component.objects.prefetch(defer=False)
            .filter_access(self.request.user)
            .prefetch_related("source_language", "addon_set")
            .order_by("id")
        )

    @action(
        detail=True, methods=["get", "post"], serializer_class=LockRequestSerializer
    )
    def lock(self, request: Request, **kwargs):
        obj = self.get_object()

        if request.method == "POST":
            if not request.user.has_perm("component.lock", obj):
                raise PermissionDenied

            serializer = LockRequestSerializer(data=request.data)
            serializer.is_valid(raise_exception=True)

            obj.do_lock(request.user, serializer.validated_data["lock"])

        return Response(data=LockSerializer(obj).data)

    @action(detail=True, methods=["get"])
    def monolingual_base(self, request: Request, **kwargs):
        obj = self.get_object()

        if not obj.has_template():
            raise Http404("No template found!")

        return self.download_file(
            obj.get_template_filename(), obj.template_store.mimetype(), component=obj
        )

    @action(detail=True, methods=["get"])
    def new_template(self, request: Request, **kwargs):
        obj = self.get_object()

        if not obj.new_base:
            raise Http404("No file found!")

        return self.download_file(obj.get_new_base_filename(), "application/binary")

    @action(detail=True, methods=["get", "post"])
    def translations(self, request: Request, **kwargs):
        obj = self.get_object()

        if request.method == "POST":
            if not request.user.has_perm("translation.add", obj):
                self.permission_denied(request, "Can not create translation")

            if "language_code" not in request.data:
                raise ValidationError("Missing 'language_code' parameter")

            language_code = request.data["language_code"]

            try:
                language = Language.objects.get(code=language_code)
            except Language.DoesNotExist as error:
                raise ValidationError(
                    f"No language code {language_code!r} found!"
                ) from error

            if not obj.can_add_new_language(request.user):
                self.permission_denied(request, message=obj.new_lang_error_message)

            translation = obj.add_new_language(language, request)
            if translation is None:
                storage = get_messages(request)
                if storage:
                    message = "\n".join(m.message for m in storage)
                else:
                    message = f"Could not add {language_code!r}!"
                raise ValidationError(message)

            serializer = TranslationSerializer(
                translation, context={"request": request}, remove_fields=("component",)
            )

            return Response(data={"data": serializer.data}, status=HTTP_201_CREATED)

        queryset = obj.translation_set.all().order_by("id")
        page = self.paginate_queryset(queryset)

        serializer = TranslationSerializer(
            page, many=True, context={"request": request}, remove_fields=("component",)
        )

        return self.get_paginated_response(serializer.data)

    @action(detail=True, methods=["post"])
    def addons(self, request: Request, **kwargs):
        obj = self.get_object()
        obj.acting_user = request.user

        if not request.user.has_perm("component.edit", obj):
            self.permission_denied(request, "Can not create addon")

        serializer = AddonSerializer(
            data=request.data, context={"request": request, "component": obj}
        )
        serializer.is_valid(raise_exception=True)
        serializer.save(component=obj)
        return Response(serializer.data, status=HTTP_201_CREATED)

    @action(detail=True, methods=["get"])
    def statistics(self, request: Request, **kwargs):
        obj = self.get_object()

        queryset = obj.translation_set.all().order_by("id")
        page = self.paginate_queryset(queryset)

        serializer = StatisticsSerializer(page, many=True, context={"request": request})

        return self.get_paginated_response(serializer.data)

    @action(detail=True, methods=["get"])
    def changes(self, request: Request, **kwargs):
        obj = self.get_object()

        queryset = obj.change_set.prefetch().order()
        queryset = ChangesFilterBackend().filter_queryset(request, queryset, self)
        page = self.paginate_queryset(queryset)

        serializer = ChangeSerializer(page, many=True, context={"request": request})

        return self.get_paginated_response(serializer.data)

    @action(detail=True, methods=["get"])
    def screenshots(self, request: Request, **kwargs):
        obj = self.get_object()

        queryset = Screenshot.objects.filter(translation__component=obj).order_by("id")
        page = self.paginate_queryset(queryset)

        serializer = ScreenshotSerializer(page, many=True, context={"request": request})

        return self.get_paginated_response(serializer.data)

    def update(self, request: Request, *args, **kwargs):
        instance = self.get_object()
        if not request.user.has_perm("component.edit", instance):
            self.permission_denied(request, "Can not edit component")
        instance.acting_user = request.user
        return super().update(request, *args, **kwargs)

    def destroy(self, request: Request, *args, **kwargs):
        instance = self.get_object()
        if not request.user.has_perm("component.edit", instance):
            self.permission_denied(request, "Can not delete component")
        instance.acting_user = request.user
        component_removal.delay(instance.pk, request.user.pk)
        return Response(status=HTTP_204_NO_CONTENT)

    def add_link(self, request: Request, instance: Component):
        if not request.user.has_perm("component.edit", instance):
            self.permission_denied(request, "Can not edit component")
        if "project_slug" not in request.data:
            raise ValidationError("Missing 'project_slug' parameter")

        project_slug = request.data["project_slug"]

        try:
            project = request.user.allowed_projects.exclude(pk=instance.project_id).get(
                slug=project_slug
            )
        except Project.DoesNotExist as error:
            raise ValidationError(f"No project slug {project_slug!r} found!") from error

        instance.links.add(project)
        serializer = self.serializer_class(instance, context={"request": request})

        return Response(data={"data": serializer.data}, status=HTTP_201_CREATED)

    @action(detail=True, methods=["get", "post"])
    def links(self, request: Request, **kwargs):
        instance = self.get_object()
        if request.method == "POST":
            return self.add_link(request, instance)

        queryset = instance.links.order_by("id")
        page = self.paginate_queryset(queryset)

        serializer = ProjectSerializer(page, many=True, context={"request": request})

        return self.get_paginated_response(serializer.data)

    @action(detail=True, methods=["delete"], url_path="links/(?P<project_slug>[^/.]+)")
    def delete_links(self, request: Request, project__slug, slug, project_slug):
        instance = self.get_object()
        if not request.user.has_perm("component.edit", instance):
            self.permission_denied(request, "Can not edit component")

        try:
            project = instance.links.get(slug=project_slug)
        except Project.DoesNotExist as error:
            raise Http404("Project not found") from error
        instance.links.remove(project)
        return Response(status=HTTP_204_NO_CONTENT)

    @action(detail=True, methods=["get"])
    def file(self, request: Request, **kwargs):
        # Implementation is analogous to files#download_component, but we can't reuse
        #  that here because the lookup for the component is different
        instance = self.get_object()
        if not request.user.has_perm("translation.download", instance):
            self.permission_denied(
                request, "Can not download all translations for the component"
            )

        requested_format = request.query_params.get("format", "zip")
        return download_multi(
            cast(AuthenticatedHttpRequest, request),
            instance.translation_set.all(),
            [instance],
            requested_format,
            name=instance.full_slug.replace("/", "-"),
        )


class MemoryViewSet(viewsets.ModelViewSet, DestroyModelMixin):
    """Memory API."""

    queryset = Memory.objects.none()
    serializer_class = MemorySerializer

    def get_queryset(self):
        if not self.request.user.is_superuser:
            self.permission_denied(self.request, "Access not allowed")
        return Memory.objects.order_by("id")

    def perm_check(self, request: Request, instance) -> None:
        if not request.user.has_perm("memory.delete", instance):
            self.permission_denied(request, "Can not delete memory entry")

    def destroy(self, request: Request, *args, **kwargs):
        instance = self.get_object()
        self.perm_check(request, instance)
        return super().destroy(request, *args, **kwargs)


class TranslationViewSet(MultipleFieldViewSet, DestroyModelMixin):
    """Translation components API."""

    queryset = Translation.objects.none()
    serializer_class = TranslationSerializer
    lookup_fields = ("component__project__slug", "component__slug", "language__code")
    raw_urls = ("translation-file",)

    def get_queryset(self):
        return (
            Translation.objects.prefetch()
            .filter_access(self.request.user)
            .prefetch_related("component__source_language")
            .order_by("id")
        )

    @action(
        detail=True,
        methods=["get", "put", "post"],
        parser_classes=(
            parsers.MultiPartParser,
            parsers.FormParser,
            parsers.FileUploadParser,
        ),
        serializer_class=UploadRequestSerializer,
    )
    def file(self, request: Request, **kwargs):
        obj = self.get_object()
        user = request.user
        if request.method == "GET":
            if not user.has_perm("translation.download", obj):
                raise PermissionDenied
            if obj.get_filename() is None:
                raise Http404("No translation file!")
            fmt = self.format_kwarg or request.query_params.get("format")
            query_string = request.GET.get("q", "")
            if query_string and not fmt:
                raise ValidationError({"q": "Query string is ignored without format"})
            try:
                parse_query(query_string)
            except Exception as error:
                raise ValidationError(
                    {"q": f"Could not parse query string: {error}"}
                ) from error
            try:
                return download_translation_file(request, obj, fmt, query_string)
            except Http404 as error:
                raise ValidationError({"format": str(error)}) from error

        if not user.has_perm("upload.perform", obj):
            raise PermissionDenied

        serializer = UploadRequestSerializer(data=request.data)
        serializer.is_valid(raise_exception=True)
        serializer.check_perms(request.user, obj)

        data = serializer.validated_data

        author_name = None
        author_email = None
        if request.user.has_perm("upload.authorship", obj):
            author_name = data.get("author_name")
            author_email = data.get("author_email")

        try:
            not_found, skipped, accepted, total = obj.handle_upload(
                request,
                data["file"],
                data["conflicts"],
                author_name,
                author_email,
                data["method"],
                data["fuzzy"],
            )
        except Exception as error:
            report_error("Upload error", print_tb=True, project=obj.component.project)
            raise ValidationError({"file": str(error)}) from error

        return Response(
            data={
                "not_found": not_found,
                "skipped": skipped,
                "accepted": accepted,
                "total": total,
                # Compatibility with older less detailed API
                "result": accepted > 0,
                "count": total,
            }
        )

    @action(detail=True, methods=["get"])
    def statistics(self, request: Request, **kwargs):
        obj = self.get_object()

        serializer = StatisticsSerializer(obj, context={"request": request})

        return Response(serializer.data)

    @action(detail=True, methods=["get"])
    def changes(self, request: Request, **kwargs):
        obj = self.get_object()

        queryset = obj.change_set.prefetch().order()
        queryset = ChangesFilterBackend().filter_queryset(request, queryset, self)
        page = self.paginate_queryset(queryset)

        serializer = ChangeSerializer(page, many=True, context={"request": request})

        return self.get_paginated_response(serializer.data)

    @action(detail=True, methods=["get", "post"])
    def units(self, request: Request, **kwargs):
        obj = self.get_object()

        serializer_class: type[NewUnitSerializer]
        if obj.component.template:
            serializer_class = MonolingualUnitSerializer
        elif obj.is_source:
            serializer_class = BilingualSourceUnitSerializer
        else:
            serializer_class = BilingualUnitSerializer

        if request.method == "POST":
            can_add = request.user.has_perm("unit.add", obj)
            if not can_add:
                self.permission_denied(request, can_add.reason)
            serializer = serializer_class(
                data=request.data, context={"translation": obj}
            )
            serializer.is_valid(raise_exception=True)

            unit = obj.add_unit(request, **serializer.as_kwargs())
            outserializer = UnitSerializer(unit, context={"request": request})
            return Response(outserializer.data, status=HTTP_200_OK)

        query_string = request.GET.get("q", "")
        try:
            parse_query(query_string)
        except Exception as error:
            raise ValidationError(f"Could not parse query string: {error}") from error

        queryset = obj.unit_set.search(query_string).order_by("id").prefetch_full()
        page = self.paginate_queryset(queryset)

        serializer = UnitSerializer(page, many=True, context={"request": request})

        return self.get_paginated_response(serializer.data)

    @action(detail=True, methods=["post"])
    def autotranslate(self, request: Request, **kwargs):
        translation = self.get_object()
        if not request.user.has_perm("translation.auto", translation):
            self.permission_denied(request, "Can not auto translate")
        if translation.component.locked:
            self.permission_denied(request, "Component is locked")

        autoform = AutoForm(translation.component, request.user, request.data)
        if not autoform.is_valid():
            errors: dict[str, str] = {}
            for field in autoform:
                for error in field.errors:
                    if field.name in errors:
                        errors[field.name] += f", {error}"
                    else:
                        errors[field.name] = str(error)
            raise ValidationError(errors)

        return Response(
            data={
                "details": auto_translate(
                    request.user.id,
                    translation.id,
                    autoform.cleaned_data["mode"],
                    autoform.cleaned_data["filter_type"],
                    autoform.cleaned_data["auto_source"],
                    autoform.cleaned_data["component"],
                    autoform.cleaned_data["engines"],
                    autoform.cleaned_data["threshold"],
                )
            },
            status=HTTP_200_OK,
        )

    def destroy(self, request: Request, *args, **kwargs):
        instance = self.get_object()
        if not request.user.has_perm("translation.delete", instance):
            self.permission_denied(request, "Can not delete translation")
        instance.remove(request.user)
        return Response(status=HTTP_204_NO_CONTENT)


class LanguageViewSet(viewsets.ModelViewSet):
    """Languages API."""

    queryset = Language.objects.none()
    serializer_class = LanguageSerializer
    lookup_field = "code"

    def get_queryset(self):
        if self.request.user.has_perm("language.edit"):
            return Language.objects.order_by("id").prefetch()
        return Language.objects.have_translation().order_by("id").prefetch()

    def perm_check(self, request: Request) -> None:
        if not request.user.has_perm("language.edit"):
            self.permission_denied(request, "Can not manage languages")

    def update(self, request: Request, *args, **kwargs):
        self.perm_check(request)
        return super().update(request, *args, **kwargs)

    def create(self, request: Request, *args, **kwargs):
        self.perm_check(request)
        return super().create(request, *args, **kwargs)

    def destroy(self, request: Request, *args, **kwargs):
        self.perm_check(request)
        return super().destroy(request, *args, **kwargs)

    @action(detail=True, methods=["get"])
    def statistics(self, request: Request, **kwargs):
        obj = self.get_object()

        serializer = StatisticsSerializer(obj, context={"request": request})

        return Response(serializer.data)


class UnitViewSet(viewsets.ReadOnlyModelViewSet, UpdateModelMixin, DestroyModelMixin):
    """Units API."""

    pagination_class = LargePagination

    queryset = Unit.objects.none()

    def get_serializer_class(self):
        """Get correct serializer based on action."""
        if self.action in {"list", "retrieve"}:
            return UnitSerializer
        return UnitWriteSerializer

    def get_queryset(self):
        return (
            Unit.objects.filter_access(self.request.user)
            .prefetch()
            .prefetch_full()
            .order_by("id")
        )

    def filter_queryset(self, queryset):
        result = super().filter_queryset(queryset)
        query_string = self.request.GET.get("q", "")
        try:
            parse_query(query_string)
        except Exception as error:
            raise ValidationError(f"Could not parse query string: {error}") from error
        if query_string:
            result = result.search(query_string)
        return result

    def perform_update(self, serializer) -> None:  # noqa: C901
        data = serializer.validated_data
        do_translate = "target" in data or "state" in data
        do_source = "extra_flags" in data or "explanation" in data or "labels" in data
        unit = serializer.instance
        translation = unit.translation
        request = self.request
        user = request.user

        new_target = data.get("target", [])
        new_state = data.get("state", None)

        # Sanity and permission checks
        if do_source and (
            not unit.is_source or not user.has_perm("source.edit", translation)
        ):
            self.permission_denied(
                request, "Source strings properties can be set only on source strings"
            )

        if do_translate:
            new_target_copy = new_target[:]
            if new_target_copy != unit.adjust_plurals(new_target):
                raise ValidationError({"target": "Number of plurals does not match"})

            if unit.readonly:
                self.permission_denied(request, "The string is read-only.")
            if not new_target or new_state is None:
                raise ValidationError(
                    "Please provide both state and target for a partial update"
                )

            if new_state not in {
                STATE_APPROVED,
                STATE_TRANSLATED,
                STATE_FUZZY,
                STATE_EMPTY,
            }:
                raise ValidationError({"state": "Invalid state"})

            if new_state == STATE_EMPTY and any(new_target):
                raise ValidationError(
                    {"state": "Can not use empty state with non empty target"}
                )

            if new_state != STATE_EMPTY and not any(new_target):
                raise ValidationError(
                    {"state": "Can not use non empty state with empty target"}
                )

            can_edit = user.has_perm("unit.edit", unit)
            if not can_edit:
                self.permission_denied(request, can_edit.reason)

            if new_state == STATE_APPROVED:
                can_review = user.has_perm("unit.review", translation)
                if not can_review:
                    raise ValidationError({"state": can_review.reason})

        # Update attributes
        if do_source:
            fields = ["extra_flags", "explanation"]
            for name in fields:
                try:
                    setattr(unit, name, data[name])
                except KeyError:
                    continue
            if "labels" in data:
                unit.labels.set(data["labels"])
            unit.save(update_fields=fields)

        # Handle translate
        if do_translate:
            unit.translate(user, new_target, new_state)

    def destroy(self, request: Request, *args, **kwargs):
        obj = self.get_object()
        can_delete = request.user.has_perm("unit.delete", obj)
        if not can_delete:
            self.permission_denied(request, can_delete.reason)
        try:
            obj.translation.delete_unit(request, obj)
        except FileParseError as error:
            obj.translation.component.update_import_alerts(delete=False)
            return Response(
                data={"error": f"Could not remove the string: {error}"},
                status=HTTP_500_INTERNAL_SERVER_ERROR,
            )
        return Response(status=HTTP_204_NO_CONTENT)


class ScreenshotViewSet(DownloadViewSet, viewsets.ModelViewSet):
    """Screenshots API."""

    queryset = Screenshot.objects.none()
    serializer_class = ScreenshotSerializer
    raw_urls = ("screenshot-file",)
    raw_formats = ()

    def get_queryset(self):
        return Screenshot.objects.filter_access(self.request.user).order_by("id")

    @action(
        detail=True,
        methods=["get", "put", "post"],
        parser_classes=(
            parsers.MultiPartParser,
            parsers.FormParser,
            parsers.FileUploadParser,
        ),
        serializer_class=ScreenshotFileSerializer,
    )
    def file(self, request: Request, **kwargs):
        obj = self.get_object()
        if request.method == "GET":
            return self.download_file(obj.image.path, "application/binary")

        if not request.user.has_perm("screenshot.edit", obj.translation):
            raise PermissionDenied

        serializer = ScreenshotFileSerializer(data=request.data)
        serializer.is_valid(raise_exception=True)

        obj.image.save(
            serializer.validated_data["image"].name, serializer.validated_data["image"]
        )

        return Response(data={"result": True})

    @action(detail=True, methods=["post"])
    def units(self, request: Request, **kwargs):
        obj = self.get_object()

        if not request.user.has_perm("screenshot.edit", obj.translation):
            raise PermissionDenied

        if "unit_id" not in request.data:
            raise ValidationError({"unit_id": "This field is required."})

        try:
            unit = obj.translation.unit_set.get(pk=int(request.data["unit_id"]))
        except (Unit.DoesNotExist, ValueError) as error:
            raise ValidationError({"unit_id": str(error)}) from error

        obj.units.add(unit)
        serializer = ScreenshotSerializer(obj, context={"request": request})

        return Response(serializer.data, status=HTTP_200_OK)

    @action(detail=True, methods=["delete"], url_path="units/(?P<unit_id>[0-9]+)")
    def delete_units(self, request: Request, pk, unit_id):
        obj = self.get_object()
        if not request.user.has_perm("screenshot.edit", obj.translation):
            raise PermissionDenied

        try:
            unit = obj.translation.unit_set.get(pk=unit_id)
        except Unit.DoesNotExist as error:
            raise Http404(str(error)) from error
        obj.units.remove(unit)
        return Response(status=HTTP_204_NO_CONTENT)

    def create(self, request: Request, *args, **kwargs):
        required_params = ["project_slug", "component_slug", "language_code"]
        for param in required_params:
            if param not in request.data:
                raise ValidationError({param: "This field is required."})

        try:
            translation = Translation.objects.get(
                component__project__slug=request.data["project_slug"],
                component__slug=request.data["component_slug"],
                language__code=request.data["language_code"],
            )
        except Translation.DoesNotExist as error:
            raise ValidationError(
                {key: str(error) for key in required_params}
            ) from error

        if not request.user.has_perm("screenshot.add", translation):
            self.permission_denied(request, "Can not add screenshot.")

        with transaction.atomic():
            serializer = ScreenshotCreateSerializer(
                data=request.data, context={"request": request}
            )
            serializer.is_valid(raise_exception=True)
            instance = serializer.save(translation=translation, user=request.user)
            instance.change_set.create(
                action=Change.ACTION_SCREENSHOT_ADDED,
                user=request.user,
                target=instance.name,
            )
            return Response(serializer.data, status=HTTP_201_CREATED)

    def update(self, request: Request, *args, **kwargs):
        instance = self.get_object()
        if not request.user.has_perm("screenshot.edit", instance.translation):
            self.permission_denied(request, "Can not edit screenshot.")
        return super().update(request, *args, **kwargs)

    def destroy(self, request: Request, *args, **kwargs):
        instance = self.get_object()
        if not request.user.has_perm("screenshot.delete", instance.translation):
            self.permission_denied(request, "Can not delete screenshot.")
        return super().destroy(request, *args, **kwargs)


class ChangeFilter(filters.FilterSet):
    timestamp = filters.IsoDateTimeFromToRangeFilter()
    action = filters.MultipleChoiceFilter(choices=Change.ACTION_CHOICES)
    user = filters.CharFilter(field_name="user__username")

    class Meta:
        model = Change
        fields = ["action", "user", "timestamp"]


class ChangesFilterBackend(filters.DjangoFilterBackend):
    def get_filterset_class(self, view, queryset=None):
        return ChangeFilter


class ChangeViewSet(viewsets.ReadOnlyModelViewSet):
    """Changes API."""

    queryset = Change.objects.none()
    serializer_class = ChangeSerializer
    filter_backends = (ChangesFilterBackend,)

    def get_queryset(self):
        return Change.objects.last_changes(self.request.user)

    def paginate_queryset(self, queryset):
        result = super().paginate_queryset(queryset)
        return Change.objects.preload_list(result)


class ComponentListViewSet(viewsets.ModelViewSet):
    """Component lists API."""

    queryset = ComponentList.objects.none()
    serializer_class = ComponentListSerializer
    lookup_field = "slug"
    request: Request  # type: ignore[assignment]

    def get_queryset(self):
        return (
            ComponentList.objects.filter(
                Q(components__project__in=self.request.user.allowed_projects)
                | Q(components__isnull=True)
            )
            .prefetch_related("components__project", "autocomponentlist_set")
            .order_by("id")
            .distinct()
        )

    def perm_check(self, request: Request) -> None:
        if not request.user.has_perm("componentlist.edit"):
            self.permission_denied(request, "Can not manage component lists")

    def update(self, request: Request, *args, **kwargs):
        self.perm_check(request)
        return super().update(request, *args, **kwargs)

    def create(self, request: Request, *args, **kwargs):
        self.perm_check(request)
        return super().create(request, *args, **kwargs)

    def destroy(self, request: Request, *args, **kwargs):
        self.perm_check(request)
        return super().destroy(request, *args, **kwargs)

    @action(detail=True, methods=["post", "get"])
    def components(self, request: Request, **kwargs):
        obj = self.get_object()
        if request.method == "POST":
            self.perm_check(request)

            if "component_id" not in request.data:
                raise ValidationError({"component_id": "This field is required."})

            try:
                component = Component.objects.filter_access(self.request.user).get(
                    pk=int(request.data["component_id"]),
                )
            except (Component.DoesNotExist, ValueError) as error:
                raise ValidationError({"component_id": str(error)}) from error

            obj.components.add(component)
            serializer = self.serializer_class(obj, context={"request": request})

            return Response(serializer.data, status=HTTP_200_OK)

        queryset = (
            obj.components.filter_access(self.request.user).prefetch().order_by("id")
        )
        page = self.paginate_queryset(queryset)

        serializer = ComponentSerializer(page, many=True, context={"request": request})

        return self.get_paginated_response(serializer.data)

    @action(
        detail=True,
        methods=["delete"],
        url_path="components/(?P<component_slug>[^/.]+)",
    )
    def delete_components(self, request: Request, slug, component_slug):
        obj = self.get_object()
        self.perm_check(request)

        try:
            component = obj.components.get(slug=component_slug)
        except Component.DoesNotExist as error:
            raise Http404(str(error)) from error
        obj.components.remove(component)
        return Response(status=HTTP_204_NO_CONTENT)


class CategoryViewSet(viewsets.ModelViewSet):
    """Category API."""

    queryset = Category.objects.none()
    serializer_class = CategorySerializer
    lookup_field = "pk"
    request: Request  # type: ignore[assignment]

    def get_queryset(self):
        return Category.objects.filter(
            project__in=self.request.user.allowed_projects
        ).order_by("id")

    def perm_check(self, request: Request, instance) -> None:
        if not request.user.has_perm("project.edit", instance):
            self.permission_denied(request, "Can not manage categories")

    def update(self, request: Request, *args, **kwargs):
        self.perm_check(request, self.get_object())
        return super().update(request, *args, **kwargs)

    def destroy(self, request: Request, *args, **kwargs):
        instance = self.get_object()
        self.perm_check(request, instance)
        category_removal.delay(instance.pk, request.user.pk)
        return Response(status=HTTP_204_NO_CONTENT)

    def perform_create(self, serializer) -> None:
        if not self.request.user.has_perm(
            "project.edit", serializer.validated_data["project"]
        ):
            self.permission_denied(
                self.request, "Can not manage categories in this project"
            )
        serializer.save()

    def perform_update(self, serializer) -> None:
        if not self.request.user.has_perm(
            "project.edit",
            serializer.validated_data.get("project", serializer.instance.project),
        ):
            self.permission_denied(
                self.request, "Can not manage categories in this project"
            )
        serializer.instance.acting_user = self.request.user
        serializer.save()

    @action(detail=True, methods=["get"])
    def statistics(self, request: Request, **kwargs):
        obj = self.get_object()

        serializer = StatisticsSerializer(obj, context={"request": request})

        return Response(serializer.data)


class Metrics(APIView):
    """Metrics view for monitoring."""

    permission_classes = (IsAuthenticated,)
    renderer_classes = (JSONRenderer, BrowsableAPIRenderer, OpenMetricsRenderer)

    def get(self, request: Request, format=None):  # noqa: A002
        stats = GlobalStats()
        return Response(
            {
                "units": stats.all,
                "units_translated": stats.translated,
                "users": User.objects.count(),
                "changes": stats.total_changes,
                "projects": Project.objects.count(),
                "components": Component.objects.count(),
                "translations": Translation.objects.count(),
                "languages": stats.languages,
                "checks": Check.objects.count(),
                "configuration_errors": ConfigurationError.objects.filter(
                    ignored=False
                ).count(),
                "suggestions": Suggestion.objects.count(),
                "celery_queues": get_queue_stats(),
                "name": settings.SITE_TITLE,
            }
        )


class Search(APIView):
    """Site-wide search endpoint."""

    def get(self, request: Request, format=None):  # noqa: A002
        user = request.user
        projects = user.allowed_projects
        components = Component.objects.filter(project__in=projects)
        category = Category.objects.filter(project__in=projects)
        results: list[dict[str, str]] = []
        query = request.GET.get("q")
        if query and "\x00" not in query:
            results.extend(
                {
                    "url": project.get_absolute_url(),
                    "name": project.name,
                    "category": gettext("Project"),
                }
                for project in projects.search(query).order()[:5]
            )
            results.extend(
                {
                    "url": category.get_absolute_url(),
                    "name": str(category),
                    "category": gettext("Category"),
                }
                for category in category.search(query).order()[:5]
            )
            results.extend(
                {
                    "url": component.get_absolute_url(),
                    "name": str(component),
                    "category": gettext("Component"),
                }
                for component in components.search(query).order()[:5]
            )
            results.extend(
                {
                    "url": user.get_absolute_url(),
                    "name": user.username,
                    "category": gettext("User"),
                }
                for user in User.objects.search(query, parser="plain").order()[:5]
            )
            results.extend(
                {
                    "url": language.get_absolute_url(),
                    "name": language.name,
                    "category": gettext("Language"),
                }
                for language in Language.objects.search(query).order()[:5]
            )

        return Response(results)


class TasksViewSet(ViewSet):
    def get_task(
        self, request, pk, permission: str | None = None
    ) -> tuple[AsyncResult, Component | None]:
        obj: Model
        component: Component
        task = AsyncResult(str(pk))
        result = task.result
        if task.state == "PENDING" or isinstance(result, Exception):
            component = None
        else:
            if result is None:
                raise Http404("Task not found")

            # Extract related object for permission check
            if "translation" in result:
                obj = get_object_or_404(Translation, pk=result["translation"])
                component = obj.component
            elif "component" in result:
                component = obj = get_object_or_404(Component, pk=result["component"])
            else:
                raise Http404("Invalid task")

            # Check access or permission
            if permission:
                if not request.user.has_perm(permission, obj):
                    raise PermissionDenied
            elif not request.user.can_access_component(component):
                raise PermissionDenied

        return task, component

    def retrieve(self, request: Request, pk=None):
        task, _component = self.get_task(request, pk)
        result = task.result
        return Response(
            {
                "completed": task.ready(),
                "progress": get_task_progress(task),
                "result": str(result) if isinstance(result, Exception) else result,
                "log": "\n".join(cache.get(f"task-log-{task.id}", [])),
            }
        )

    def destroy(self, request: Request, pk=None):
        task, component = self.get_task(request, pk, "component.edit")
        if not task.ready() and component is not None:
            task.revoke(terminate=True)
            # Unlink task from component
            if component.background_task_id == pk:
                component.delete_background_task()
        return Response(status=HTTP_204_NO_CONTENT)


class AddonViewSet(viewsets.ReadOnlyModelViewSet, UpdateModelMixin, DestroyModelMixin):
    queryset = Addon.objects.all()
    serializer_class = AddonSerializer

    def perm_check(self, request: Request, instance: Addon) -> None:
        if instance.component and not request.user.has_perm(
            "component.edit", instance.component
        ):
            self.permission_denied(request, "Can not manage addons")
        if instance.project and not request.user.has_perm(
            "project.edit", instance.project
        ):
            self.permission_denied(request, "Can not manage addons")

    def update(self, request: Request, *args, **kwargs):
        instance = self.get_object()
        if instance.component:
            instance.component.acting_user = request.user
        if instance.project:
            instance.project.acting_user = request.user
        self.perm_check(request, instance)
        return super().update(request, *args, **kwargs)

    def destroy(self, request: Request, *args, **kwargs):
        instance = self.get_object()
        if instance.component:
            instance.component.acting_user = request.user
        if instance.project:
            instance.project.acting_user = request.user
        self.perm_check(request, instance)
        return super().destroy(request, *args, **kwargs)<|MERGE_RESOLUTION|>--- conflicted
+++ resolved
@@ -5,11 +5,8 @@
 from __future__ import annotations
 
 import os.path
-<<<<<<< HEAD
 from datetime import datetime
-=======
 from typing import TYPE_CHECKING, cast
->>>>>>> 38e0ef58
 from urllib.parse import unquote
 
 from celery.result import AsyncResult
