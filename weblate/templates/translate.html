--- conflicted
+++ resolved
@@ -167,41 +167,27 @@
   </div>
   <div class="panel-footer">
     <button class="btn btn-primary" type="submit" name="save" tabindex="150"
-<<<<<<< HEAD
-    {% if locked or not user_can_translate and not user_can_access_namespace %}disabled="disabled"{% endif %}
-    {% if not user_can_translate and not user_can_access_namespace %}
-    {% if not user.is_authenticated %}
-    title="{% trans "Please log in to save translations." %}"
-    {% elif unit.approved %}
-    title="{% trans "Only reviewers can change approved strings, please add a suggestion if you think the string should be changed." %}"
-    {% elif unit.translation.component.suggestion_voting %}
-    title="{% trans "This translation only accepts suggestions and these are approved by voting." %}"
-    {% else %}
-    title="{% trans "Insufficient privileges for saving translations." %}"
-    {% endif %}
-    {% elif locked %}
-    title="{% trans "This translation is currently locked." %}"
-=======
-    {% if locked or not user_can_translate %}
+    {% if locked or not user_can_translate and not user_can_access_namespace %}
         disabled="disabled"
-        {% if locked %}
-            title="{% trans "This translation is currently locked." %}"
-        {% elif not user.is_authenticated %}
-            title="{% trans "Please sign in to save translations." %}"
-        {% elif unit.approved %}
-            title="{% trans "Only reviewers can change approved strings, please add a suggestion if you think the string should be changed." %}"
-        {% elif unit.translation.component.suggestion_voting %}
-            title="{% trans "This translation only accepts suggestions and these are approved by voting." %}"
-        {% elif unit.translation.component.agreement %}
-            title="{% trans "Contribution to this translation requires you to agree with a contributor agreement." %}"
-        {% elif unit.readonly %}
-            title="{% trans "Read only" %}"
-        {% elif unit.translation.is_template %}
-            title="{% trans "Insufficient privileges for editing source strings." %}"
-        {% else %}
-            title="{% trans "Insufficient privileges for saving translations." %}"
+        {% if not user_can_translate and not user_can_access_namespace %}
+            {% if locked %}
+                title="{% trans "This translation is currently locked." %}"
+            {% elif not user.is_authenticated %}
+                title="{% trans "Please sign in to save translations." %}"
+            {% elif unit.approved %}
+                title="{% trans "Only reviewers can change approved strings, please add a suggestion if you think the string should be changed." %}"
+            {% elif unit.translation.component.suggestion_voting %}
+                title="{% trans "This translation only accepts suggestions and these are approved by voting." %}"
+            {% elif unit.translation.component.agreement %}
+                title="{% trans "Contribution to this translation requires you to agree with a contributor agreement." %}"
+            {% elif unit.readonly %}
+                title="{% trans "Read only" %}"
+            {% elif unit.translation.is_template %}
+                title="{% trans "Insufficient privileges for editing source strings." %}"
+            {% else %}
+                title="{% trans "Insufficient privileges for saving translations." %}"
+            {% endif %}
         {% endif %}
->>>>>>> 1bcd5f90
     {% endif %}
     > {% trans "Save" %}</button>
 
