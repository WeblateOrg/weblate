{% extends "base.html" %}
{% load compress %}
{% load i18n %}
{% load icons %}
{% load translations %}
{% load crispy_forms_tags %}
{% load permissions %}
{% load static %}

{% block extra_script %}
{% compress js %}
<script defer data-cfasync="false" src="{% static 'editor/base.js' %}{{ cache_param }}"></script>
<script defer data-cfasync="false" src="{% static 'editor/full.js' %}{{ cache_param }}"></script>
{% endcompress %}
{% endblock %}

{% block extra_meta %}
<link rel="canonical" href="{{ unit.get_absolute_url }}" />
{% endblock %}

{% block breadcrumbs %}
<li><a href="{{ project.get_absolute_url }}">{{ project }}</a></li>
{% if object.component.slug != "-" %}
{% include "snippets/component-breadcrumb.html" with object=object.component %}
{% endif %}
{% include "snippets/translation-breadcrumb.html" %}
{% if object.component.slug == "-" %}
<li><a href="{{ unit.translation.component.get_absolute_url }}">{{ unit.translation.component.name }}</a></li>
{% endif %}
<li><a href="{{ object.get_translate_url }}">{% trans "Translate" %}</a></li>
<a class="pull-right flip" href="{{ object.get_widgets_url }}">
<img src="{% url 'widget-image' project=project.slug component=object.component.slug widget='svg' color='badge' lang=object.language.code extension='svg' %}?native=1" />
</a>
{% endblock %}

{% block content_class %}js-editor{% endblock %}

{% block content %}

{% include "snippets/component/state.html" with object=unit.translation.component %}

{% perm 'unit.edit' unit as user_can_translate %}
{% perm 'unit.delete' unit as user_can_delete %}
{% perm 'suggestion.add' unit as user_can_suggest %}
{% perm 'suggestion.accept' unit as user_can_accept_suggestion %}
{% perm 'suggestion.vote' unit.translation as user_can_vote_suggestion %}
{% perm 'machinery.view' unit.translation as user_can_use_machinery %}
{% perm 'source.edit' unit.translation as user_can_edit_source %}
{% perm 'unit.flag' unit.translation as user_can_edit_flags %}
{% perm 'screenshot.add' unit.translation as user_can_add_screenshot %}
{% perm 'comment.add' unit.translation as user_can_add_comment %}
{% perm 'glossary.add' project as user_can_add_glossary %}
{% perm 'unit.add' unit.translation as user_can_add_unit %}

<div class="btn-group pull-right flip btn-group-settings" role="group">
{% if user_can_translate %}
<a href="{% url 'zen' project=project.slug component=object.component.slug lang=object.language.code %}?offset={{offset}}&amp;{{ search_url }}" data-params="{{ search_url }}" title="{% trans "Edit in Zen mode" %}" class="btn btn-link">{% icon "flash.svg" %} {% trans "Zen" %}</a>
{% endif %}

<a href="{% url 'profile' %}#preferences" class="btn btn-link" title="{% trans "Configure editor" %}">{% icon "settings.svg" %}</a>
</div>

{% with variants=unit.variants %}

<div class="query-container">
  <form method="GET" class="result-page-form">
    {% crispy search_form  %}
  </form>
</div>

<div class="row">
<div class="col-sm-9">

<form action="{{ this_unit_url }}" method="post" class="translation-form translator">
<div class="panel {% if unit.approved %}panel-success{% elif unit.is_source %}panel-warning{% else %}panel-default{% endif %}">

  <div class="panel-heading">
  <a class="btn btn-link btn-xs pull-right flip" href="{{ site_url }}{{ unit.get_absolute_url }}" data-clipboard-text="{{ site_url }}{{ unit.get_absolute_url }}" data-clipboard-message="{% trans "Permalink copied to clipboard." %}" title="{% trans "Copy permalink" %}">{% icon "link.svg" %}</a>
  <h4 class="panel-title">
    {% if unit.translation.component.is_glossary %}
      {% if "forbidden" in item.all_flags %}
        {% trans "Forbidden glossary term" %}
      {% else %}
        {% trans "Glossary term" %}
      {% endif %}
    {% else %}
      {% if unit.is_source %}
        {% trans "Source string" %}
      {% else %}
        {% trans "Translation" %}
      {% endif %}
    {% endif %}
    {% include "snippets/unit-readonly-badge.html" %}
  </h4></div>
  <div class="panel-body">
    {% csrf_token %}
    <!-- secondary -->
    {% if secondary %}
    {% for secondary_unit in secondary %}
    <div class="form-group">
    <a class="language" href="{{ secondary_unit.get_absolute_url }}">{{ secondary_unit.translation.language }}</a>
    {% if user.profile.hide_source_secondary %}
      {% include "snippets/note-badge.html" with unit=unit %}
    {% endif %}
    {% format_translation secondary_unit.target secondary_unit.translation.language secondary_unit.translation.plural search_match=search_query num_plurals=unit.translation.plural.number unit=secondary_unit %}
    </div>
    {% endfor %}
    {% endif %}

    <!-- source change -->
    {% if unit.previous_source and unit.fuzzy %}
    <div class="form-group">
    <label>{% trans "Source change" %}</label>
    {% format_translation unit.source unit.translation.component.source_language diff=unit.previous_source num_plurals=unit.translation.plural.number %}
    </div>
    {% endif %}

    {% if unit.is_source %}
        {% if unit.context %}
            <!-- editing template -->
            <div class="form-group">
            <label>{{ unit.translation.component.context_label }}</label>
            {% format_translation unit.context unit.translation.component.source_language search_match=search_query num_plurals=unit.translation.plural.number wrap=True %}
            </div>
        {% endif %}
        {% if unit.translation.component.intermediate %}
            <!-- editing template -->
            <div class="form-group">
            <label>{% trans "Intermediate language" %}</label>
            {% format_translation unit.source unit.translation.component.source_language search_match=search_query num_plurals=unit.translation.plural.number unit=unit %}
            </div>
        {% endif %}
    {% endif %}

    {% if unit.source_unit.explanation %}
        <!-- source string context  -->
        <div class="form-group help-block">
        <label>{% trans "Explanation" %}</label>
        <div class="list-group">
            <div class="list-group-item">
                <div class="list-group-item-text">
                    {{ unit.source_unit.explanation|markdown }}
                </div>
            </div>
        </div>
        </div>
    {% endif %}

    {% if not unit.is_source %}
        {% if not user.profile.hide_source_secondary or not secondary %}
          <!-- source -->
          <div class="form-group source-language-group">
            {% if unit.context %}
                <div class="pull-right flip">
                <label>{{ unit.translation.component.context_label }}</label>
                {% format_translation unit.context unit.translation.component.source_language simple=True noformat=True %}
                </div>
            {% endif %}
            <a class="language" href="{{ unit.source_unit.get_absolute_url }}">{{ unit.translation.component.source_language }}</a>
            {% if unit.translation.component.project.source_review %}
            <a title="{% trans "Report issue with the source string" %}" href="#" class="btn btn-link btn-xs bug-comment">{% icon "bug.svg" %}</a>
            {% endif %}
            {% include "snippets/note-badge.html" with unit=unit %}
            {% format_translation unit.source unit.translation.component.source_language search_match=search_query num_plurals=unit.translation.plural.number unit=unit glossary=glossary %}
          </div>
        {% endif %}
    {% endif %}

    <!-- edit form -->
    {% crispy form %}
  </div>
  <div class="panel-footer">
    {% with flag_actions=unit.get_flag_actions %}
      {% if user_can_delete or user_can_edit_flags and flag_actions or user_can_add_unit or user_can_translate and unit.translation.component.is_multivalue %}
        <div class="btn-group pull-right flip">
          <button type="button" class="btn btn-primary dropdown-toggle" data-toggle="dropdown" aria-haspopup="true" aria-expanded="false" id="unit_tools_dropdown">
            {% trans "Tools" %} <span class="caret"></span>
          </button>
          <ul class="dropdown-menu">
            {% if user_can_delete %}
              <li><a href="" class="link-post" data-href="{% url "delete-unit" unit_id=unit.pk %}">{% trans "Delete string" %}</a></li>
            {% endif %}
            {% if user_can_edit_flags and flag_actions %}
              {% for action, value, name in flag_actions %}
                <li><a href="" class="link-post" data-href="{% url 'edit_context' pk=unit.pk %}" data-params='{"{{ action|escapejs }}": "{{ value|escapejs }}", "next": "{{ this_unit_url|escapejs }}"}'>{{ name }}</a></li>
              {% endfor %}
            {% endif %}
            {% if user_can_add_unit %}
              <li><a href="#" data-toggle="modal" data-target="#add-unit-form">{% trans "Add variant of this string" %}</a></li>
            {% endif %}
            {% if user_can_translate and unit.translation.component.is_multivalue %}
              <li><a href="" class="add-alternative-post">{% trans "Add alternative translation" %}</a></li>
            {% endif %}
          </ul>
        </div>
      {% endif %}
    {% endwith %}
    <button class="btn btn-primary" type="submit" name="save" tabindex="150"
<<<<<<< HEAD
    {% if locked or not user_can_translate and not user_can_access_namespace %}
        disabled="disabled"
        {% if not user_can_translate and not user_can_access_namespace %}
            {% if locked %}
                title="{% trans "This translation is currently locked." %}"
            {% elif not user.is_authenticated %}
                title="{% trans "Please sign in to save translations." %}"
            {% elif unit.approved %}
                title="{% trans "Only reviewers can change approved strings, please add a suggestion if you think the string should be changed." %}"
            {% elif unit.translation.component.suggestion_voting %}
                title="{% trans "This translation only accepts suggestions and these are approved by voting." %}"
            {% elif unit.translation.component.agreement %}
                title="{% trans "Contribution to this translation requires you to agree with a contributor agreement." %}"
            {% elif unit.readonly %}
                title="{% trans "Read only" %}"
            {% elif unit.translation.is_template %}
                title="{% trans "Insufficient privileges for editing source strings." %}"
            {% else %}
                title="{% trans "Insufficient privileges for saving translations." %}"
            {% endif %}
=======
    {% if locked %}
        disabled="disabled"
        title="{% trans "This translation is currently locked." %}"
    {% elif not user_can_translate and not user_can_edit_flags %}
        disabled="disabled"
        {% if not user.is_authenticated %}
            title="{% trans "Please sign in to save translations." %}"
        {% elif unit.approved %}
            title="{% trans "Only reviewers can change approved strings, please add a suggestion if you think the string should be changed." %}"
        {% elif unit.translation.component.suggestion_voting %}
            title="{% trans "This translation only accepts suggestions, and these are approved by voting." %}"
        {% elif unit.translation.component.agreement %}
            title="{% trans "Contributing to this translation requires you agree to its contributor agreement." %}"
        {% elif unit.readonly %}
            title="{% trans "Read only" %}"
        {% elif unit.translation.is_template %}
            title="{% trans "Insufficient privileges for editing source strings." %}"
        {% else %}
            title="{% trans "Insufficient privileges for saving translations." %}"
>>>>>>> 39021fe4
        {% endif %}
    {% endif %}
    > {% trans "Save and continue" %}</button>

    {% if not locked and user_can_translate %}
      <button class="btn btn-warning btn-spaced" type="submit" name="save-stay" tabindex="151">{% trans "Save and stay" %}</button>
    {% endif %}

    {% if unit.translation.component.enable_suggestions %}
    <button class="btn btn-warning btn-spaced" type="submit" name="suggest" tabindex="152"
    {% if project_locked or not user_can_suggest or unit.readonly %}disabled="disabled"{% endif %}
      {% if not user_can_suggest %}
        title="{% trans "Insufficient privileges for adding suggestions." %}"
      {% elif project_locked %}
        title="{% trans "This translation is currently locked." %}"
      {% elif unit.readonly %}
        title="{% trans "Read only" %}"
      {% endif %}
    >{% icon "suggest.svg" %} {% trans "Suggest" %}</button>
    {% endif %}
    <a class="btn btn-warning btn-spaced" href="{{ next_unit_url }}" rel="next" tabindex="153">{% if LANGUAGE_BIDI %}{% icon "rewind.svg" %}{% else %}{% icon "fast-forward.svg" %}{% endif %} {% trans "Skip" %}</a>
  </div>
</div>
</form>

<ul class="nav nav-pills translation-tabs">
<li class="active"><a href="#nearby" data-toggle="tab" id="toggle-nearby" title="{% trans "Messages placed around this one" %}">{% trans "Nearby strings" %} <span class="badge">{{ nearby|length }}</span></a></li>
{% if nearby_keys %}
<li><a href="#keys" data-toggle="tab" id="toggle-keys" title="{% trans "Strings with similar keys" %}">{% trans "Similar keys" %} <span class="badge">{{ nearby_keys|length }}</span></a></li>
{% endif %}
{% if variants|length > 1 %}
<li><a href="#variants" data-toggle="tab" id="toggle-variants" title="{% trans "Variants of the string" %}">{% trans "Variants" %} <span class="badge">{{ variants|length }}</span></a></li>
{% endif %}
{% if unit.suggestions %}
<li><a href="#suggestions" data-toggle="tab" id="toggle-suggestions">{% trans "Suggestions" %} <span class="badge">{{ unit.suggestions|length }}</span></a></li>
{% endif %}
{% if others.total %}
<li><a href="#others" data-toggle="tab" id="toggle-others">{% trans "Other occurrences" %} <span class="badge">{{ others.total }}</span></a></li>
{% endif %}
{% if unit.all_comments or user_can_add_comment %}
<li><a href="#comments" data-toggle="tab" id="toggle-comments">{% trans "Comments" %}{% if unit.all_comments %} <span class="badge">{{ unit.all_comments|length }}</span>{% endif %}</a></li>
{% endif %}
{% if user_can_use_machinery %}
<li><a href="#machinery" data-toggle="tab" id="toggle-machinery" data-load="machinery" title="{% trans "Computer-aided translation suggestions" %}">{% trans "Automatic suggestions" %}</a></li>
{% endif %}
<li><a href="#translations" data-toggle="tab" id="toggle-translations" data-href="{% url 'js-unit-translations' unit_id=unit.id %}" title="{% trans "Translations of this string in the other languages" %}">{% trans "Other languages" %} <span class="badge">{{ unit.source_unit.unit_set.count|add:-1 }}</span> </a></li>
<li><a href="#history" data-toggle="tab" id="toggle-history" title="{% trans "List of recent changes done in Weblate" %}">{% trans "History" %}</a></li>
</ul>

<div class="tab-content">

<div class="tab-pane active" id="nearby">
{% include "snippets/embed-units.html" with current_unit=unit units=nearby translation=unit.translation component=unit.translation.component actions_template="snippets/embed-units-clone.html" %}
</div>

{% if nearby_keys %}
<div class="tab-pane" id="keys">
{% include "snippets/embed-units.html" with current_unit=unit units=nearby_keys translation=unit.translation component=unit.translation.component actions_template="snippets/embed-units-clone.html" %}
</div>
{% endif %}

{% if variants|length > 1 %}
<div class="tab-pane" id="variants">
{% include "snippets/embed-units.html" with current_unit=unit units=variants translation=unit.translation component=unit.translation.component actions_template="snippets/embed-units-clone.html" %}
</div>
{% endif %}

{% if unit.suggestions %}
<div class="tab-pane" id="suggestions">
<form action="{{ this_unit_url }}" method="post">
    {% csrf_token %}
<input type="hidden" name="checksum" value="{{ unit.checksum }}" />

{% include "snippets/suggestions.html" with suggestions=unit.suggestions %}
</form>
</div>
{% endif %}

{% if others.total %}
<div class="tab-pane" id="others">
{% if others.skipped %}
  <p class="help-block">{% trans "Showing only subset of the strings as there were too many matches." %}</p>
{% endif %}
<form method="POST" action="{{ unit.translation.get_translate_url}}?{{ search_url }}&amp;offset={{ offset }}&amp;checksum={{ unit.checksum }}">
  {% csrf_token %}
  <table class="table table-condensed">
    <thead>
    <tr>
      <th></th>
      <th>{% trans "Component" %}</th>
      <th>{% trans "Translation" %}</th>
      <th>{% trans "Difference to current string" %}</th>
    </tr>
    </thead>
    {% if others.same %}
    <tbody>
    {% for item in others.same %}
    {% include "trans/other-row.html" %}
    {% endfor %}
    </tbody>
    {% endif %}
    {% if others.matching %}
    <tr><th colspan="4" class="warning">{% blocktrans count count=others.matching|length %}The following string has the same context and source.{% plural %}The following strings have the same context and source.{% endblocktrans %}</th></tr>
    <tbody>
    {% for item in others.matching %}
    {% include "trans/other-row.html" %}
    {% endfor %}
    </tbody>
    {% endif %}
    {% if others.source %}
    <tr><th colspan="4" class="warning">{% blocktrans count count=others.source|length %}The following string has different context, but the same source.{% plural %}The following strings have different contexts, but the same source.{% endblocktrans %}</th></tr>
    <tbody>
    {% for item in others.source %}
    {% include "trans/other-row.html" %}
    {% endfor %}
    </tbody>
    {% endif %}
    {% if others.context %}
    <tr><th colspan="4" class="warning">{% blocktrans count count=others.context|length %}The following string has a different source, but the same context.{% plural %}The following strings have different sources, but the same context.{% endblocktrans %}</th></tr>
    <tbody>
    {% for item in others.context %}
    {% include "trans/other-row.html" %}
    {% endfor %}
    </tbody>
    {% endif %}
  </table>
  {% if user_can_translate and others.allow_merge %}
    {% if object.component.allow_translation_propagation %}
      <input type="submit" value="{% trans "Apply selected translation to all propagated strings" %}" class="btn btn-primary" />
    {% else %}
      <input type="submit" value="{% trans "Apply selected translation to current string" %}" class="btn btn-primary" />
    {% endif %}
  {% endif %}
</form>
</div>
{% endif %}

<div class="tab-pane" id="translations">
<p>{% trans "Loading…" %}</p>
</div>

<div class="tab-pane" id="history">
{% include "last-changes-content.html" %}

<a class="btn btn-link" href="{% url 'changes' %}?{{ last_changes_url }}">{% trans "Browse all component changes" %}</a>
</div>

{% if user_can_use_machinery %}
<div class="tab-pane" id="machinery">
  <form class="form-inline" id="memory-search" action="{% url 'js-memory' unit_id=unit.id %}">
    {% csrf_token %}
    <div class="form-group">
      <label for="memory-search-input">{% trans "Translation memory" %}</label>
      <input type="text" class="form-control" id="memory-search-input" name="q">
    </div>
    <button type="submit" class="btn btn-primary">{% trans "Search" %}</button>
  </form>
  <table class="table table-compact table-striped">
    <thead>
      <tr>
        <th>{% trans "Translation" %}</th>
        <th>{% trans "Source" %}</th>
        <th>{% trans "Origin" %}</th>
        <th>{% trans "Similarity" %}</th>
        <th colspan="2">
        {% loading_icon "machinery" %}
      </th>
      <tr>
    </thead>
    <tbody id="machinery-translations"></tbody>
  </table>
</div>
{% endif %}

{% if unit.all_comments or user_can_add_comment %}
<div class="tab-pane" id="comments">

{% if unit.all_comments %}
    {% include "list-comments.html" with object=unit.translation comments=unit.all_comments next_url=this_unit_url %}
{% endif %}

{% if user_can_add_comment %}
<form method="post" action="{% url 'comment' pk=unit.id %}" class="auto-save-translation" id="comment-form">
{% csrf_token %}
<input type="hidden" name="next" value="{{ this_unit_url }}#comments" />
<div class="panel panel-default">
<div class="panel-heading"><h4 class="panel-title">{% trans "New comment" %}</h4></div>
  <div class="panel-body">
  <p class="help-block">{% trans "Comment on this string for fellow translators and developers to read." %}</p>
{{ comment_form|crispy }}
</div>
<div class="panel-footer">
<input type="submit" value="{% trans "Save" %}" class="btn btn-primary" />
</div>
</div>
</form>
{% endif %}

</div>
{% endif %}


</div>

</div>

<div class="col-sm-3 source-info">

{% if unit.all_checks or comments_to_check or unit.suggestions or variants or display_checks %}
<div class="panel panel-danger">
  <div class="panel-heading"><h4 class="panel-title">{% trans "Things to check" %}</h4></div>

  <div class="list-group">
  {% if unit.suggestions %}
    <div class="list-group-item check">
        <h5 class="list-group-item-heading">
            {% documentation_icon 'user/translating' 'suggestions' right=True %}
            {% icon "suggest.svg" %}
            {% trans "Suggestions" %}
        </h4>
        <p class="list-group-item-text">{% blocktrans count count=unit.suggestions|length %}There is {{ count }} suggestion for this string.{% plural %}There are {{ count }} suggestions for this string.{% endblocktrans %}</p>
        <p class="list-group-item-text list-buttons">
            <a href="#suggestions" data-toggle="tab" class="btn btn-warning">{% trans "View" %}</a>
        </p>
    </div>
  {% endif %}

    {% for check in unit.all_checks %}
    <div class="list-group-item check check-item {% if check.dismissed %}check-dismissed{% endif %}">
        <h5>
            {% documentation_icon 'user/checks' check.check_obj.doc_id right=True %}
            <span class="red">{% icon "alert.svg" %}</span>
            {{ check.get_name }}
            {% if check.is_enforced %}
              <span class="badge">{% trans "Enforced" %}</span>
            {% else %}
              <span class="check-number"></span>
            {% endif %}
        </h5>
        <p class="list-group-item-text check-description">{{ check.get_description }}</p>
        {% with fixup=check.get_fixup_json %}
        {% if fixup %}
        <p class="list-group-item-text list-buttons check-fixup">
            <a data-check-fixup="{{ fixup }}" class="btn btn-primary"
              {% if locked or not user_can_translate %}
                disabled="disabled"
              {% endif %}
            >{% trans "Fix string" %}</a>
        </p>
        {% endif %}
        {% endwith %}
        {% if not check.is_enforced %}
        <p class="list-group-item-text list-buttons">
            {% perm 'unit.check' check as user_can_ignore_check %}
            {% if user_can_ignore_check %}
              <a href="{% url 'js-ignore-check' check_id=check.id %}" data-check="{{ check.id }}" data-dismiss-all="{% url 'js-ignore-check-source' check_id=check.id %}" class="btn btn-warning check-dismiss check-dismiss-single">{% trans "Dismiss" %}</a>
              {% if user_can_edit_source %}
                <label class="dismiss-all"><input type="checkbox" name="dismiss-all-{{ check.id }}" /> {% trans "For all languages" %}</label><span class="info-tooltip" title="{% trans 'Selecting this option will set the corresponding ignore flag.' %}">{% icon "info.svg" %}</span>
              {% endif %}
            {% endif %}
            <a href="{% url 'js-ignore-check' check_id=check.id %}?revert=1" class="btn btn-info check-dismiss check-revert">{% trans "Reset" %}</a>
        </p>
        {% endif %}
    </div>
    {% endfor %}

    {% comment %}Display only checks{% endcomment %}
    {% for check in display_checks %}
    <div class="list-group-item check check-item">
        <h5>
            {% documentation_icon 'user/checks' check.check_obj.doc_id right=True %}
            <span class="green">{% icon "check.svg" %}</span>
            {{ check.get_name }}
        </h5>
        <p class="list-group-item-text check-description">{{ check.get_description }}</p>
    </div>
    {% endfor %}

  {% if comments_to_check %}
    <div class="list-group-item check">
        <h5 class="list-group-item-heading">
            {% documentation_icon 'user/translating' 'comments' right=True %}
            {% icon "comment.svg" %}
            {% trans "Comments" %}
        </h5>
        <p class="list-group-item-text">{% blocktrans count count=comments_to_check|length %}There is {{ count }} unresolved comment for this string.{% plural %}There are {{ count }} unresolved comments for this string.{% endblocktrans %}</p>
        <p class="list-group-item-text list-buttons">
            <a href="#comments" data-toggle="tab" class="btn btn-warning">{% trans "View" %}</a>
        </p>
    </div>
  {% endif %}

  {% if variants|length > 1 %}
    <div class="list-group-item check">
        <h5 class="list-group-item-heading">
            {% documentation_icon 'user/translating' 'variants' right=True %}
            {% icon "variant.svg" %}
            {% trans "Variants" %}
        </h5>
        <p class="list-group-item-text">{% blocktrans count count=variants|length %}There is {{ count }} variant of this string.{% plural %}There are {{ count }} variants of this string.{% endblocktrans %}</p>
        <p class="list-group-item-text list-buttons">
            <a href="#variants" data-toggle="tab" class="btn btn-warning">{% trans "View" %}</a>
        </p>
    </div>
  {% endif %}

  </div>
</div>
{% endif %}


<div class="panel panel-default">
  <div class="panel-heading">
  <h4 class="panel-title">
    {% with glossaries=unit.translation.component.project.glossaries %}
      {% for glossary in glossaries %}
        <a class="pull-right flip btn btn-link btn-xs btn-{{glossary.glossary_color}}" title="{% blocktrans with name=glossary.name %}Browse glossary {{ name }}{% endblocktrans %}" href="{% url 'browse' project=glossary.project.slug component=glossary.slug lang=unit.translation.language.code %}">{% icon "folder-search-outline.svg" %}</a>
      {% endfor %}
    {% endwith %}
    {% loading_icon "glossary-add" %}
    {% trans "Glossary" %}
  </h4>
  </div>
    <table class="table table-condensed table-simple">
        <thead>
        <tr>
        <th>{{ unit.translation.component.source_language }}</th>
        <th>{{ unit.translation.language }}</th>
        <th></th>
        <th></th>
        </tr>
        </thead>
        <tbody id="glossary-terms">
            {% include "snippets/glossary.html" %}
        </tbody>
    </table>
{% if user_can_add_glossary and addterm_form.fields.translation.queryset %}
    <div class="panel-footer panel-footer-links">
        <a class="btn btn-link green" href="#" data-toggle="modal" data-target="#add-glossary-form">{% icon "plus-circle.svg" %} {% trans "Add term to glossary" %}</a>
    </div>
    <form action="{% url 'js-add-glossary' unit_id=unit.id %}" method="POST" class="add-dict-inline double-submission">
    {% csrf_token %}
    <input type="hidden" name="next" value="{{ this_unit_url }}" />
    <div class="modal fade" tabindex="-1" role="dialog" id="add-glossary-form">
      <div class="modal-dialog" role="document">
        <div class="modal-content">
          <div class="modal-header">
            <button type="button" class="close" data-dismiss="modal" aria-label="{% trans "Close" %}"><span aria-hidden="true">&times;</span></button>
            <h4 class="modal-title">{% trans "Add term to glossary" %}</h4>
          </div>
          <div class="modal-body">
            {{ addterm_form|crispy }}
          </div>
          <div class="modal-footer">
            <input type="submit" class="btn btn-primary" value="{% trans "Save" %}" />
          </div>
        </div><!-- /.modal-content -->
      </div><!-- /.modal-dialog -->
    </div><!-- /.modal -->
    </form>
{% endif %}
</div>

<div class="panel panel-default string-info">
  <div class="panel-heading">
  <h4 class="panel-title">
    {% documentation_icon 'user/translating' 'source-context' right=True %}
  {% trans "String information" %}
  </h4>
  </div>
  <div class="list-group">
    {% if screenshots or user_can_add_screenshot %}
    <div class="list-group-item">
    <h5>{% if user_can_add_screenshot %} <a class="btn btn-link btn-xs pull-right flip" id="edit-screenshot" href="{% url 'screenshots' project=unit.translation.component.project.slug component=unit.translation.component.slug %}">{% icon "pencil.svg" %}</a>{% endif %}
    {% trans "Screenshot context" %}
    </h5>
    {% for screenshot in screenshots %}
    {% include "screenshots/screenshot_show.html" %}
    {% empty %}
    <em>{% trans "No screenshot currently associated." %}</em>
    {% endfor %}
    <br />
    <a class="btn btn-link green" href="#" data-toggle="modal" data-target="#add-screenshot-form">{% icon "plus-circle.svg" %} {% trans "Add screenshot" %}</a>
    </div>
    {% endif %}
    {% if unit.source_unit.explanation or user_can_edit_source %}
    <div class="list-group-item">
    <h5>
    {% if user_can_edit_source %} <a class="btn btn-link btn-xs pull-right flip" id="edit-context" href="#" data-toggle="modal" data-focus="#id_explanation" data-target="#context-edit-form">{% icon "pencil.svg" %}</a>{% endif %}
    {% trans "Explanation" %}
    </h5>
    {% if unit.source_unit.explanation %}
    <p>{{ unit.source_unit.explanation|markdown }}</p>
    {% else %}
    <em>{% trans "No explanation currently provided." %}</em>
    {% endif %}
    </div>
    {% endif %}
    {% if unit.context %}
    <div class="list-group-item">
    <h5>
        {{ unit.translation.component.context_label }}
    </h5>
    {% format_translation unit.context unit.translation.component.source_language search_match=search_query simple=True wrap=True %}
    </div>
    {% endif %}
    {% if unit.note %}
    <div class="list-group-item">
    <h5>
    {% trans "Source string description" %}
    </h5>
    {{ unit.note|urlize_ugc }}
    </div>
    {% endif %}
    {% if unit.all_labels or user_can_edit_source %}
    <div class="list-group-item">
    <h5>
    {% if user_can_edit_source %} <a class="btn btn-link btn-xs pull-right flip" href="#" data-toggle="modal" data-focus="#id_labels" data-target="#context-edit-form">{% icon "pencil.svg" %}</a>{% endif %}
    {% trans "Labels" %}
    </h5>
    {% for label in unit.all_labels %}
      <a href="?q={{ label.filter_name|urlencode }}"><span class="label label-{{ label.color }}">{{ label.name }}</span></a>
    {% empty %}
    <em>{% trans "No labels currently set." %}</em>
    {% endfor %}
    </div>
    {% endif %}
    {% if unit.all_flags or user_can_edit_source %}
    <div class="list-group-item" id="info_all_flags">
    <h5>
    {% if user_can_edit_source %} <a class="btn btn-link btn-xs pull-right flip" href="#" data-toggle="modal" data-focus="#id_extra_flags" data-target="#context-edit-form">{% icon "pencil.svg" %}</a>{% endif %}
    {% trans "Flags" %}
    </h5>
    <div id="unit_all_flags">
    {% if unit.all_flags %}
    {{ unit.all_flags.format }}
    {% else %}
    <em>{% trans "No flags currently set." %}</em>
    {% endif %}
    </div>
    </div>
    {% endif %}
    {% if unit.location %}
    <div class="list-group-item">
    <h5>
    {% trans "Source string location" %}
    </h5>
    {% get_location_links user.profile unit %}
    </div>
    {% endif %}
    <div class="list-group-item">
    <h5>
    {% trans "String age" %}
    </h5>
    {{ unit.timestamp|naturaltime }}
    </div>
    <div class="list-group-item">
    <h5>
    {% trans "Source string age" %}
    </h5>
    {{ unit.source_unit.timestamp|naturaltime }}
    </div>
    {% if unit.position %}
    <div class="list-group-item">
    <h5>
    {% trans "Translation file" %}
    </h5>
    <span>
    {% if unit.translation.filename %}
      <span class="wrap-text">{% blocktrans with filename=translation_file_link position=unit.position %}{{ filename }}, string {{ position }}{% endblocktrans %}</span>
    {% else %}
      <span class="wrap-text">{% blocktrans with position=unit.position %}string {{ position }}{% endblocktrans %}</span>
    {% endif %}
    {% if unit.pending %}
      <span class="badge" title="{% trans "Pending changes not yet committed to the Weblate repository" %}">{% trans "pending" %}</span>
    {% endif %}
    </span>
    </div>
    {% endif %}
  </div>
</div>

</div>

</div>

<a href="{% url 'js-translate' unit_id=unit.id service="__service__" %}" class="hidden" id="js-translate" data-services="{{ machinery_services }}"></a>

<form method="post" action="{% url 'edit_context' pk=unit.source_unit.pk %}">
{% csrf_token %}
<input type="hidden" name="next" value="{{ this_unit_url }}" />
<div class="modal fade" tabindex="-1" role="dialog" id="context-edit-form">
  <div class="modal-dialog" role="document">
    <div class="modal-content">
      <div class="modal-header">
        <button type="button" class="close" data-dismiss="modal" aria-label="{% trans "Close" %}"><span aria-hidden="true">&times;</span></button>
        <h4 class="modal-title">{% trans "Edit additional string info" %}</h4>
      </div>
      <div class="modal-body">
        {% crispy context_form %}
        {% if unit.translation.check_flags or unit.translation.component.check_flags or unit.flags or unit.translation.component.file_format_flags %}
          <div class="form-group">
            <label>
              {% trans "Inherited flags" %}
              {% documentation_icon 'admin/checks' 'custom-checks' %}
            </label>
            <div class="controls">
            {% if unit.flags %}
              <p>
                {% blocktrans with filename=unit.translation.filename flags=unit.flags %}<code>{{ flags }}</code> was extracted from {{ filename }}.{% endblocktrans %}
              </p>
            {% endif %}
            {% if unit.translation.check_flags %}
              <p>
                {% blocktrans with object=unit.translation flags=unit.translation.check_flags %}<code>{{ flags }}</code> is inherited from {{ object }}.{% endblocktrans %}
              </p>
            {% endif %}
            {% if unit.translation.component.check_flags %}
              <p>
                {% blocktrans with object=unit.translation.component flags=unit.translation.component.check_flags %}<code>{{ flags }}</code> is inherited from {{ object }}.{% endblocktrans %}
              </p>
            {% endif %}
            {% if unit.translation.component.file_format_flags %}
              <p>
                {% blocktrans with object=unit.translation.component.file_format_name flags=unit.translation.component.file_format_flags.format %}<code>{{ flags }}</code> is inherited from {{ object }}.{% endblocktrans %}
              </p>
            {% endif %}
            </div>
          </div>
        {% endif %}
      </div>
      <div class="modal-footer">
        <input type="submit" class="btn btn-primary" value="{% trans "Save" %}" />
      </div>
    </div><!-- /.modal-content -->
  </div><!-- /.modal-dialog -->
</div><!-- /.modal -->
</form>

{% endwith %}

{% if user_can_add_unit %}
  <form action="{% url 'new-unit' project=unit.translation.component.project.slug component=unit.translation.component.slug lang=unit.translation.language.code %}" method="post">
    {% csrf_token %}
    <input type="hidden" name="next" value="{{ this_unit_url }}" />
    <div class="modal fade" tabindex="-1" role="dialog" id="add-unit-form">
      <div class="modal-dialog" role="document">
        <div class="modal-content">
          <div class="modal-header">
            <button type="button" class="close" data-dismiss="modal" aria-label="{% trans "Close" %}"><span aria-hidden="true">&times;</span></button>
            <h4 class="panel-title">{% blocktrans with existing=unit.get_source_plurals.0 %}Add a new variant for "{{ existing }}"{% endblocktrans %}</h4>
          </div>
          <div class="modal-body">
            {{ new_unit_form|crispy }}
          </div>
          <div class="modal-footer">
            <input type="submit" class="btn btn-primary" value="{% trans "Add" %}" />
          </div>
        </div><!-- /.modal-content -->
      </div><!-- /.modal-dialog -->
    </div><!-- /.modal -->
  </form>
{% endif %}

{% if screenshot_form %}
  <form action="{% url 'screenshots' project=unit.translation.component.project.slug component=unit.translation.component.slug %}" method="POST" enctype="multipart/form-data">
    {% csrf_token %}
    <div class="modal fade" tabindex="-1" role="dialog" id="add-screenshot-form">
      <div class="modal-dialog" role="document">
        <div class="modal-content">
          <div class="modal-header">
            <button type="button" class="close" data-dismiss="modal" aria-label="{% trans "Close" %}"><span aria-hidden="true">&times;</span></button>
            <h4 class="panel-title">{% trans "Add new screenshot" %}</h4>
          </div>
          <div class="modal-body">
            {{ screenshot_form|crispy }}
            <input type="hidden" name="source" value="{{ unit.pk }}" />
          </div>
          <div class="modal-footer">
            <input type="submit" class="btn btn-primary" value="{% trans "Upload" %}" />
          </div>
        </div><!-- /.modal-content -->
      </div><!-- /.modal-dialog -->
    </div><!-- /.modal -->
  </form>
{% endif %}

{% endblock %}<|MERGE_RESOLUTION|>--- conflicted
+++ resolved
@@ -196,32 +196,10 @@
       {% endif %}
     {% endwith %}
     <button class="btn btn-primary" type="submit" name="save" tabindex="150"
-<<<<<<< HEAD
-    {% if locked or not user_can_translate and not user_can_access_namespace %}
-        disabled="disabled"
-        {% if not user_can_translate and not user_can_access_namespace %}
-            {% if locked %}
-                title="{% trans "This translation is currently locked." %}"
-            {% elif not user.is_authenticated %}
-                title="{% trans "Please sign in to save translations." %}"
-            {% elif unit.approved %}
-                title="{% trans "Only reviewers can change approved strings, please add a suggestion if you think the string should be changed." %}"
-            {% elif unit.translation.component.suggestion_voting %}
-                title="{% trans "This translation only accepts suggestions and these are approved by voting." %}"
-            {% elif unit.translation.component.agreement %}
-                title="{% trans "Contribution to this translation requires you to agree with a contributor agreement." %}"
-            {% elif unit.readonly %}
-                title="{% trans "Read only" %}"
-            {% elif unit.translation.is_template %}
-                title="{% trans "Insufficient privileges for editing source strings." %}"
-            {% else %}
-                title="{% trans "Insufficient privileges for saving translations." %}"
-            {% endif %}
-=======
     {% if locked %}
         disabled="disabled"
         title="{% trans "This translation is currently locked." %}"
-    {% elif not user_can_translate and not user_can_edit_flags %}
+    {% elif not user_can_translate and not user_can_edit_flags and not user_can_access_namespace %}
         disabled="disabled"
         {% if not user.is_authenticated %}
             title="{% trans "Please sign in to save translations." %}"
@@ -237,7 +215,6 @@
             title="{% trans "Insufficient privileges for editing source strings." %}"
         {% else %}
             title="{% trans "Insufficient privileges for saving translations." %}"
->>>>>>> 39021fe4
         {% endif %}
     {% endif %}
     > {% trans "Save and continue" %}</button>
