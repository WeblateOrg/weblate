{% load compress %}
{% load static %}

{% compress css %}
<<<<<<< HEAD
  <link rel="stylesheet" href="{% static 'vendor/bootstrap/css/bootstrap.css' %}{{ cache_param }}" />
{% if LANGUAGE_BIDI %}
  <link rel="stylesheet" href="{% static 'vendor/bootstrap/css/bootstrap-rtl.css' %}{{ cache_param }}" />
{% endif %}
  <link rel="stylesheet" href="{% static 'js/vendor/fonts/fonts.css' %}{{ cache_param }}" />
=======
  <link rel="stylesheet"
        href="{% static 'vendor/bootstrap/css/bootstrap.css' %}{{ cache_param }}" />
  {% if LANGUAGE_BIDI %}
    <link rel="stylesheet"
          href="{% static 'vendor/bootstrap/css/bootstrap-rtl.css' %}{{ cache_param }}" />
  {% endif %}
  {% if not fonts_cdn_url %}
    <link rel="stylesheet"
          href="{% static 'vendor/font-source/source-sans-3.css' %}{{ cache_param }}" />
    <link rel="stylesheet"
          href="{% static 'vendor/font-source/source-code-pro.css' %}{{ cache_param }}" />
  {% endif %}
>>>>>>> 17206c18
  <link rel="stylesheet" href="{% static 'js/vendor/multi.css' %}{{ cache_param }}" />
  <link rel="stylesheet" href="{% static 'styles/new-language.css' %}{{ cache_param }}" />
  <link rel="stylesheet" href="{% static 'styles/variables.css' %}{{ cache_param }}" />
  <link rel="stylesheet" href="{% static 'styles/main.css' %}{{ cache_param }}" />
  <link rel="stylesheet" href="{% static 'daterangepicker.css' %}{{ cache_param }}" />
  {% if theme == "auto" %}
    <link rel="stylesheet"
          href="{% static 'style-dark.css' %}{{ cache_param }}"
          media="(prefers-color-scheme: dark)" />
  {% elif theme == "dark" %}
    <link rel="stylesheet" href="{% static 'style-dark.css' %}{{ cache_param }}" />
  {% endif %}
{% endcompress %}
{% if custom_css_hash %}
  <link rel="stylesheet" href="{% url "css-custom" %}?{{ custom_css_hash }}" />
{% endif %}<|MERGE_RESOLUTION|>--- conflicted
+++ resolved
@@ -2,26 +2,13 @@
 {% load static %}
 
 {% compress css %}
-<<<<<<< HEAD
-  <link rel="stylesheet" href="{% static 'vendor/bootstrap/css/bootstrap.css' %}{{ cache_param }}" />
-{% if LANGUAGE_BIDI %}
-  <link rel="stylesheet" href="{% static 'vendor/bootstrap/css/bootstrap-rtl.css' %}{{ cache_param }}" />
-{% endif %}
-  <link rel="stylesheet" href="{% static 'js/vendor/fonts/fonts.css' %}{{ cache_param }}" />
-=======
   <link rel="stylesheet"
         href="{% static 'vendor/bootstrap/css/bootstrap.css' %}{{ cache_param }}" />
   {% if LANGUAGE_BIDI %}
     <link rel="stylesheet"
           href="{% static 'vendor/bootstrap/css/bootstrap-rtl.css' %}{{ cache_param }}" />
   {% endif %}
-  {% if not fonts_cdn_url %}
-    <link rel="stylesheet"
-          href="{% static 'vendor/font-source/source-sans-3.css' %}{{ cache_param }}" />
-    <link rel="stylesheet"
-          href="{% static 'vendor/font-source/source-code-pro.css' %}{{ cache_param }}" />
-  {% endif %}
->>>>>>> 17206c18
+  <link rel="stylesheet" href="{% static 'js/vendor/fonts/fonts.css' %}{{ cache_param }}" />
   <link rel="stylesheet" href="{% static 'js/vendor/multi.css' %}{{ cache_param }}" />
   <link rel="stylesheet" href="{% static 'styles/new-language.css' %}{{ cache_param }}" />
   <link rel="stylesheet" href="{% static 'styles/variables.css' %}{{ cache_param }}" />
