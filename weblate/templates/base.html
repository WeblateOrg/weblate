--- conflicted
+++ resolved
@@ -407,17 +407,11 @@
                 </a>
                 <ul class="dropdown-menu dropdown-menu-end shadow">
                   <li class="dropdown-header">{% translate "Get help" %}</li>
-<<<<<<< HEAD
-                  <li>
-                    <a class="dropdown-item" href="{% url 'contact' %}">{% translate "Contact server admins" %}</a>
-                  </li>
-=======
                   {% if contact_form != "disabled" %}
                     <li>
-                      <a href="{% url 'contact' %}">{% translate "Contact server admins" %}</a>
+                      <a class="dropdown-item" href="{% url 'contact' %}">{% translate "Contact server admins" %}</a>
                     </li>
                   {% endif %}
->>>>>>> 2ffe06bc
                   <li>
                     <a class="dropdown-item" href="https://github.com/orgs/WeblateOrg/discussions">{% translate "Community discussions" %}</a>
                   </li>
