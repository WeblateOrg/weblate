{% extends "base.html" %}

{% load crispy_forms_tags i18n permissions translations %}

{% block breadcrumbs %}
  <li>
    <a href="{{ object.project.get_absolute_url }}">{{ object.project }}</a>
  </li>
  <li>
    <a href="{% url 'fonts' project=object.project.slug %}#fonts">{% translate "Fonts" %}</a>
  </li>
  <li>
    <a href="{{ object.get_absolute_url }}">{{ object }}</a>
  </li>
{% endblock breadcrumbs %}

{% block content %}

  <div class="panel panel-default">
    <div class="panel-heading">
      <h4 class="panel-title">{% translate "Font" %}</h4>
    </div>
    <table class="table table-striped">
      <tr>
        <th>{% translate "Font family" %}</th>
        <td>{{ object.family }}</td>
      </tr>
      <tr>
        <th>{% translate "Font style" %}</th>
        <td>{{ object.style }}</td>
      </tr>
      <tr>
        <th>{% translate "File size" %}</th>
        <td>{{ object.font.size }}</td>
      </tr>
      <tr>
        <th>{% translate "Created" %}</th>
        <td>{{ object.timestamp|naturaltime }}</td>
      </tr>
      <tr>
        <th>{% translate "Uploaded by" %}</th>
        <td>{{ object.get_user_display }}</td>
      </tr>
      <tr>
        <th>{% translate "Used in groups" %}</th>
        <td>
          {% for group in object.get_usage %}<a href="{{ group.get_absolute_url }}">{{ group }}</a>{% endfor %}
        </td>
      </tr>
    </table>
<<<<<<< HEAD
    <form method="post" enctype="multipart/form-data">
      {% csrf_token %}
      <div class="panel-body">{{ font_form|crispy }}</div>
      <div class="panel-footer">
        {% if can_edit %}
          <input type="submit"
                 value="{% trans "Update" %}"
                 class="btn btn-primary"
                 id="update_font_submit" />
          <a href=""
             class="btn btn-danger link-post"
             data-href="{{ object.get_absolute_url }}">{% trans "Delete" %}</a>
        {% endif %}
      </div>
    </form>

=======
    <div class="panel-footer">
      {% if can_edit %}
        <a href=""
           class="btn btn-danger link-post"
           data-href="{{ object.get_absolute_url }}">{% translate "Delete" %}</a>
      {% endif %}
    </div>
>>>>>>> c1cd5fe5
  </div>

{% endblock content %}<|MERGE_RESOLUTION|>--- conflicted
+++ resolved
@@ -48,32 +48,22 @@
         </td>
       </tr>
     </table>
-<<<<<<< HEAD
     <form method="post" enctype="multipart/form-data">
       {% csrf_token %}
       <div class="panel-body">{{ font_form|crispy }}</div>
       <div class="panel-footer">
         {% if can_edit %}
           <input type="submit"
-                 value="{% trans "Update" %}"
+                 value="{% translate "Update" %}"
                  class="btn btn-primary"
                  id="update_font_submit" />
           <a href=""
              class="btn btn-danger link-post"
-             data-href="{{ object.get_absolute_url }}">{% trans "Delete" %}</a>
+             data-href="{{ object.get_absolute_url }}">{% translate "Delete" %}</a>
         {% endif %}
       </div>
     </form>
 
-=======
-    <div class="panel-footer">
-      {% if can_edit %}
-        <a href=""
-           class="btn btn-danger link-post"
-           data-href="{{ object.get_absolute_url }}">{% translate "Delete" %}</a>
-      {% endif %}
-    </div>
->>>>>>> c1cd5fe5
   </div>
 
 {% endblock content %}