--- conflicted
+++ resolved
@@ -12,34 +12,37 @@
 
 {% block nav_pills %}
   <ul class="nav nav-pills">
-    <li class="active">
-      <a data-toggle="tab" href="#languages">{% translate "Languages" %}</a>
-    </li>
-    <li>
-      <a data-toggle="tab" href="#preferences">{% translate "Preferences" %}</a>
-    </li>
-    <li>
-      <a data-toggle="tab" href="#notifications">{% translate "Notifications" %}</a>
-    </li>
-    <li>
-      <a data-toggle="tab" href="#account">{% translate "Account" %}</a>
-    </li>
-    <li>
-      <a data-toggle="tab" href="#profile">{% translate "Profile" %}</a>
-    </li>
-    <li>
-      <a data-toggle="tab" href="#teams">{% translate "Teams" %}</a>
-    </li>
-    <li>
-      <a data-toggle="tab" href="#licenses">{% translate "Licenses" %}</a>
-    </li>
-    <li>
-      <a data-toggle="tab" href="#audit">{% translate "Audit log" %}</a>
-    </li>
-    <li>
-      <a data-toggle="tab" href="#api">{% translate "API access" %}</a>
-    </li>
-  </ul>
+      <li class="nav-item">
+        <a class="nav-link active"
+           data-bs-toggle="tab"
+           data-bs-target="#languages"
+           href="#">{% translate "Languages" %}</a>
+      </li>
+      <li class="nav-item">
+        <a class="nav-link" data-bs-toggle="tab" data-bs-target="#preferences" href="#">{% translate "Preferences" %}</a>
+      </li>
+      <li class="nav-item">
+        <a class="nav-link" data-bs-toggle="tab" data-bs-target="#notifications" href="#">{% translate "Notifications" %}</a>
+      </li>
+      <li class="nav-item">
+        <a class="nav-link" data-bs-toggle="tab" data-bs-target="#account" href="#">{% translate "Account" %}</a>
+      </li>
+      <li class="nav-item">
+        <a class="nav-link" data-bs-toggle="tab" data-bs-target="#profile" href="#">{% translate "Profile" %}</a>
+      </li>
+      <li class="nav-item">
+        <a class="nav-link" data-bs-toggle="tab" data-bs-target="#teams" href="#">{% translate "Teams" %}</a>
+      </li>
+      <li class="nav-item">
+        <a class="nav-link" data-bs-toggle="tab" data-bs-target="#licenses" href="#">{% translate "Licenses" %}</a>
+      </li>
+      <li class="nav-item">
+        <a class="nav-link" data-bs-toggle="tab" data-bs-target="#audit" href="#">{% translate "Audit log" %}</a>
+      </li>
+      <li class="nav-item">
+        <a class="nav-link" data-bs-toggle="tab" data-bs-target="#api" href="#">{% translate "API access" %}</a>
+      </li>
+    </ul>
 {% endblock nav_pills %}
 
 {% block breadcrumbs %}
@@ -59,42 +62,6 @@
     {% csrf_token %}
     <input type="hidden" id="form-activetab" name="activetab" value="" />
 
-<<<<<<< HEAD
-    <ul class="nav nav-pills">
-      <li class="nav-item">
-        <a class="nav-link active"
-           data-bs-toggle="tab"
-           data-bs-target="#languages"
-           href="#">{% translate "Languages" %}</a>
-      </li>
-      <li class="nav-item">
-        <a class="nav-link" data-bs-toggle="tab" data-bs-target="#preferences" href="#">{% translate "Preferences" %}</a>
-      </li>
-      <li class="nav-item">
-        <a class="nav-link" data-bs-toggle="tab" data-bs-target="#notifications" href="#">{% translate "Notifications" %}</a>
-      </li>
-      <li class="nav-item">
-        <a class="nav-link" data-bs-toggle="tab" data-bs-target="#account" href="#">{% translate "Account" %}</a>
-      </li>
-      <li class="nav-item">
-        <a class="nav-link" data-bs-toggle="tab" data-bs-target="#profile" href="#">{% translate "Profile" %}</a>
-      </li>
-      <li class="nav-item">
-        <a class="nav-link" data-bs-toggle="tab" data-bs-target="#teams" href="#">{% translate "Teams" %}</a>
-      </li>
-      <li class="nav-item">
-        <a class="nav-link" data-bs-toggle="tab" data-bs-target="#licenses" href="#">{% translate "Licenses" %}</a>
-      </li>
-      <li class="nav-item">
-        <a class="nav-link" data-bs-toggle="tab" data-bs-target="#audit" href="#">{% translate "Audit log" %}</a>
-      </li>
-      <li class="nav-item">
-        <a class="nav-link" data-bs-toggle="tab" data-bs-target="#api" href="#">{% translate "API access" %}</a>
-      </li>
-    </ul>
-
-=======
->>>>>>> 593f303f
     <div class="tab-content">
 
       <div class="tab-pane show active" id="languages">
