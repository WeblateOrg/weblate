{% extends "base5.html" %}

{% load compress crispy_forms_tags i18n metrics permissions static translations %}

{% block nav_pills %}
  {% perm 'meta:vcs.status' object as user_can_see_repository_status %}
  {% perm 'project.permissions' object as user_can_manage_acl %}
  {% perm 'project.edit' object as user_can_edit_project %}
  {% perm 'reports.view' object as user_can_view_reports %}

  <ul class="nav nav-pills">
    <li class="nav-item">
      <a class="nav-link active"
         data-bs-target="#languages"
         data-bs-toggle="tab"
         href="#">{% translate "Languages" %}</a>
    </li>
    <li class="nav-item">
      <a class="nav-link" data-bs-target="#components" data-bs-toggle="tab" href="#">{% translate "Components" %}</a>
    </li class="nav-item">
    <li class="nav-item">
      <a class="nav-link" data-bs-target="#information" data-bs-toggle="tab" href="#">{% translate "Overview" %}</a>
    </li>
    <li class="nav-item">
      <a class="nav-link" data-bs-target="#search" data-bs-toggle="tab" href="#">{% translate "Search" %}</a>
    </li>
    <li class="nav-item dropdown">
      <a class="nav-link dropdown-toggle" data-bs-toggle="dropdown" href="#">{% translate "Insights" %}</a>
      <ul class="dropdown-menu shadow">
        <li>
          <a class="dropdown-item" data-bs-target="#history" data-bs-toggle="tab" href="#">{% translate "History" %}</a>
        </li>
        <li>
          <a class="dropdown-item" href="{% url 'checks' path=object.get_url_path %}">{% translate "Failing checks" %}</a>
        </li>
        {% if last_announcements %}
          <li>
            <a class="dropdown-item"
               data-bs-target="#announcement-history"
               data-bs-toggle="tab"
               href="#">{% translate "Announcements" %}</a>
          </li>
        {% endif %}
        <li>
          <a class="dropdown-item"
             href="{% url 'api:project-languages' slug=object.slug %}?format=csv">{% translate "Download language statistics (CSV)" %}</a>
        </li>
        <li>
          <a class="dropdown-item"
             href="{% url 'api:project-languages' slug=object.slug %}?format=json">{% translate "Download language statistics (JSON)" %}</a>
        </li>
        {% if user.is_authenticated %}
          <li>
            <a class="dropdown-item" data-bs-target="#reports" data-bs-toggle="tab" href="#">{% translate "Translation reports" %}</a>
          </li>
        {% endif %}
        <li>
          <a class="dropdown-item" href="{% url 'data_project' project=object.slug %}">{% translate "Data exports" %}</a>
        </li>
      </ul>
    </li>
    <li class="nav-item dropdown">
      <a class="nav-link dropdown-toggle" data-bs-toggle="dropdown" href="#">{% translate "Files" %}</a>
      <ul class="dropdown-menu shadow">
        <li>
          <a class="dropdown-item"
             href="{% url 'download' path=object.get_url_path %}?format=zip"
             title="{% translate "Download for offline translation." %}">{% blocktranslate %}Download translation files as ZIP file{% endblocktranslate %}</a>
        </li>
        <li>
          <a class="dropdown-item"
             href="{% url 'download' path=object.get_url_path %}?format=zip:csv"
             title="{% translate "Download for offline translation." %}">{% blocktranslate %}Download translations as CSV in a ZIP file{% endblocktranslate %}</a>
        </li>
        <li>
          <a class="dropdown-item"
             href="{% url 'download' path=object.get_url_path %}?format=zip:xliff11"
             title="{% translate "Download for offline translation." %}">{% blocktranslate %}Download translations as XLIFF 1.1 in a ZIP file{% endblocktranslate %}</a>
        </li>
        <li>
          <a class="dropdown-item"
             href="{% url 'download' path=object.get_url_path %}?format=zip:xlsx"
             title="{% translate "Download for offline translation." %}">{% blocktranslate %}Download translations as XLSX in a ZIP file{% endblocktranslate %}</a>
        </li>
      </ul>
    </li>
    <li class="nav-item dropdown">
      <a class="nav-link dropdown-toggle" data-bs-toggle="dropdown" href="#">
        {% translate "Operations" %} <span class="caret"></span>
      </a>
      <ul class="dropdown-menu shadow">
        {% if replace_form %}
          <li>
            <a class="dropdown-item" data-bs-target="#replace" data-bs-toggle="tab" href="#">{% translate "Search and replace" %}</a>
          </li>
        {% endif %}
        {% if bulk_state_form %}
          <li>
            <a class="dropdown-item" data-bs-target="#bulk-edit" data-bs-toggle="tab">{% translate "Bulk edit" %}</a>
          </li>
        {% endif %}
<<<<<<< HEAD
        <hr class="dropdown-divider">
=======
        {% if replace_form and bulk_state_form %}<li role="separator" class="divider"></li>{% endif %}
>>>>>>> ff3174ea
        {% if user_can_see_repository_status %}
          <li>
            <a class="dropdown-item"
               href="#repository"
               data-toggle="tab"
               data-href="{% url 'git_status' path=object.get_url_path %}">{% translate "Repository maintenance" %}</a>
          </li>
          <hr class="dropdown-divider">
        {% endif %}
        <li>
          <a class="dropdown-item" href="{% url 'memory' project=object.slug %}">{% translate "Translation memory" %}</a>
        </li>
        {% if announcement_form %}
          <li>
            <a class="dropdown-item"
               data-bs-target="#announcement"
               data-bs-toggle="tab"
               href="#">{% translate "Post announcement" %}</a>
          </li>
        {% endif %}
        {% if can_add_new_translation %}
          <li>
            <a class="dropdown-item" href="{% url "new-language" path=object.get_url_path %}">{% translate "Start new translation" %}</a>
          </li>
        {% endif %}
        {% if user_can_edit_project %}
          <li>
            <a class="dropdown-item"
               data-bs-target="#add-category"
               data-bs-toggle="tab"
               href="#">{% translate "Add new category" %}</a>
          </li>
          <li>
            <a class="dropdown-item"
               href="{% url 'create-component' %}?project={{ object.pk }}">{% translate "Add new translation component" %}</a>
          </li>
          {% if offer_hosting %}
            {% for billing in object.billings %}
              {% if billing.is_libre_trial %}
                <li>
                  <a class="dropdown-item" href="{{ billing.get_absolute_url }}">{% translate "Request approval for Libre hosting" %}</a>
                </li>
              {% endif %}
            {% endfor %}
          {% endif %}
        {% endif %}
        {% if user_can_manage_acl %}
          <li>
            <a class="dropdown-item"
               href="{% url 'manage-access' project=object.slug %}#users">{% translate "Users" %}</a>
          </li>
          <li>
            <a class="dropdown-item" href="{% url 'manage-access' project=object.slug %}#api">{% translate "API access" %}</a>
          </li>
        {% elif managed_teams %}
          {% for team in managed_teams %}
            <li>
              <a href="{{ team.get_absolute_url }}">{% blocktranslate %}Manage {{ team }}{% endblocktranslate %}</a>
            </li>
          {% endfor %}
        {% endif %}
        {% if user_can_edit_project %}
          <li>
            <a class="dropdown-item" href="{% url 'fonts' project=object.slug %}">{% translate "Fonts" %}</a>
          </li>
          <li>
            <a class="dropdown-item" href="{% url 'labels' project=object.slug %}">{% translate "Labels" %}</a>
          </li>
          <li>
            <a class="dropdown-item" href="{% url 'machinery-list' project=object.slug %}">{% translate "Automatic suggestions" %}</a>
          </li>
          <li>
            <a class="dropdown-item" href="{% url 'backups' project=object.slug %}">{% translate "Backups" %}</a>
          </li>
          <li>
            <a class="dropdown-item" href="{% url 'addons' path=object.get_url_path %}">{% translate "Add-ons" %}</a>
          </li>
        {% endif %}

        {% if user_can_view_billing and object.billings %}
          {% for billing in object.billings %}
            <li>
              <a class="dropdown-item" href="{{ billing.get_absolute_url }}">{% translate "Billing" %}</a>
            </li>
          {% endfor %}
        {% endif %}

        {% if delete_form or rename_form or user_can_edit_project %}
          <hr class="dropdown-divider">

          {% if user_can_edit_project %}
            <li>
              <a class="dropdown-item" href="{% url 'settings' path=object.get_url_path %}">{% translate "Settings" %}</a>
            </li>
          {% endif %}
          {% if delete_form or rename_form %}
            <li>
              <a class="dropdown-item" data-bs-target="#organize" data-bs-toggle="tab" href="#">{% translate "Organize or remove" %}</a>
            </li>
          {% endif %}
        {% endif %}
      </ul>
    </li>
    {% include "snippets/share-menu5.html" with object=object %}
    {% include "snippets/watch-dropdown5.html" with project=object %}
  </ul>
{% endblock nav_pills %}

{% block breadcrumbs %}
  {% path_object_breadcrumbs5 path_object %}

  <a class="ms-auto" href="{{ object.get_widgets_url }}">
    <img src="{% url 'widget-image' path=object.get_url_path widget='svg' color='badge' extension='svg' %}?native=1" />
  </a>
{% endblock breadcrumbs %}

{% block content %}

  {% announcements project=object %}

  {% include "snippets/project/state.html" %}

  {% perm 'meta:vcs.status' object as user_can_see_repository_status %}
  {% perm 'project.permissions' object as user_can_manage_acl %}
  {% perm 'project.edit' object as user_can_edit_project %}
  {% perm 'reports.view' object as user_can_view_reports %}

  <div class="tab-content">
    <div class="tab-pane" id="components">

      {% include "snippets/list-objects.html" with objects=components list_categories=categories name_source="name" label=_("Component") add_link="component" %}

      {% include "paginator.html" with page_obj=components anchor="components" %}

    </div>

    <div class="tab-pane" id="information">
      {% show_info5 project=object stats=object.stats metrics=object|metrics show_source=True %}
    </div>

    <div class="tab-pane active" id="languages">

      {% include "snippets/list-objects.html" with objects=language_stats name_source="language" label=_("Language") project=object global_base=object.stats add_link="translation" %}

    </div>

    <div class="tab-pane" id="history">
      {% format_last_changes_content last_changes=last_changes user=user bootstrap_5=True %}
      <a class="btn btn-primary" href="{% url 'changes' path=object.get_url_path %}">{% translate "Browse all project changes" %}</a>
    </div>

    {% if last_announcements %}
      <div class="tab-pane" id="announcement-history">
        {% format_last_changes_content last_changes=last_announcements user=user bootstrap_5=True %}
        <a class="btn btn-primary"
           href="{% url 'changes' path=object.get_url_path %}?action=46">{% translate "Browse all project changes" %}</a>
      </div>
    {% endif %}

    <div class="tab-pane" id="search">

      <form action="{% url 'search' path=object.get_url_path %}"
            method="get"
            data-persist="search-project">
        {% include "snippets/search-form.html" %}
      </form>

    </div>

    {% if replace_form %}
      <div class="tab-pane" id="replace">
        <form action="{% url 'replace' path=object.get_url_path %}"
              method="post"
              enctype="multipart/form-data">
          <div class="card">
            <div class="card-header">
              <h4 class="card-title">
                {% documentation_icon5 'user/translating' 'search-replace' right=True %}
                {% translate "Search and replace" %}
              </h4>
            </div>
            <div class="card-body">{% crispy replace_form %}</div>
            <div class="card-footer">
              <input type="submit" value="{% translate "Replace" %}" class="btn btn-primary" />
            </div>
          </div>
        </form>
      </div>
    {% endif %}

    {% if bulk_state_form %}
      <div class="tab-pane" id="bulk-edit">
        <form action="{% url 'bulk-edit' path=object.get_url_path %}"
              method="post"
              enctype="multipart/form-data">
          <div class="card">
            <div class="card-header">
              <h4 class="card-title">
                {% documentation_icon5 'user/translating' 'bulk-edit' right=True %}
                {% translate "Bulk edit" %}
              </h4>
            </div>
            <div class="card-body">{% crispy bulk_state_form %}</div>
            <div class="card-footer">
              <input type="submit" value="{% translate "Apply" %}" class="btn btn-primary" />
            </div>
          </div>
        </form>
      </div>
    {% endif %}


    {% if announcement_form %}
      <div class="tab-pane" id="announcement">
        <form action="{% url 'announcement' path=object.get_url_path %}" method="post">
          <div class="card">
            <div class="card-header">
              <h4 class="card-title">
                {% documentation_icon5 'admin/announcements' right=True %}
                {% translate "Post announcement" %}
              </h4>
            </div>
            <div class="card-body">
              {% csrf_token %}
              {{ announcement_form|crispy }}
              <p class="help-block">
                {% translate "The message is shown for all translations within the project, until its given expiry, or permanently until it is deleted." %}
              </p>
            </div>
            <div class="card-footer">
              <input type="submit" value="{% translate "Add" %}" class="btn btn-primary" />
            </div>
          </form>

        </div>
      </div>
    {% endif %}

    {% if user_can_edit_project %}
      <div class="tab-pane" id="add-category">

        <form method="post" action="{% url 'add-category' path=object.get_url_path %}">
          <div class="card">
            <div class="card-header">
              <h4 class="card-title">{% translate "Add a category" %}</h4>
            </div>
            <div class="card-body">
              <div class="form-group"></div>
              {% crispy add_form %}
            </div>
            <div class="card-footer">
              <input type="submit" class="btn btn-warning" value="{% translate "Add" %}">
            </div>
          </div>
        </form>

      </div>
    {% endif %}


    {% if rename_form %}
      <div class="tab-pane" id="organize">

        {% if rename_form %}
          <form method="post" action="{% url 'rename' path=object.get_url_path %}">
            <div class="card">
              <div class="card-header">
                <h4 class="card-title">{% translate "Organize project" %}</h4>
              </div>
              <div class="card-body">
                <div class="form-group">
                  <div class="alert alert-warning" role="alert">
                    {% translate "Renaming the project will also change URLs for all its components." %}
                    {% translate "Users will need to update their bookmarks, references in cloned repositories, or API calls!" %}
                  </div>
                </div>
                {% crispy rename_form %}
              </div>
              <div class="card-footer">
                <input type="submit" class="btn btn-warning" value="{% translate "Organize" %}">
              </div>
            </div>
          </form>
        {% endif %}

        {% if delete_form %}
          {% include "trans/delete-form.html" %}
        {% endif %}


      </div>
    {% endif %}

    {% if user_can_see_repository_status %}
      <div class="tab-pane" id="repository">
        <p>{% translate "Loading…" %}</p>
      </div>
    {% endif %}

    {% if user.is_authenticated %}
      <div class="tab-pane" id="reports">
        {% if not user_can_view_reports %}
          {% translate "You don't have permission to view reports for all users, only your contributions will be listed." as msg %}
          {% show_message "warning" msg %}
        {% endif %}
        <div class="row">
          <div class="col-lg-6">
            <form action="{% url 'credits' path=object.get_url_path %}"
                  method="post"
                  enctype="multipart/form-data">
              <div class="card">
                <div class="card-header">
                  <h4 class="card-title">
                    {% documentation_icon5 'devel/reporting' 'credits' right=True %}
                    {% translate "Credits" %}
                  </h4>
                </div>
                <div class="card-body">
                  <p>
                    {% translate "Lists all translators contributing to this project in a given time period. Useful for inclusion in documentation or the app itself, to thank translators and generate feedback to them." %}
                  </p>
                  {% crispy reports_form %}
                </div>
                <div class="card-footer">
                  <input type="submit" value="{% translate "Generate" %}" class="btn btn-primary" />
                </div>
              </div>
            </form>
          </div>
          <div class="col-lg-6">
            <form action="{% url 'counts' path=object.get_url_path %}"
                  method="post"
                  enctype="multipart/form-data">
              <div class="card">
                <div class="card-header">
                  <h4 class="card-title">
                    {% documentation_icon5 'devel/reporting' 'stats' right=True %}
                    {% translate "Contributor stats" %}
                  </h4>
                </div>
                <div class="card-body">
                  <p>{% translate "Reports the number of strings and words translated by each translator." %}</p>
                  {% crispy reports_form %}
                </div>
                <div class="card-footer">
                  <input type="submit" value="{% translate "Generate" %}" class="btn btn-primary" />
                </div>
              </div>
            </form>
          </div>
        </div>
      </div>
    {% endif %}

  </div>

{% endblock content %}<|MERGE_RESOLUTION|>--- conflicted
+++ resolved
@@ -99,11 +99,7 @@
             <a class="dropdown-item" data-bs-target="#bulk-edit" data-bs-toggle="tab">{% translate "Bulk edit" %}</a>
           </li>
         {% endif %}
-<<<<<<< HEAD
-        <hr class="dropdown-divider">
-=======
-        {% if replace_form and bulk_state_form %}<li role="separator" class="divider"></li>{% endif %}
->>>>>>> ff3174ea
+        {% if replace_form and bulk_state_form %}<hr class="dropdown-divider">{% endif %}
         {% if user_can_see_repository_status %}
           <li>
             <a class="dropdown-item"
