{% load i18n %}
<p>{% trans "This component set up is incomplete as it lacks translations." %}</p>

<ul>
<<<<<<< HEAD
  <li>{% blocktrans with filemask=component.filemask %}Check whether the filemask <code>{{ filemask }}</code> matches files in your version-control system repository.{% endblocktrans %}</li>
  <li>{% trans "Starting new translations directly in Weblate is possible, and creates files based on the filemask." %}</li>
=======
  {% if analysis.can_add %}
    <li>{% trans "Create new translations directly in Weblate, it will create files based on the file mask." %}</li>
  {% endif %}
  <li>{% blocktrans with filemask=component.filemask %}Check whether file mask <code>{{ filemask }}</code> matches files in your repository.{% endblocktrans %}</li>
>>>>>>> c9cdd541
</ul><|MERGE_RESOLUTION|>--- conflicted
+++ resolved
@@ -1,14 +1,9 @@
 {% load i18n %}
-<p>{% trans "This component set up is incomplete as it lacks translations." %}</p>
+<p>{% trans "This component set up is incomplete as it lacks any translations." %}</p>
 
 <ul>
-<<<<<<< HEAD
-  <li>{% blocktrans with filemask=component.filemask %}Check whether the filemask <code>{{ filemask }}</code> matches files in your version-control system repository.{% endblocktrans %}</li>
-  <li>{% trans "Starting new translations directly in Weblate is possible, and creates files based on the filemask." %}</li>
-=======
   {% if analysis.can_add %}
-    <li>{% trans "Create new translations directly in Weblate, it will create files based on the file mask." %}</li>
+    <li>{% trans "Starting new translations directly in Weblate is possible, and creates files based on the filemask." %}</li>
   {% endif %}
-  <li>{% blocktrans with filemask=component.filemask %}Check whether file mask <code>{{ filemask }}</code> matches files in your repository.{% endblocktrans %}</li>
->>>>>>> c9cdd541
+  <li>{% blocktrans with filemask=component.filemask %}Check whether filemask <code>{{ filemask }}</code> matches files in your version-control system repository.{% endblocktrans %}</li>
 </ul>