--- conflicted
+++ resolved
@@ -3,17 +3,7 @@
 {% load crispy_forms_tags i18n translations %}
 
 {% block content %}
-<<<<<<< HEAD
-
-  <p class="alert alert-info">
-    {% blocktranslate %}This site runs {{ weblate_name_link }} for translating the software projects listed below.{% endblocktranslate %}
-    {% translate "You need to be signed in to translate, otherwise you can only make suggestions." %}
-  </p>
-
   {% announcements %}
-=======
-  {% announcements bootstrap_5=True %}
->>>>>>> 2ffe06bc
 
   {% include "list-projects.html" with projects=top_projects %}
 
