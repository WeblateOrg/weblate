{% extends "base5.html" %}

{% load compress crispy_forms_tags i18n icons permissions static translations %}

{% block content %}

  {% announcements %}

  <div class="btn-group float-end btn-group-settings" role="group">
    <a href="{% url 'profile' %}#preferences"
       class="btn btn-link"
       title="{% translate "Configure dashboard" %}">{% icon "settings.svg" %}</a>
  </div>

  {% perm 'reports.view' None as user_can_view_reports %}

  <ul class="nav nav-pills">
    <li class="nav-item" {% active_link "your-subscriptions" %}>
      <a class="nav-link active"
         data-bs-target="#your-subscriptions"
         data-bs-toggle="tab"
         href="#">{% translate "Watched translations" %} <span class="badge text-bg-secondary">{{ usersubscriptions.paginator.count }}</span></a>
    </li>
    {% if all_componentlists %}
      <li class="nav-item" {% active_link "componentlists" %}>
        <a class="nav-link" data-bs-target="#componentlists" data-bs-toggle="tab" href="#">{% translate "All component lists" %} <span class="badge text-bg-secondary">{{ all_componentlists|length }}</span></a>
      </li>
    {% endif %}
    <li class="nav-item" {% active_link "suggestions" %}>
      <a class="nav-link" data-bs-target="#suggestions" data-bs-toggle="tab" href="#">{% translate "Suggested translations" %} <span class="badge text-bg-secondary">{{ suggestions|length }}</span></a>
    </li>
    {% if owned_projects %}
      <li class="nav-item" {% active_link "managed" %}>
        <a class="nav-link" data-bs-target="#managed" data-bs-toggle="tab" href="#">{% translate "Managed projects" %} <span class="badge text-bg-secondary">{{ all_owned_projects|length }}</span></a>
      </li>
    {% endif %}
    {% for componentlist in componentlists %}
<<<<<<< HEAD
      <li class="nav-item" {% active_link componentlist.tab_slug %}>
        <a class="nav-link"
           data-bs-target="#{{ componentlist.tab_slug }}"
           data-bs-toggle="tab">{{ componentlist.name }} <span class="badge text-bg-secondary">{{ componentlist.translations|length }}</span></a>
=======
      <li {% active_link componentlist.tab_slug %}>
        <a href="#{{ componentlist.tab_slug }}"
           data-toggle="tab"
           data-href="{% url 'component-list-dashboard' name=componentlist.slug %}">
          {{ componentlist.name }}
          <span class="badge">{{ componentlist.translations|length }}</span>
        </a>
>>>>>>> ff3174ea
      </li>
    {% endfor %}
    <li class="nav-item dropdown">
      <a class="nav-link dropdown-toggle" data-bs-toggle="dropdown" href="#">{% translate "Insights" %}</a>
      <ul class="dropdown-menu shadow">
        <li>
          <a class="dropdown-item" href="{% url 'changes' %}">{% translate "History" %}</a>
        </li>
        <li>
          <a class="dropdown-item" href="{% url 'changes' %}?action=51&amp;action=50">{% translate "Recent additions" %}</a>
        </li>
        <li>
          <a class="dropdown-item" href="{% url 'stats' %}">{% translate "Statistics" %}</a>
        </li>
        <li>
          <a class="dropdown-item" data-bs-target="#reports" data-bs-toggle="tab" href="#">{% translate "Translation reports" %}</a>
        </li>
      </ul>
    </li>
    <li class="nav-item">
      <a class="nav-link" data-bs-target="#search" data-bs-toggle="tab" href="#">{% translate "Search" %}</a>
    </li>
  </ul>

  <div class="tab-content">
    <div {% active_tab "your-subscriptions" %}>
      {% if watched_projects %}
        {% if usersubscriptions %}
          {% include "snippets/list-objects.html" with objects=usersubscriptions label=_("Translation") hide_completed=user.profile.hide_completed name_source="translation" %}

          {% include "paginator.html" with page_obj=usersubscriptions anchor="your-subscriptions" %}
        {% else %}
          {% include "list-projects.html" with projects=watched_projects %}
        {% endif %}
      {% else %}
        <p class="help-block">
          {% translate "Choose what languages you want in the preferences, to see overview of available translations for those languages in your watched projects." %}
        </p>
      {% endif %}
    </div>


    {% if all_componentlists %}
      <div {% active_tab "componentlists" %}>
        {% include "snippets/list-objects.html" with objects=all_componentlists label=_("Component list") %}
      </div>
    {% endif %}

    {% if owned_projects %}
      <div {% active_tab "managed" %}>
        {% include "snippets/list-objects.html" with objects=owned_projects label=_("Project") %}
        {% if all_owned_projects|length > 10 %}
          <a href="{% url 'projects' %}?owned={{ user.username }}" class="btn btn-primary">{% translate "Browse all managed projects" %}</a>
        {% endif %}
      </div>
    {% endif %}

    {# Suggested translations #}
    <div {% active_tab "suggestions" %}>
      {% if suggestions %}
        {% include "snippets/list-objects.html" with objects=suggestions label=_("Translation") name_source="translation" %}
      {% else %}
        <p class="help-block">
          {% translate "Could not find any suggestions for you, please choose your languages in the preferences to get some." %}
        </p>
      {% endif %}
    </div>


    {% for componentlist in componentlists %}
      <div {% active_tab componentlist.tab_slug %}>

        <p>{% translate "Loading…" %}</p>
      </div>
    {% endfor %}

    <div class="tab-pane" id="search">

      <form action="{% url 'search' %}" method="get" data-persist="search-index">
        {% include "snippets/search-form.html" %}
      </form>

    </div>

    <div class="tab-pane" id="reports">
      {% if not user_can_view_reports %}
        {% translate "You don't have permission to view reports for all users, only your contributions will be listed." as msg %}
        {% show_message "warning" msg %}
      {% endif %}
      <div class="row">
        <div class="col-lg-6">
          <form action="{% url 'credits' %}" method="post" enctype="multipart/form-data">
            <div class="card">
              <div class="card-header">
                <h4 class="card-title">
                  {% documentation_icon5 'devel/reporting' 'credits' right=True %}
                  {% translate "Credits" %}
                </h4>
              </div>
              <div class="card-body">
                <p>
                  {% translate "Lists all translators contributing in a given time period. Useful for inclusion in documentation or the app itself, to thank translators and generate feedback to them." %}
                </p>
                {% crispy reports_form %}
              </div>
              <div class="card-footer">
                <input type="submit" value="{% translate "Generate" %}" class="btn btn-primary" />
              </div>
            </div>
          </form>
        </div>
        <div class="col-lg-6">
          <form action="{% url 'counts' %}" method="post" enctype="multipart/form-data">
            <div class="card">
              <div class="card-header">
                <h4 class="card-title">
                  {% documentation_icon5 'devel/reporting' 'stats' right=True %}
                  {% translate "Contributor stats" %}
                </h4>
              </div>
              <div class="card-body">
                <p>{% translate "Reports the number of strings and words translated by each translator." %}</p>
                {% crispy reports_form %}
              </div>
              <div class="card-footer">
                <input type="submit" value="{% translate "Generate" %}" class="btn btn-primary" />
              </div>
            </div>
          </form>
        </div>
      </div>
    </div>

  </div>

{% endblock content %}<|MERGE_RESOLUTION|>--- conflicted
+++ resolved
@@ -35,20 +35,14 @@
       </li>
     {% endif %}
     {% for componentlist in componentlists %}
-<<<<<<< HEAD
-      <li class="nav-item" {% active_link componentlist.tab_slug %}>
-        <a class="nav-link"
-           data-bs-target="#{{ componentlist.tab_slug }}"
-           data-bs-toggle="tab">{{ componentlist.name }} <span class="badge text-bg-secondary">{{ componentlist.translations|length }}</span></a>
-=======
       <li {% active_link componentlist.tab_slug %}>
-        <a href="#{{ componentlist.tab_slug }}"
-           data-toggle="tab"
-           data-href="{% url 'component-list-dashboard' name=componentlist.slug %}">
+        <a data-bs-target="#{{ componentlist.tab_slug }}"
+           data-bs-toggle="tab"
+           data-href="{% url 'component-list-dashboard' name=componentlist.slug %}"
+           href="##>
           {{ componentlist.name }}
-          <span class="badge">{{ componentlist.translations|length }}</span>
+          <span class="badge text-bg-secondary">{{ componentlist.translations|length }}</span>
         </a>
->>>>>>> ff3174ea
       </li>
     {% endfor %}
     <li class="nav-item dropdown">
