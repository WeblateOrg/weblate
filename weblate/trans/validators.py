# Copyright © Michal Čihař <michal@weblate.org>
#
# SPDX-License-Identifier: GPL-3.0-or-later

from __future__ import annotations

import re

from django.core.exceptions import ValidationError
from django.utils.translation import gettext
from pyparsing import ParseException

from weblate.checks.flags import Flags
from weblate.lang.models import Language
from weblate.trans.defines import LANGUAGE_CODE_LENGTH


def validate_filemask(val):
    """Validate that the filemask contains *."""
    if "*" not in val:
        raise ValidationError(
<<<<<<< HEAD
            _("The filemask does not contain * as a language placeholder!")
=======
            gettext("File mask does not contain * as a language placeholder!")
>>>>>>> 8cca1686
        )


def validate_autoaccept(val):
    """Validate correct value for auto-accept."""
    if val == 1:
        raise ValidationError(
<<<<<<< HEAD
            _(
                "A value of 1 is not allowed for auto-accept as "
=======
            gettext(
                "A value of 1 is not allowed for autoaccept as "
>>>>>>> 8cca1686
                "it would permit users to vote on their own suggestions."
            )
        )


def validate_check_flags(val):
    """Validate check-influencing flags."""
    try:
        flags = Flags(val)
    except (ParseException, re.error) as error:
<<<<<<< HEAD
        raise ValidationError(_("Could not parse flags: %s") % error)
    flags.validate()
=======
        raise ValidationError(gettext("Failed to parse flags: %s") % error)
    flags.validate()


def validate_language_code(code: str | None, filename: str, required: bool = False):
    if not code:
        if not required:
            return None
        message = gettext(
            'The language code for "%(filename)s" is empty, please check the file mask.'
        ) % {"filename": filename}
        raise ValidationError({"filemask": message})

    if len(code) > LANGUAGE_CODE_LENGTH:
        message = gettext(
            'The language code "%(code)s" for "%(filename)s" is too long,'
            " please check the file mask."
        ) % {"code": code, "filename": filename}
        raise ValidationError({"filemask": message})

    return Language.objects.auto_get_or_create(code=code, create=False)
>>>>>>> 8cca1686
<|MERGE_RESOLUTION|>--- conflicted
+++ resolved
@@ -19,11 +19,7 @@
     """Validate that the filemask contains *."""
     if "*" not in val:
         raise ValidationError(
-<<<<<<< HEAD
-            _("The filemask does not contain * as a language placeholder!")
-=======
             gettext("File mask does not contain * as a language placeholder!")
->>>>>>> 8cca1686
         )
 
 
@@ -31,13 +27,8 @@
     """Validate correct value for auto-accept."""
     if val == 1:
         raise ValidationError(
-<<<<<<< HEAD
-            _(
+            gettext(
                 "A value of 1 is not allowed for auto-accept as "
-=======
-            gettext(
-                "A value of 1 is not allowed for autoaccept as "
->>>>>>> 8cca1686
                 "it would permit users to vote on their own suggestions."
             )
         )
@@ -48,11 +39,7 @@
     try:
         flags = Flags(val)
     except (ParseException, re.error) as error:
-<<<<<<< HEAD
-        raise ValidationError(_("Could not parse flags: %s") % error)
-    flags.validate()
-=======
-        raise ValidationError(gettext("Failed to parse flags: %s") % error)
+        raise ValidationError(gettext("Could not parse flags: %s") % error)
     flags.validate()
 
 
@@ -72,5 +59,4 @@
         ) % {"code": code, "filename": filename}
         raise ValidationError({"filemask": message})
 
-    return Language.objects.auto_get_or_create(code=code, create=False)
->>>>>>> 8cca1686
+    return Language.objects.auto_get_or_create(code=code, create=False)