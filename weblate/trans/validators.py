# Copyright © Michal Čihař <michal@weblate.org>
#
# SPDX-License-Identifier: GPL-3.0-or-later

from __future__ import annotations

import re

from django.core.exceptions import ValidationError
from django.utils.translation import gettext
from pyparsing import ParseException

from weblate.checks.flags import Flags
from weblate.lang.models import Language
from weblate.trans.defines import LANGUAGE_CODE_LENGTH


def validate_filemask(val):
    """Validate that the filemask contains *."""
    if "*" not in val:
        raise ValidationError(
            gettext("File mask does not contain * as a language placeholder!")
        )


def validate_autoaccept(val):
    """Validate correct value for automatical acceptance."""
    if val == 1:
        raise ValidationError(
            gettext(
                "A value of 1 is not allowed for automatical acceptance as "
                "it would permit users to vote on their own suggestions."
            )
        )


def validate_check_flags(val):
    """Validate check-influencing flags."""
    try:
        flags = Flags(val)
    except (ParseException, re.error) as error:
<<<<<<< HEAD
        raise ValidationError(gettext("Could not parse flags: %s") % error)
=======
        raise ValidationError(gettext("Could not parse flags: %s") % error) from error
>>>>>>> 16af3679
    flags.validate()


def validate_language_code(code: str | None, filename: str, required: bool = False):
    if not code:
        if not required:
            return None
        message = gettext(
            'The language code for "%(filename)s" is empty, please check the file mask.'
        ) % {"filename": filename}
        raise ValidationError({"filemask": message})

    if len(code) > LANGUAGE_CODE_LENGTH:
        message = gettext(
            'The language code "%(code)s" for "%(filename)s" is too long,'
            " please check the file mask."
        ) % {"code": code, "filename": filename}
        raise ValidationError({"filemask": message})

    return Language.objects.auto_get_or_create(code=code, create=False)<|MERGE_RESOLUTION|>--- conflicted
+++ resolved
@@ -39,11 +39,7 @@
     try:
         flags = Flags(val)
     except (ParseException, re.error) as error:
-<<<<<<< HEAD
-        raise ValidationError(gettext("Could not parse flags: %s") % error)
-=======
         raise ValidationError(gettext("Could not parse flags: %s") % error) from error
->>>>>>> 16af3679
     flags.validate()
 
 
