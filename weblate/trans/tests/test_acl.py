#
# Copyright © 2012 - 2021 Michal Čihař <michal@cihar.com>
#
# This file is part of Weblate <https://weblate.org/>
#
# This program is free software: you can redistribute it and/or modify
# it under the terms of the GNU General Public License as published by
# the Free Software Foundation, either version 3 of the License, or
# (at your option) any later version.
#
# This program is distributed in the hope that it will be useful,
# but WITHOUT ANY WARRANTY; without even the implied warranty of
# MERCHANTABILITY or FITNESS FOR A PARTICULAR PURPOSE.  See the
# GNU General Public License for more details.
#
# You should have received a copy of the GNU General Public License
# along with this program.  If not, see <https://www.gnu.org/licenses/>.
#

"""Test for ACL management."""

from django.conf import settings
from django.core import mail
from django.urls import reverse

from weblate.auth.models import Group, User, get_anonymous
from weblate.lang.models import Language
from weblate.trans.models import Project
from weblate.trans.tests.test_views import FixtureTestCase


class ACLTest(FixtureTestCase):
    def setUp(self):
        super().setUp()
        self.project.access_control = Project.ACCESS_PRIVATE
        self.project.save()
        self.access_url = reverse("manage-access", kwargs=self.kw_project)
        self.translate_url = reverse("translate", kwargs=self.kw_translation)
        self.second_user = User.objects.create_user(
            "seconduser", "noreply@example.org", "testpassword"
        )
        self.admin_group = self.project.group_set.get(name__endswith="@Administration")

    def add_acl(self):
        """Add user to ACL."""
        self.project.add_user(self.user, "@Translate")

    def test_acl_denied(self):
        """No access to the project without ACL."""
        response = self.client.get(self.access_url)
        self.assertEqual(response.status_code, 404)
        self.assertFalse(get_anonymous().can_access_project(self.project))

    def test_acl_disable(self):
        """Test disabling ACL."""
        response = self.client.get(self.access_url)
        self.assertEqual(response.status_code, 404)
        self.project.access_control = Project.ACCESS_PUBLIC
        self.project.save()
        self.assertTrue(get_anonymous().can_access_project(self.project))
        response = self.client.get(self.access_url)
        self.assertEqual(response.status_code, 403)
        response = self.client.get(self.translate_url)
        self.assertContains(response, 'type="submit" name="save"')

    def test_acl_protected(self):
        """Test ACL protected project."""
        response = self.client.get(self.access_url)
        self.assertEqual(response.status_code, 404)
        self.project.access_control = Project.ACCESS_PROTECTED
        self.project.save()
        self.assertTrue(get_anonymous().can_access_project(self.project))
        response = self.client.get(self.access_url)
        self.assertEqual(response.status_code, 403)
        response = self.client.get(self.translate_url)
        self.assertContains(
            response, "Insufficient privileges for saving translations."
        )

    def test_acl(self):
        """Regular user should not have access to user management."""
        self.add_acl()
        response = self.client.get(self.access_url)
        self.assertEqual(response.status_code, 403)

    def test_edit_acl(self):
        """Manager should have access to user management."""
        self.add_acl()
        self.make_manager()
        response = self.client.get(self.access_url)
        self.assertContains(response, "Users")

    def test_edit_acl_owner(self):
        """Owner should have access to user management."""
        self.add_acl()
        self.project.add_user(self.user, "@Administration")
        response = self.client.get(self.access_url)
        self.assertContains(response, "Users")

    def add_user(self):
        self.add_acl()
        self.project.add_user(self.user, "@Administration")

        # Add user
        response = self.client.post(
            reverse("add-user", kwargs=self.kw_project),
            {"user": self.second_user.username},
        )
        self.assertRedirects(response, self.access_url)

        # Ensure user is now listed
        response = self.client.get(self.access_url)
        self.assertContains(response, self.second_user.username)
        self.assertContains(response, self.second_user.email)

    def test_invite_invalid(self):
        """Test inviting invalid form."""
        self.project.add_user(self.user, "@Administration")
        response = self.client.post(
            reverse("invite-user", kwargs=self.kw_project),
            {"email": "invalid", "username": "valid", "full_name": "name"},
            follow=True,
        )
<<<<<<< HEAD
        # This error comes from Django validation
        self.assertContains(response, "Enter a valid e-mail address")
=======
        self.assertContains(response, "Enter a valid e-mail address.")
>>>>>>> a6cf37aa

    def test_invite_existing(self):
        """Test inviting existing user."""
        self.project.add_user(self.user, "@Administration")
        response = self.client.post(
            reverse("invite-user", kwargs=self.kw_project),
            {
                "email": self.user.email,
                "username": self.user.username,
                "full_name": "name",
            },
            follow=True,
        )
        self.assertContains(response, "A user with this e-mail already exists")

    def test_invite_user(self):
        """Test inviting user."""
        self.project.add_user(self.user, "@Administration")
        response = self.client.post(
            reverse("invite-user", kwargs=self.kw_project),
            {"email": "user@example.com", "username": "username", "full_name": "name"},
            follow=True,
        )
        # Ensure user is now listed
        self.assertContains(response, "user@example.com")
        # Check invitation mail
        self.assertEqual(len(mail.outbox), 1)
        message = mail.outbox[0]
        self.assertEqual(message.subject, "[Weblate] Invitation to Weblate")
        mail.outbox = []

        # Resend invitation
        response = self.client.post(
            reverse("resend_invitation", kwargs=self.kw_project),
            {"user": "user@example.com"},
            follow=True,
        )
        # Check invitation mail
        self.assertEqual(len(mail.outbox), 1)
        message = mail.outbox[0]
        self.assertEqual(message.subject, "[Weblate] Invitation to Weblate")

    def remove_user(self):
        # Remove user
        response = self.client.post(
            reverse("delete-user", kwargs=self.kw_project),
            {"user": self.second_user.username},
        )
        self.assertRedirects(response, self.access_url)

        # Ensure user is now not listed
        response = self.client.get(self.access_url)
        self.assertNotContains(response, self.second_user.username)
        self.assertNotContains(response, self.second_user.email)

    def test_add_acl(self):
        """Adding and removing users from the ACL project."""
        self.add_user()
        self.remove_user()

    def test_add_owner(self):
        """Adding and removing owners from the ACL project."""
        self.add_user()
        self.client.post(
            reverse("set-groups", kwargs=self.kw_project),
            {
                "user": self.second_user.username,
                "group": self.admin_group.pk,
                "action": "add",
            },
        )
        self.assertTrue(
            User.objects.all_admins(self.project)
            .filter(username=self.second_user.username)
            .exists()
        )
        self.client.post(
            reverse("set-groups", kwargs=self.kw_project),
            {
                "user": self.second_user.username,
                "group": self.admin_group.pk,
                "action": "remove",
            },
        )
        self.assertFalse(
            User.objects.all_admins(self.project)
            .filter(username=self.second_user.username)
            .exists()
        )
        self.remove_user()

    def test_delete_owner(self):
        """Adding and deleting owners from the ACL project."""
        self.add_user()
        self.client.post(
            reverse("set-groups", kwargs=self.kw_project),
            {
                "user": self.second_user.username,
                "group": self.admin_group.pk,
                "action": "add",
            },
        )
        self.remove_user()
        self.assertFalse(
            User.objects.all_admins(self.project)
            .filter(username=self.second_user.username)
            .exists()
        )

    def test_denied_owner_delete(self):
        """Test that deleting the last owner does not work."""
        self.project.add_user(self.user, "@Administration")
        self.client.post(
            reverse("set-groups", kwargs=self.kw_project),
            {
                "user": self.second_user.username,
                "group": self.admin_group.pk,
                "action": "remove",
            },
        )
        self.assertTrue(
            User.objects.all_admins(self.project)
            .filter(username=self.user.username)
            .exists()
        )
        self.client.post(
            reverse("set-groups", kwargs=self.kw_project),
            {
                "user": self.user.username,
                "group": self.admin_group.pk,
                "action": "remove",
            },
        )
        self.assertTrue(
            User.objects.all_admins(self.project)
            .filter(username=self.user.username)
            .exists()
        )

    def test_nonexisting_user(self):
        """Test adding non-existing user."""
        self.project.add_user(self.user, "@Administration")
        response = self.client.post(
            reverse("add-user", kwargs=self.kw_project),
            {"user": "nonexisting"},
            follow=True,
        )
        self.assertContains(response, "Could not find any such user")

    def test_acl_groups(self):
        """Test handling ACL groups."""
        if "weblate.billing" in settings.INSTALLED_APPS:
            billing_group = 1
        else:
            billing_group = 0
        match = f"{self.project.name}@"
        self.project.access_control = Project.ACCESS_PUBLIC
        self.project.translation_review = False
        self.project.save()
        self.assertEqual(1, Group.objects.filter(name__startswith=match).count())
        self.project.access_control = Project.ACCESS_PROTECTED
        self.project.translation_review = True
        self.project.save()
        self.assertEqual(
            9 + billing_group, Group.objects.filter(name__startswith=match).count()
        )
        self.project.access_control = Project.ACCESS_PRIVATE
        self.project.translation_review = True
        self.project.save()
        self.assertEqual(
            9 + billing_group, Group.objects.filter(name__startswith=match).count()
        )
        self.project.access_control = Project.ACCESS_CUSTOM
        self.project.save()
        self.assertEqual(0, Group.objects.filter(name__startswith=match).count())
        self.project.access_control = Project.ACCESS_CUSTOM
        self.project.save()
        self.assertEqual(0, Group.objects.filter(name__startswith=match).count())
        self.project.access_control = Project.ACCESS_PRIVATE
        self.project.save()
        self.assertEqual(
            9 + billing_group, Group.objects.filter(name__startswith=match).count()
        )
        self.project.delete()
        self.assertEqual(0, Group.objects.filter(name__startswith=match).count())

    def test_restricted_component(self):
        # Make the project public
        self.project.access_control = Project.ACCESS_PUBLIC
        self.project.save()
        # Add user language to ensure the suggestions are shown
        self.user.profile.languages.add(Language.objects.get(code="cs"))

        url = self.component.get_absolute_url()

        # It is shown on the dashboard and accessible
        self.assertEqual(self.client.get(url).status_code, 200)
        self.assertContains(self.client.get(reverse("home")), url)

        # Make it restricted
        self.component.restricted = True
        self.component.save(update_fields=["restricted"])

        # It is no longer shown on the dashboard and not accessible
        self.assertEqual(self.client.get(url).status_code, 404)
        self.assertNotContains(self.client.get(reverse("home")), url)

    def test_block_user(self):
        self.project.add_user(self.user, "@Administration")

        # Block user
        response = self.client.post(
            reverse("block-user", kwargs=self.kw_project),
            {"user": self.second_user.username},
        )
        self.assertRedirects(response, self.access_url)
        self.assertEqual(self.project.userblock_set.count(), 1)

        # Block user, for second time
        response = self.client.post(
            reverse("block-user", kwargs=self.kw_project),
            {"user": self.second_user.username},
        )
        self.assertRedirects(response, self.access_url)
        self.assertEqual(self.project.userblock_set.count(), 1)

        # Unblock user
        response = self.client.post(
            reverse("unblock-user", kwargs=self.kw_project),
            {"user": self.second_user.username},
        )
        self.assertRedirects(response, self.access_url)
        self.assertEqual(self.project.userblock_set.count(), 0)<|MERGE_RESOLUTION|>--- conflicted
+++ resolved
@@ -121,12 +121,7 @@
             {"email": "invalid", "username": "valid", "full_name": "name"},
             follow=True,
         )
-<<<<<<< HEAD
-        # This error comes from Django validation
-        self.assertContains(response, "Enter a valid e-mail address")
-=======
         self.assertContains(response, "Enter a valid e-mail address.")
->>>>>>> a6cf37aa
 
     def test_invite_existing(self):
         """Test inviting existing user."""
