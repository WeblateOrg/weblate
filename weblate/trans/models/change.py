--- conflicted
+++ resolved
@@ -355,13 +355,12 @@
     ACTION_MOVE_CATEGORY = 69
     ACTION_SAVE_FAILED = 70
     ACTION_NEW_UNIT_REPO = 71
-<<<<<<< HEAD
-    ACTION_COMPLETED_COMPONENT = 72
-=======
     ACTION_STRING_UPLOAD_UPDATE = 72
     ACTION_NEW_UNIT_UPLOAD = 73
     ACTION_SOURCE_UPLOAD = 74
->>>>>>> a8bb88ff
+    ACTION_COMPLETED_COMPONENT = 75
+
+
 
     ACTION_CHOICES = (
         # Translators: Name of event in the history
@@ -500,15 +499,13 @@
         # Translators: Name of event in the history
         (ACTION_NEW_UNIT_REPO, gettext_lazy("String added in the repository")),
         # Translators: Name of event in the history
-<<<<<<< HEAD
+        (ACTION_STRING_UPLOAD_UPDATE, gettext_lazy("String updated in the upload")),
+        # Translators: Name of event in the history
+        (ACTION_NEW_UNIT_UPLOAD, gettext_lazy("String added in the upload")),
+        # Translators: Name of event in the history
+        (ACTION_SOURCE_UPLOAD, gettext_lazy("Translation updated by source upload")),
+        # Translators: Name of event in the history
         (ACTION_COMPLETED_COMPONENT, gettext_lazy("Component translated")),
-=======
-        (ACTION_STRING_UPLOAD_UPDATE, gettext_lazy("String updated in the upload")),
-        # Translators: Name of event in the history
-        (ACTION_NEW_UNIT_UPLOAD, gettext_lazy("String added in the upload")),
-        # Translators: Name of event in the history
-        (ACTION_SOURCE_UPLOAD, gettext_lazy("Translation updated by source upload")),
->>>>>>> a8bb88ff
     )
     ACTIONS_DICT = dict(ACTION_CHOICES)
     ACTION_STRINGS = {
