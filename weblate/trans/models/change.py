# Copyright © Michal Čihař <michal@weblate.org>
#
# SPDX-License-Identifier: GPL-3.0-or-later

from datetime import datetime

from django.conf import settings
from django.core.cache import cache
from django.db import models, transaction
from django.db.models import Count, Q
from django.db.models.base import post_save
from django.utils import timezone
from django.utils.html import escape, format_html
from django.utils.translation import gettext, gettext_lazy, pgettext, pgettext_lazy
from rapidfuzz.distance import DamerauLevenshtein

from weblate.lang.models import Language
from weblate.trans.mixins import UserDisplayMixin
from weblate.trans.models.alert import ALERTS
from weblate.trans.models.project import Project
from weblate.utils.pii import mask_email
from weblate.utils.state import STATE_LOOKUP


class ChangeQuerySet(models.QuerySet):
    def content(self, prefetch=False):
        """Return queryset with content changes."""
        base = self
        if prefetch:
            base = base.prefetch()
        return base.filter(action__in=Change.ACTIONS_CONTENT)

    def for_category(self, category):
        return self.filter(component_id__in=category.all_component_ids)

    def filter_announcements(self):
        return self.filter(action=Change.ACTION_ANNOUNCEMENT)

    def count_stats(self, days: int, step: int, dtstart: datetime):
        """Count the number of changes in a given period grouped by step days."""
        # Count number of changes
        result = []
        for _unused in range(0, days, step):
            # Calculate interval
            int_start = dtstart
            int_end = int_start + timezone.timedelta(days=step)

            # Count changes
            int_base = self.filter(timestamp__range=(int_start, int_end))
            count = int_base.aggregate(Count("id"))

            # Append to result
            result.append((int_start, count["id__count"]))

            # Advance to next interval
            dtstart = int_end

        return result

    def base_stats(
        self,
        days: int,
        step: int,
        project=None,
        component=None,
        translation=None,
        language=None,
        user=None,
    ):
        """Core of daily/weekly/monthly stats calculation."""
        # Get range (actually start)
        dtstart = timezone.now() - timezone.timedelta(days=days + 1)

        # Base for filtering
        base = self.all()

        # Filter by translation/project
        if translation is not None:
            base = base.filter(translation=translation)
        elif component is not None:
            base = base.filter(component=component)
        elif project is not None:
            base = base.filter(project=project)

        # Filter by language
        if language is not None:
            base = base.filter(language=language)

        # Filter by language
        if user is not None:
            base = base.filter(user=user)

        return base.count_stats(days, step, dtstart)

    def prefetch(self):
        """
        Fetch related fields at once to avoid loading them individually.

        Call prefetch or prefetch_list later on paginated results to complete.
        """
        return self.prefetch_related(
            "user",
            "author",
            "translation",
            "component",
            "project",
            "component__source_language",
            "unit",
            "unit__source_unit",
            "translation__language",
            "translation__plural",
        )

    @staticmethod
    def preload_list(results, *args):
        """Companion for prefetch to fill in nested references."""
        for item in results:
            if item.component and "component" not in args:
                item.component.project = item.project
            if item.translation and "translation" not in args:
                item.translation.component = item.component
            if item.unit and "unit" not in args:
                item.unit.translation = item.translation
        return results

    def preload(self, *args):
        """Companion for prefetch to fill in nested references."""
        return self.preload_list(self, *args)

    def authors_list(self, date_range=None):
        """Return list of authors."""
        authors = self.content()
        if date_range is not None:
            authors = authors.filter(timestamp__range=date_range)
        return (
            authors.exclude(author__isnull=True)
            .values("author")
            .annotate(change_count=Count("id"))
            .values_list("author__email", "author__full_name", "change_count")
        )

    def order(self):
        return self.order_by("-timestamp")

    def bulk_create(self, *args, **kwargs):
        """Adds processing to bulk creation."""
        changes = super().bulk_create(*args, **kwargs)
        # Executes post save to ensure messages are sent to fedora messaging
        for change in changes:
            post_save.send(change.__class__, instance=change, created=True)
        # Store last content change in cache for improved performance
        for change in reversed(changes):
            if change.is_last_content_change_storable():
                transaction.on_commit(change.update_cache_last_change)
                break
        return changes

    def filter_components(self, user):
        if not user.needs_component_restrictions_filter:
            return self
        return self.filter(
            Q(component__isnull=True)
            | Q(component__restricted=False)
            | Q(component_id__in=user.component_permissions)
        )

    def filter_projects(self, user):
        if not user.needs_project_filter:
            return self
        return self.filter(project__in=user.allowed_projects)


class ChangeManager(models.Manager):
    def create(self, *, user=None, **kwargs):
        """Wrapper to avoid using anonymous user as change owner."""
        if user is not None and not user.is_authenticated:
            user = None
        return super().create(user=user, **kwargs)

    def last_changes(
        self,
        user,
        unit=None,
        translation=None,
        component=None,
        project=None,
        language=None,
    ):
        """
        Return the most recent changes for an user.

        Filters Change objects by user permissions and fetches related fields for
        last changes display.
        """
        if unit is not None:
            if not user.can_access_component(unit.translation.component):
                return self.none()
            result = unit.change_set.all()
        elif translation is not None:
            if not user.can_access_component(translation.component):
                return self.none()
            result = translation.change_set.all()
        elif component is not None:
            if not user.can_access_component(component):
                return self.none()
            result = component.change_set.all()
        elif project is not None:
            if not user.can_access_project(project):
                return self.none()
            result = project.change_set.filter_components(user)
            if language is not None:
                result = result.filter(language=language)
        elif language is not None:
            result = language.change_set.filter_projects(user).filter_components(user)
        else:
            result = self.filter_projects(user).filter_components(user)
        return result.prefetch().order()


class Change(models.Model, UserDisplayMixin):
    ACTION_UPDATE = 0
    ACTION_COMPLETE = 1
    ACTION_CHANGE = 2
    ACTION_COMMENT = 3
    ACTION_SUGGESTION = 4
    ACTION_NEW = 5
    ACTION_AUTO = 6
    ACTION_ACCEPT = 7
    ACTION_REVERT = 8
    ACTION_UPLOAD = 9
    ACTION_NEW_SOURCE = 13
    ACTION_LOCK = 14
    ACTION_UNLOCK = 15
    # Used to be ACTION_DUPLICATE_STRING = 16
    ACTION_COMMIT = 17
    ACTION_PUSH = 18
    ACTION_RESET = 19
    ACTION_MERGE = 20
    ACTION_REBASE = 21
    ACTION_FAILED_MERGE = 22
    ACTION_FAILED_REBASE = 23
    ACTION_PARSE_ERROR = 24
    ACTION_REMOVE_TRANSLATION = 25
    ACTION_SUGGESTION_DELETE = 26
    ACTION_REPLACE = 27
    ACTION_FAILED_PUSH = 28
    ACTION_SUGGESTION_CLEANUP = 29
    ACTION_SOURCE_CHANGE = 30
    ACTION_NEW_UNIT = 31
    ACTION_BULK_EDIT = 32
    ACTION_ACCESS_EDIT = 33
    ACTION_ADD_USER = 34
    ACTION_REMOVE_USER = 35
    ACTION_APPROVE = 36
    ACTION_MARKED_EDIT = 37
    ACTION_REMOVE_COMPONENT = 38
    ACTION_REMOVE_PROJECT = 39
    # Used to be ACTION_DUPLICATE_LANGUAGE = 40
    ACTION_RENAME_PROJECT = 41
    ACTION_RENAME_COMPONENT = 42
    ACTION_MOVE_COMPONENT = 43
    # Used to be ACTION_NEW_STRING = 44
    ACTION_NEW_CONTRIBUTOR = 45
    ACTION_ANNOUNCEMENT = 46
    ACTION_ALERT = 47
    ACTION_ADDED_LANGUAGE = 48
    ACTION_REQUESTED_LANGUAGE = 49
    ACTION_CREATE_PROJECT = 50
    ACTION_CREATE_COMPONENT = 51
    ACTION_INVITE_USER = 52
    ACTION_HOOK = 53
    ACTION_REPLACE_UPLOAD = 54
    ACTION_LICENSE_CHANGE = 55
    ACTION_AGREEMENT_CHANGE = 56
    ACTION_SCREENSHOT_ADDED = 57
    ACTION_SCREENSHOT_UPLOADED = 58
    ACTION_STRING_REPO_UPDATE = 59
    ACTION_ADDON_CREATE = 60
    ACTION_ADDON_CHANGE = 61
    ACTION_ADDON_REMOVE = 62
    ACTION_STRING_REMOVE = 63
    ACTION_COMMENT_DELETE = 64
    ACTION_COMMENT_RESOLVE = 65
    ACTION_EXPLANATION = 66
    ACTION_REMOVE_CATEGORY = 67
    ACTION_RENAME_CATEGORY = 68
    ACTION_MOVE_CATEGORY = 69
    ACTION_SAVE_FAILED = 70

    ACTION_CHOICES = (
        # Translators: Name of event in the history
        (ACTION_UPDATE, gettext_lazy("Resource updated")),
        # Translators: Name of event in the history
        (ACTION_COMPLETE, gettext_lazy("Translation completed")),
        # Translators: Name of event in the history
        (ACTION_CHANGE, gettext_lazy("Translation changed")),
        # Translators: Name of event in the history
        (ACTION_NEW, gettext_lazy("Translation added")),
        # Translators: Name of event in the history
        (ACTION_COMMENT, gettext_lazy("Comment added")),
        # Translators: Name of event in the history
        (ACTION_SUGGESTION, gettext_lazy("Suggestion added")),
        # Translators: Name of event in the history
        (ACTION_AUTO, gettext_lazy("Automatically translated")),
        # Translators: Name of event in the history
        (ACTION_ACCEPT, gettext_lazy("Suggestion accepted")),
        # Translators: Name of event in the history
        (ACTION_REVERT, gettext_lazy("Translation reverted")),
        # Translators: Name of event in the history
        (ACTION_UPLOAD, gettext_lazy("Translation uploaded")),
        # Translators: Name of event in the history
        (ACTION_NEW_SOURCE, gettext_lazy("Source string added")),
        # Translators: Name of event in the history
        (ACTION_LOCK, gettext_lazy("Component locked")),
        # Translators: Name of event in the history
        (ACTION_UNLOCK, gettext_lazy("Component unlocked")),
        # Translators: Name of event in the history
        (ACTION_COMMIT, gettext_lazy("Changes committed")),
        # Translators: Name of event in the history
        (ACTION_PUSH, gettext_lazy("Changes pushed")),
        # Translators: Name of event in the history
        (ACTION_RESET, gettext_lazy("Repository reset")),
        # Translators: Name of event in the history
        (ACTION_MERGE, gettext_lazy("Repository merged")),
        # Translators: Name of event in the history
        (ACTION_REBASE, gettext_lazy("Repository rebased")),
        # Translators: Name of event in the history
        (ACTION_FAILED_MERGE, gettext_lazy("Repository merge failed")),
        # Translators: Name of event in the history
        (ACTION_FAILED_REBASE, gettext_lazy("Repository rebase failed")),
        # Translators: Name of event in the history
        (ACTION_FAILED_PUSH, gettext_lazy("Repository push failed")),
        # Translators: Name of event in the history
        (ACTION_PARSE_ERROR, gettext_lazy("Parsing failed")),
        # Translators: Name of event in the history
        (ACTION_REMOVE_TRANSLATION, gettext_lazy("Translation removed")),
        # Translators: Name of event in the history
        (ACTION_SUGGESTION_DELETE, gettext_lazy("Suggestion removed")),
        # Translators: Name of event in the history
        (ACTION_REPLACE, gettext_lazy("Translation replaced")),
        # Translators: Name of event in the history
        (ACTION_SUGGESTION_CLEANUP, gettext_lazy("Suggestion removed during cleanup")),
        # Translators: Name of event in the history
        (ACTION_SOURCE_CHANGE, gettext_lazy("Source string changed")),
        # Translators: Name of event in the history
        (ACTION_NEW_UNIT, gettext_lazy("String added")),
        # Translators: Name of event in the history
        (ACTION_BULK_EDIT, gettext_lazy("Bulk status changed")),
        # Translators: Name of event in the history
        (ACTION_ACCESS_EDIT, gettext_lazy("Visibility changed")),
        # Translators: Name of event in the history
        (ACTION_ADD_USER, gettext_lazy("User added")),
        # Translators: Name of event in the history
        (ACTION_REMOVE_USER, gettext_lazy("User removed")),
        # Translators: Name of event in the history
        (ACTION_APPROVE, gettext_lazy("Translation approved")),
        # Translators: Name of event in the history
        (ACTION_MARKED_EDIT, gettext_lazy("Marked for edit")),
        # Translators: Name of event in the history
        (ACTION_REMOVE_COMPONENT, gettext_lazy("Component removed")),
        # Translators: Name of event in the history
        (ACTION_REMOVE_PROJECT, gettext_lazy("Project removed")),
        # Translators: Name of event in the history
        (ACTION_RENAME_PROJECT, gettext_lazy("Project renamed")),
        # Translators: Name of event in the history
        (ACTION_RENAME_COMPONENT, gettext_lazy("Component renamed")),
        # Translators: Name of event in the history
        (ACTION_MOVE_COMPONENT, gettext_lazy("Moved component")),
<<<<<<< HEAD
=======
        # Translators: Name of event in the history
        (ACTION_NEW_CONTRIBUTOR, gettext_lazy("Contributor joined")),
>>>>>>> 878c33f1
        # Translators: Name of event in the history
        (ACTION_ANNOUNCEMENT, gettext_lazy("Announcement posted")),
        # Translators: Name of event in the history
        (ACTION_ALERT, gettext_lazy("Alert triggered")),
        # Translators: Name of event in the history
        (ACTION_ADDED_LANGUAGE, gettext_lazy("Language added")),
        # Translators: Name of event in the history
        (ACTION_REQUESTED_LANGUAGE, gettext_lazy("Language requested")),
        # Translators: Name of event in the history
        (ACTION_CREATE_PROJECT, gettext_lazy("Project created")),
        # Translators: Name of event in the history
        (ACTION_CREATE_COMPONENT, gettext_lazy("Component created")),
        # Translators: Name of event in the history
        (ACTION_INVITE_USER, gettext_lazy("User invited")),
        # Translators: Name of event in the history
        (ACTION_HOOK, gettext_lazy("Repository notification received")),
        # Translators: Name of event in the history
        (ACTION_REPLACE_UPLOAD, gettext_lazy("Translation replaced file by upload")),
        # Translators: Name of event in the history
        (ACTION_LICENSE_CHANGE, gettext_lazy("License changed")),
        # Translators: Name of event in the history
        (ACTION_AGREEMENT_CHANGE, gettext_lazy("Contributor agreement changed")),
        # Translators: Name of event in the history
        (ACTION_SCREENSHOT_ADDED, gettext_lazy("Screnshot added")),
        # Translators: Name of event in the history
        (ACTION_SCREENSHOT_UPLOADED, gettext_lazy("Screnshot uploaded")),
        # Translators: Name of event in the history
        (ACTION_STRING_REPO_UPDATE, gettext_lazy("String updated in the repository")),
        # Translators: Name of event in the history
        (ACTION_ADDON_CREATE, gettext_lazy("Add-on installed")),
        # Translators: Name of event in the history
        (ACTION_ADDON_CHANGE, gettext_lazy("Add-on configuration changed")),
        # Translators: Name of event in the history
        (ACTION_ADDON_REMOVE, gettext_lazy("Add-on uninstalled")),
        # Translators: Name of event in the history
        (ACTION_STRING_REMOVE, gettext_lazy("String removed")),
        # Translators: Name of event in the history
        (ACTION_COMMENT_DELETE, gettext_lazy("Comment removed")),
        # Translators: Name of event in the history
        (
            ACTION_COMMENT_RESOLVE,
            pgettext_lazy("Name of event in the history", "Comment resolved"),
        ),
        # Translators: Name of event in the history
        (ACTION_EXPLANATION, gettext_lazy("Explanation updated")),
        # Translators: Name of event in the history
        (ACTION_REMOVE_CATEGORY, gettext_lazy("Category removed")),
        # Translators: Name of event in the history
        (ACTION_RENAME_CATEGORY, gettext_lazy("Category renamed")),
        # Translators: Name of event in the history
        (ACTION_MOVE_CATEGORY, gettext_lazy("Category moved")),
        # Translators: Name of event in the history
        (ACTION_SAVE_FAILED, gettext_lazy("Saving string failed")),
    )
    ACTIONS_DICT = dict(ACTION_CHOICES)
    ACTION_STRINGS = {
        name.lower().replace(" ", "-"): value for value, name in ACTION_CHOICES
    }
    ACTION_NAMES = {str(name): value for value, name in ACTION_CHOICES}

    # Actions which can be reverted
    ACTIONS_REVERTABLE = {
        ACTION_ACCEPT,
        ACTION_REVERT,
        ACTION_CHANGE,
        ACTION_UPLOAD,
        ACTION_NEW,
        ACTION_REPLACE,
        ACTION_AUTO,
        ACTION_APPROVE,
        ACTION_MARKED_EDIT,
        ACTION_STRING_REPO_UPDATE,
    }

    # Content changes considered when looking for last author
    ACTIONS_CONTENT = {
        ACTION_CHANGE,
        ACTION_NEW,
        ACTION_AUTO,
        ACTION_ACCEPT,
        ACTION_REVERT,
        ACTION_UPLOAD,
        ACTION_REPLACE,
        ACTION_BULK_EDIT,
        ACTION_APPROVE,
        ACTION_MARKED_EDIT,
        ACTION_SOURCE_CHANGE,
        ACTION_EXPLANATION,
    }

    # Actions shown on the repository management page
    ACTIONS_REPOSITORY = {
        ACTION_COMMIT,
        ACTION_PUSH,
        ACTION_RESET,
        ACTION_MERGE,
        ACTION_REBASE,
        ACTION_FAILED_MERGE,
        ACTION_FAILED_REBASE,
        ACTION_FAILED_PUSH,
        ACTION_LOCK,
        ACTION_UNLOCK,
    }

    # Actions where target is rendered as translation string
    ACTIONS_SHOW_CONTENT = {
        ACTION_SUGGESTION,
        ACTION_SUGGESTION_DELETE,
        ACTION_SUGGESTION_CLEANUP,
        ACTION_BULK_EDIT,
        ACTION_NEW_UNIT,
        ACTION_STRING_REPO_UPDATE,
    }

    # Actions indicating a repository merge failure
    ACTIONS_MERGE_FAILURE = {
        ACTION_FAILED_MERGE,
        ACTION_FAILED_REBASE,
        ACTION_FAILED_PUSH,
    }

    AUTO_ACTIONS = {
        # Translators: Name of event in the history
        ACTION_LOCK: gettext_lazy(
            "The component was automatically locked because of an alert."
        ),
        # Translators: Name of event in the history
        ACTION_UNLOCK: gettext_lazy(
            "Fixing an alert automatically unlocked the component."
        ),
    }

    unit = models.ForeignKey(
        "Unit", null=True, on_delete=models.deletion.CASCADE, db_index=False
    )
    language = models.ForeignKey(
        "lang.Language", null=True, on_delete=models.deletion.CASCADE, db_index=False
    )
    project = models.ForeignKey(
        "Project", null=True, on_delete=models.deletion.CASCADE, db_index=False
    )
    component = models.ForeignKey(
        "Component", null=True, on_delete=models.deletion.CASCADE, db_index=False
    )
    translation = models.ForeignKey(
        "Translation", null=True, on_delete=models.deletion.CASCADE, db_index=False
    )
    comment = models.ForeignKey(
        "Comment", null=True, on_delete=models.deletion.SET_NULL
    )
    suggestion = models.ForeignKey(
        "Suggestion", null=True, on_delete=models.deletion.SET_NULL
    )
    announcement = models.ForeignKey(
        "Announcement", null=True, on_delete=models.deletion.SET_NULL
    )
    screenshot = models.ForeignKey(
        "screenshots.Screenshot",
        null=True,
        on_delete=models.deletion.SET_NULL,
    )
    alert = models.ForeignKey("Alert", null=True, on_delete=models.deletion.SET_NULL)
    user = models.ForeignKey(
        settings.AUTH_USER_MODEL, null=True, on_delete=models.deletion.CASCADE
    )
    author = models.ForeignKey(
        settings.AUTH_USER_MODEL,
        null=True,
        related_name="+",
        db_index=False,
        on_delete=models.deletion.CASCADE,
    )
    timestamp = models.DateTimeField(auto_now_add=True)
    action = models.IntegerField(choices=ACTION_CHOICES, default=ACTION_CHANGE)
    target = models.TextField(default="", blank=True)
    old = models.TextField(default="", blank=True)
    details = models.JSONField(default=dict)

    objects = ChangeManager.from_queryset(ChangeQuerySet)()

    class Meta:
        app_label = "trans"
        indexes = [
            models.Index(fields=["timestamp", "action"]),
            models.Index(fields=["project", "action", "timestamp"]),
            models.Index(fields=["language", "action", "timestamp"]),
            models.Index(fields=["project", "language", "action", "timestamp"]),
            models.Index(fields=["component", "action", "timestamp"]),
            models.Index(fields=["translation", "action", "timestamp"]),
            models.Index(fields=["unit", "action", "timestamp"]),
            models.Index(fields=["user", "action", "timestamp"]),
        ]
        verbose_name = "history event"
        verbose_name_plural = "history events"

    def __str__(self):
        return gettext("%(action)s at %(time)s on %(translation)s by %(user)s") % {
            "action": self.get_action_display(),
            "time": self.timestamp,
            "translation": self.translation,
            "user": self.get_user_display(False),
        }

    def save(self, *args, **kwargs):
        from weblate.accounts.tasks import notify_change

        self.fixup_refereces()

        super().save(*args, **kwargs)
        transaction.on_commit(lambda: notify_change.delay(self.pk))
        if self.is_last_content_change_storable():
            transaction.on_commit(self.update_cache_last_change)

    def get_absolute_url(self):
        """Return link either to unit or translation."""
        if self.unit is not None:
            return self.unit.get_absolute_url()
        if self.screenshot is not None:
            return self.screenshot.get_absolute_url()
        if self.translation is not None:
            return self.translation.get_absolute_url()
        if self.component is not None:
            return self.component.get_absolute_url()
        if self.project is not None:
            return self.project.get_absolute_url()
        return None

    @property
    def path_object(self):
        """Return link either to unit or translation."""
        if self.translation is not None:
            return self.translation
        if self.component is not None:
            return self.component
        if self.project is not None:
            return self.project
        return None

    def __init__(self, *args, **kwargs):
        self.notify_state = {}
        for attr in ("user", "author"):
            user = kwargs.get(attr)
            if user is not None and hasattr(user, "get_token_user"):
                # ProjectToken / ProjectUser integration
                kwargs[attr] = user.get_token_user()
        super().__init__(*args, **kwargs)
        if not self.pk:
            self.fixup_refereces()

    @staticmethod
    def get_last_change_cache_key(translation_id: int):
        return f"last-content-change-{translation_id}"

    def is_last_content_change_storable(self):
        return self.translation_id and self.action in self.ACTIONS_CONTENT

    def update_cache_last_change(self):
        cache_key = self.get_last_change_cache_key(self.translation_id)
        cache.set(cache_key, self.pk, 180 * 86400)
        self.translation.stats.store("last_changed", self.timestamp)
        self.translation.stats.store("last_author", self.author_id)
        self.translation.stats.save()
        return True

    def fixup_refereces(self):
        """Updates references based to least specific one."""
        if self.unit:
            self.translation = self.unit.translation
        if self.screenshot:
            self.translation = self.screenshot.translation
        if self.translation:
            self.component = self.translation.component
            self.language = self.translation.language
        if self.component:
            self.project = self.component.project

    @property
    def plural_count(self):
        return self.details.get("count", 1)

    @property
    def auto_status(self):
        return self.details.get("auto", False)

    def get_action_display(self):
        return str(self.ACTIONS_DICT.get(self.action, self.action))

    def get_state_display(self):
        state = self.details.get("state")
        if not state:
            return ""
        return STATE_LOOKUP[state]

    def is_merge_failure(self):
        return self.action in self.ACTIONS_MERGE_FAILURE

    def can_revert(self):
        return (
            self.unit is not None
            and self.old
            and self.action in self.ACTIONS_REVERTABLE
        )

    def show_source(self):
        """Whether to show content as source change."""
        return self.action in (self.ACTION_SOURCE_CHANGE, self.ACTION_NEW_SOURCE)

    def show_removed_string(self):
        """Whether to show content as source change."""
        return self.action == self.ACTION_STRING_REMOVE

    def show_content(self):
        """Whether to show content as translation."""
        return (
            self.action in self.ACTIONS_SHOW_CONTENT
            or self.action in self.ACTIONS_REVERTABLE
        )

    def get_details_display(self):  # noqa: C901
        from weblate.addons.models import ADDONS
        from weblate.utils.markdown import render_markdown

        details = self.details

        if self.action in (self.ACTION_ANNOUNCEMENT, self.ACTION_AGREEMENT_CHANGE):
            return render_markdown(self.target)

        if self.action in (
            self.ACTION_ADDON_CREATE,
            self.ACTION_ADDON_CHANGE,
            self.ACTION_ADDON_REMOVE,
        ):
            try:
                return ADDONS[self.target].name
            except KeyError:
                return self.target

        if self.action in self.AUTO_ACTIONS and self.auto_status:
            return str(self.AUTO_ACTIONS[self.action])

        if self.action == self.ACTION_UPDATE:
            reason = details.get("reason", "content changed")
            filename = format_html(
                "<code>{}</code>",
                details.get(
                    "filename",
                    self.translation.filename if self.translation else "",
                ),
            )
            if reason == "content changed":
                return format_html(
                    escape(gettext('The "{}" file was changed.')), filename
                )
            if reason == "check forced":
                return format_html(
                    escape(gettext('Parsing of the "{}" file was enforced.')), filename
                )
            if reason == "new file":
                return format_html(escape(gettext("File {} was added.")), filename)
            raise ValueError(f"Unknown reason: {reason}")

        if self.action == self.ACTION_LICENSE_CHANGE:
            not_available = pgettext("License information not available", "N/A")
            return gettext(
                'The license of the "%(component)s" component was changed '
                "from %(old)s to %(target)s."
            ) % {
                "component": self.component,
                "old": self.old or not_available,
                "target": self.target or not_available,
            }

        # Following rendering relies on details present
        if not details:
            return ""
        user_actions = {
            self.ACTION_ADD_USER,
            self.ACTION_INVITE_USER,
            self.ACTION_REMOVE_USER,
        }
        if self.action == self.ACTION_ACCESS_EDIT:
            for number, name in Project.ACCESS_CHOICES:
                if number == details["access_control"]:
                    return name
            return "Unknown {}".format(details["access_control"])
        if self.action in user_actions:
            if "username" in details:
                result = details["username"]
            else:
                result = mask_email(details["email"])
            if "group" in details:
                result = "result ({details['group']})"
            return result
        if self.action in (
            self.ACTION_ADDED_LANGUAGE,
            self.ACTION_REQUESTED_LANGUAGE,
        ):
            try:
                return Language.objects.get(code=details["language"])
            except Language.DoesNotExist:
                return details["language"]
        if self.action == self.ACTION_ALERT:
            try:
                return ALERTS[details["alert"]].verbose
            except KeyError:
                return details["alert"]
        if self.action == self.ACTION_PARSE_ERROR:
            return "{filename}: {error_message}".format(**details)
        if self.action == self.ACTION_HOOK:
            return "{service_long_name}: {repo_url}, {branch}".format(**details)
        if self.action == self.ACTION_COMMENT and "comment" in details:
            return render_markdown(details["comment"])

        return ""

    def get_distance(self):
        return DamerauLevenshtein.distance(self.old, self.target)

    def get_source(self):
        return self.details.get("source", self.unit.source)

    def get_ip_address(self):
        if self.suggestion and "address" in self.suggestion.userdetails:
            return self.suggestion.userdetails["address"]
        if self.comment and "address" in self.comment.userdetails:
            return self.comment.userdetails["address"]
        return None

    def show_unit_state(self):
        return "state" in self.details and self.action not in (
            self.ACTION_SUGGESTION,
            self.ACTION_SUGGESTION_DELETE,
            self.ACTION_SUGGESTION_CLEANUP,
        )<|MERGE_RESOLUTION|>--- conflicted
+++ resolved
@@ -366,11 +366,8 @@
         (ACTION_RENAME_COMPONENT, gettext_lazy("Component renamed")),
         # Translators: Name of event in the history
         (ACTION_MOVE_COMPONENT, gettext_lazy("Moved component")),
-<<<<<<< HEAD
-=======
         # Translators: Name of event in the history
         (ACTION_NEW_CONTRIBUTOR, gettext_lazy("Contributor joined")),
->>>>>>> 878c33f1
         # Translators: Name of event in the history
         (ACTION_ANNOUNCEMENT, gettext_lazy("Announcement posted")),
         # Translators: Name of event in the history
