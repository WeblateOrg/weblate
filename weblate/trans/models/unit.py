# -*- coding: utf-8 -*-
#
# Copyright © 2012 - 2019 Michal Čihař <michal@cihar.com>
#
# This file is part of Weblate <https://weblate.org/>
#
# This program is free software: you can redistribute it and/or modify
# it under the terms of the GNU General Public License as published by
# the Free Software Foundation, either version 3 of the License, or
# (at your option) any later version.
#
# This program is distributed in the hope that it will be useful,
# but WITHOUT ANY WARRANTY; without even the implied warranty of
# MERCHANTABILITY or FITNESS FOR A PARTICULAR PURPOSE.  See the
# GNU General Public License for more details.
#
# You should have received a copy of the GNU General Public License
# along with this program.  If not, see <https://www.gnu.org/licenses/>.
#

from __future__ import unicode_literals

from copy import copy
import functools
import re

from django.conf import settings
from django.db import models, transaction
from django.db.models import Q
from django.utils import timezone
from django.utils.encoding import python_2_unicode_compatible
from django.utils.functional import cached_property
from django.utils.translation import ugettext as _

import six

from weblate.checks import CHECKS
from weblate.checks.models import Check
from weblate.memory.tasks import update_memory
from weblate.trans.models.source import Source
from weblate.trans.models.comment import Comment
from weblate.trans.models.suggestion import Suggestion
from weblate.trans.models.change import Change
from weblate.trans.search import Fulltext
from weblate.trans.signals import unit_pre_create
from weblate.trans.mixins import LoggerMixin
from weblate.utils.errors import report_error
from weblate.trans.util import (
    is_plural, split_plural, join_plural, get_distinct_translations,
    parse_flags,
)
from weblate.utils.hash import calculate_hash, hash_to_checksum
from weblate.utils.state import (
    STATE_TRANSLATED, STATE_FUZZY, STATE_APPROVED, STATE_EMPTY,
    STATE_CHOICES
)

SIMPLE_FILTERS = {
    'fuzzy': {'state': STATE_FUZZY},
    'approved': {'state': STATE_APPROVED},
    'approved_suggestions': {
        'state': STATE_APPROVED, 'has_suggestion': True
    },
    'unapproved': {'state': STATE_TRANSLATED},
    'todo': {'state__lt': STATE_TRANSLATED},
    'nottranslated': {'state': STATE_EMPTY},
    'translated': {'state__gte': STATE_TRANSLATED},
    'suggestions': {'has_suggestion': True},
    'nosuggestions': {'has_suggestion': False, 'state__lt': STATE_TRANSLATED},
    'comments': {'has_comment': True},
}

SEARCH_FILTERS = ('source', 'target', 'context', 'location', 'comment')

NEWLINES = re.compile(r'\r\n|\r|\n')


class UnitQuerySet(models.QuerySet):
    def filter_checks(self, rqtype, project, language, ignored=False,
                      strict=False):
        """Filtering for checks."""

        # Filter checks for current project
        checks = Check.objects.filter(
            ignore=ignored
        )

        if project is not None:
            checks = checks.filter(project=project)

        # Filter by language
        if rqtype == 'allchecks':
            return self.filter(has_failing_check=True)
        elif rqtype == 'sourcechecks':
            checks = checks.filter(language=None)
        elif rqtype.startswith('check:'):
            check_id = rqtype[6:]
            if check_id not in CHECKS:
                if strict:
                    raise ValueError('Unknown check: {}'.format(check_id))
                return self.all()
            if CHECKS[check_id].source:
                checks = checks.filter(language=None)
            elif CHECKS[check_id].target and language is not None:
                checks = checks.filter(language=language)
            # Filter by check type
            checks = checks.filter(check=check_id)

        checks = checks.values_list('content_hash', flat=True)
        return self.filter(content_hash__in=checks)

    def filter_type(self, rqtype, project, language, ignored=False,
                    strict=False):
        """Basic filtering based on unit state or failed checks."""
        if rqtype in SIMPLE_FILTERS:
            return self.filter(**SIMPLE_FILTERS[rqtype])
        elif rqtype == 'sourcecomments':
            coms = Comment.objects.filter(
                language=None,
            ).order_by(*Comment.ordering)
            if project is not None:
                coms = coms.filter(project=project)
            coms = coms.values_list('content_hash', flat=True)
            return self.filter(content_hash__in=coms)
        elif (rqtype.startswith('check:') or
              rqtype in ['allchecks', 'sourcechecks']):
            return self.filter_checks(
                rqtype,
                project,
                language,
                ignored,
                strict=strict
            )
        elif rqtype == 'all':
            return self.all()
        elif strict:
            raise ValueError('Unknown filter: {}'.format(rqtype))
        # Catch anything not matching
        return self.all()

    def review(self, date, exclude_user, only_user,
               project=None, component=None, language=None, translation=None):
        """Return units touched by other users since given time."""
        # Filter out changes we're interested in
        changes = Change.objects.content()
        if date:
            changes = changes.filter(timestamp__gte=date)
        if exclude_user:
            changes = changes.exclude(user=exclude_user)
        if only_user:
            changes = changes.filter(user=only_user)
        if translation:
            changes = changes.filter(translation=translation)
        else:
            if component:
                changes = changes.filter(component=component)
            elif project:
                changes = changes.filter(component__project=project)
            if language:
                changes = changes.filter(translation__language=language)
        # Filter units for these changes
        return self.filter(change__in=changes).distinct()

    def prefetch(self):
        return self.prefetch_related(
            'translation',
            'translation__language',
            'translation__plural',
            'translation__component',
            'translation__component__project',
            'translation__component__project__source_language',
        )

    def search(self, params, project=None, component=None,
               language=None, translation=None):
        """High level wrapper for searching."""
        if translation is not None:
            component = translation.component
            language = translation.language
        if component is not None:
            project = component.project

        base = self.prefetch()
        if params['type'] != 'all':
            base = self.filter_type(
                params['type'],
                project,
                language,
                params.get('ignored', False)
            )

        if (params.get('date') or
                params.get('exclude_user') or
                params.get('only_user')):
            base = base.review(
                params.get('date'),
                params.get('exclude_user'),
                params.get('only_user'),
                project, component, language, translation
            )

        if 'lang' in params and params['lang']:
            base = base.filter(translation__language__code__in=params['lang'])

        if 'q' not in params or not params['q']:
            result = base

        elif params['search'] in ('exact', 'substring', 'regex'):
            queries = []

            if params['search'] == 'exact':
                modifier = '__iexact'
            elif params['search'] == 'regex':
                modifier = '__regex'
            else:
                modifier = '__icontains'

            for param in SEARCH_FILTERS:
                if param in params and params[param]:
                    queries.append(param)

            query = functools.reduce(
                lambda q, value:
                q | Q(**{'{0}{1}'.format(value, modifier): params['q']}),
                queries,
                Q()
            )

            result = base.filter(query)
        else:
            langs = set(self.values_list(
                'translation__language__code', flat=True
            ))
            result = base.filter(
                pk__in=Fulltext().search(
                    params['q'],
                    langs,
                    params
                )
            )
        return result.order_by(*Unit.ordering)

    def more_like_this(self, unit, top=5):
        """Find closely similar units."""
        more_results = Fulltext().more_like(unit.pk, unit.source, top)

        return self.filter(
            pk__in=more_results,
            translation__language=unit.translation.language,
            state__gte=STATE_TRANSLATED,
        )

    def same(self, unit, exclude=True):
        """Unit with same source within same project."""
        project = unit.translation.component.project
        result = self.filter(
            content_hash=unit.content_hash,
            translation__component__project=project,
            translation__language=unit.translation.language
        )
        if exclude:
            result = result.exclude(
                pk=unit.id
            )
        return result

    def get_unit(self, ttunit):
        """Find unit matching translate-toolkit unit

        This is used for import, so kind of fuzzy matching is expected.
        """
        source = ttunit.source
        context = ttunit.context

        params = [{'source': source, 'context': context}, {'source': source}]
        # Try empty context first before matching any context
        if context != '':
            params.insert(1, {'source': source, 'context': ''})
        # Special case for XLIFF
        if '///' in context:
            params.insert(
                1, {'source': source, 'context': context.split('///', 1)[1]}
            )

        for param in params:
            try:
                return self.get(**param)
            except (Unit.DoesNotExist, Unit.MultipleObjectsReturned):
                continue

        raise Unit.DoesNotExist('No matching unit found!')


@python_2_unicode_compatible
class Unit(models.Model, LoggerMixin):

    translation = models.ForeignKey(
        'Translation', on_delete=models.deletion.CASCADE
    )
    id_hash = models.BigIntegerField()
    content_hash = models.BigIntegerField(db_index=True)
    location = models.TextField(default='', blank=True)
    context = models.TextField(default='', blank=True)
    comment = models.TextField(default='', blank=True)
    flags = models.TextField(default='', blank=True)
    source = models.TextField()
    previous_source = models.TextField(default='', blank=True)
    target = models.TextField(default='', blank=True)
    state = models.IntegerField(
        default=STATE_EMPTY,
        db_index=True,
        choices=STATE_CHOICES,
    )

    position = models.IntegerField()

    has_suggestion = models.BooleanField(default=False, db_index=True)
    has_comment = models.BooleanField(default=False, db_index=True)
    has_failing_check = models.BooleanField(default=False, db_index=True)

    num_words = models.IntegerField(default=0)

    priority = models.IntegerField(default=100)

    pending = models.BooleanField(default=False)

    objects = UnitQuerySet.as_manager()

    ordering = ['priority', 'position']

    class Meta(object):
        app_label = 'trans'
        unique_together = ('translation', 'id_hash')
        index_together = [
            ('translation', 'pending'),
            ('priority', 'position'),
        ]

    def __init__(self, *args, **kwargs):
        """Constructor to initialize some cache properties."""
        super(Unit, self).__init__(*args, **kwargs)
        self.old_unit = copy(self)
        self.is_batch_update = False

    def __str__(self):
        return _('{translation}, string {position}').format(
            translation=self.translation,
            position=self.position,
        )

    @property
    def approved(self):
        return self.state == STATE_APPROVED

    @property
    def translated(self):
        return self.state >= STATE_TRANSLATED

    @property
    def fuzzy(self):
        return self.state == STATE_FUZZY

    @cached_property
    def full_slug(self):
        return '/'.join((
            self.translation.component.project.slug,
            self.translation.component.slug,
            self.translation.language.code,
            str(self.pk)
        ))

    def get_absolute_url(self):
        return '{0}?checksum={1}'.format(
            self.translation.get_translate_url(), self.checksum
        )

    def get_unit_state(self, unit):
        """Calculate translated and fuzzy status"""
        translated = unit.is_translated()
        # We need to keep approved/fuzzy state for formats which do not
        # support saving it
        fuzzy = unit.is_fuzzy(self.fuzzy)
        approved = unit.is_approved(self.approved)

        if fuzzy:
            return STATE_FUZZY
        if not translated:
            return STATE_EMPTY
        elif approved and self.translation.component.project.enable_review:
            return STATE_APPROVED
        return STATE_TRANSLATED

    def update_from_unit(self, unit, pos, created):
        """Update Unit from ttkit unit."""
        component = self.translation.component
        self.is_batch_update = True
        # Get unit attributes
        location = unit.locations
        flags = unit.flags
        target = unit.target
        source = unit.source
        context = unit.context
        comment = unit.comments
        state = self.get_unit_state(unit)
        previous_source = unit.previous_source
        content_hash = unit.content_hash

        # Monolingual files handling (without target change)
        if not created and unit.template is not None and target == self.target:
            if source != self.source and state >= STATE_TRANSLATED:
                if self.previous_source == self.source and self.fuzzy:
                    # Source change was reverted
                    previous_source = ''
                    state = STATE_TRANSLATED
                else:
                    # Store previous source and fuzzy flag for monolingual
                    if previous_source == '':
                        previous_source = self.source
                    state = STATE_FUZZY
            else:
                # We should keep calculated flags if translation was
                # not changed outside
                previous_source = self.previous_source
                state = self.state

        # Update checks on fuzzy update or on content change
        same_target = target == self.target
        same_source = (source == self.source and context == self.context)
        same_state = (state == self.state and flags == self.flags)

        # Check if we actually need to change anything
        # pylint: disable=too-many-boolean-expressions
        if (location == self.location and
                flags == self.flags and
                same_source and same_target and same_state and
                comment == self.comment and
                pos == self.position and
                content_hash == self.content_hash and
                previous_source == self.previous_source):
            return

        # Ensure we track source string
        source_info, source_created = component.get_source(self.id_hash)

        self.__dict__['source_info'] = source_info

        # Store updated values
        self.position = pos
        self.location = location
        self.flags = flags
        self.source = source
        self.target = target
        self.state = state
        self.context = context
        self.comment = comment
        self.content_hash = content_hash
        self.previous_source = previous_source
        self.priority = source_info.priority

        # Sanitize number of plurals
        if self.is_plural():
            self.target = join_plural(self.get_target_plurals())

        if created:
            unit_pre_create.send(sender=self.__class__, unit=self)

        # Save into database
        self.save(
            force_insert=created,
            same_content=same_source and same_target,
            same_state=same_state,
        )

        # Create change object for new source string
        if source_created:
            Change.objects.create(
                action=Change.ACTION_NEW_SOURCE,
                unit=self,
            )

        # Track updated sources for source checks
        if source_created or not same_source:
            component.updated_sources[self.id_hash] = self

    def is_plural(self):
        """Check whether message is plural."""
        return is_plural(self.source) or is_plural(self.target)

    def get_source_plurals(self):
        """Return source plurals in array."""
        return split_plural(self.source)

    def get_target_plurals(self):
        """Return target plurals in array."""
        # Is this plural?
        if not self.is_plural():
            return [self.target]

        # Split plurals
        ret = split_plural(self.target)

        # Check if we have expected number of them
        plurals = self.translation.plural.number
        if len(ret) == plurals:
            return ret

        # Pad with empty translations
        while len(ret) < plurals:
            ret.append('')

        # Delete extra plurals
        while len(ret) > plurals:
            del ret[-1]

        return ret

    def propagate(self, request, change_action=None):
        """Propagate current translation to all others."""
        for unit in self.same_source_units:
            if not request.user.has_perm('unit.edit', unit):
                continue
            unit.target = self.target
            unit.state = self.state
            unit.save_backend(request, False, change_action=change_action)

    def save_backend(self, request, propagate=True, change_action=None,
                     user=None):
        """
        Stores unit to backend.

        Optional user parameters defines authorship of a change.

        This should be always called in a trasaction with updated unit
        locked for update.
        """
        # For case when authorship specified, use user from request
        if user is None or (user.is_anonymous and request):
            user = request.user

        # Commit possible previous changes on this unit
        if self.pending:
            change_author = self.get_last_content_change(request)[0]
            if change_author.id != request.user.id:
                self.translation.commit_pending('pending unit', request)

        # Propagate to other projects
        # This has to be done before changing source/content_hash for template
        if propagate:
            self.propagate(request, change_action)

        # Return if there was no change
        # We have to explicitly check for fuzzy flag change on monolingual
        # files, where we handle it ourselves without storing to backend
        if (self.old_unit.state == self.state and
                self.old_unit.target == self.target):
            return False

        if self.translation.is_template:
            self.source = self.target
            self.content_hash = calculate_hash(self.source, self.context)

        # Unit is pending for write
        self.pending = True
        # Update translated flag (not fuzzy and at least one translation)
        translation = bool(max(self.get_target_plurals()))
        if self.state >= STATE_TRANSLATED and not translation:
            self.state = STATE_EMPTY
        elif self.state == STATE_EMPTY and translation:
            self.state = STATE_TRANSLATED

        # Save updated unit to database
        self.save()

        # Run source checks
        self.source_info.run_checks(unit=self)

        # Generate Change object for this change
        self.generate_change(request, user, change_action)

        if change_action not in (Change.ACTION_UPLOAD, Change.ACTION_AUTO):
            # Update translation stats
            self.translation.invalidate_cache()

            # Update user stats
            user.profile.translated += 1
            user.profile.save()

        # Update related source strings if working on a template
        if self.translation.is_template:
            self.update_source_units(self.old_unit.source, user)

        return True

    def update_source_units(self, previous_source, user):
        """Update source for units withing same component.

        This is needed when editing template translation for monolingual
        formats.
        """
        # Find relevant units
        same_source = Unit.objects.filter(
            translation__component=self.translation.component,
            id_hash=self.id_hash,
        ).exclude(
            id=self.id
<<<<<<< HEAD
        ).order_by(*Unit.ordering)
        # Update source, number of words and content_hash
        same_source.update(
            source=self.source,
            num_words=self.num_words,
            content_hash=self.content_hash
        )
        # Find reverted units
        reverted = same_source.filter(
            state=STATE_FUZZY,
            previous_source=self.source
        )
        reverted_ids = set(reverted.values_list('id', flat=True))
        reverted.update(
            state=STATE_TRANSLATED,
            previous_source=''
        )
        # Set fuzzy on changed
        same_source.filter(
            state__gte=STATE_TRANSLATED
        ).exclude(
            id__in=reverted_ids
        ).update(
            state=STATE_FUZZY,
            previous_source=previous_source,
        )
        # Update source index and stats
=======
        )
>>>>>>> 15223e61
        for unit in same_source.iterator():
            # Update source, number of words and content_hash
            unit.source = self.source
            unit.num_words = self.num_words
            unit.content_hash = self.content_hash
            # Find reverted units
            if (unit.state == STATE_FUZZY
                    and unit.previous_source == self.source):
                # Unset fuzzy on reverted
                unit.state = STATE_TRANSLATED
                unit.previous_source = ''
            elif unit.state >= STATE_TRANSLATED:
                # Set fuzzy on changed
                unit.state = STATE_FUZZY
                unit.previous_source = previous_source

            # Update source index and stats
            unit.update_has_comment()
            unit.update_has_suggestion()
            unit.save()
            Fulltext.update_index_unit(unit)
            Change.objects.create(
                unit=unit,
                action=Change.ACTION_SOURCE_CHANGE,
                user=user,
                author=user,
                old=previous_source,
                target=self.source,
            )
            unit.translation.invalidate_cache()

    def generate_change(self, request, author, change_action):
        """Create Change entry for saving unit."""
        user = request.user if request else author
        # Notify about new contributor
        user_changes = Change.objects.filter(
            translation=self.translation,
            user=user
        )
        if not user_changes.exists():
            Change.objects.create(
                unit=self,
                action=Change.ACTION_NEW_CONTRIBUTOR,
                user=user,
                author=author,
            )

        # Action type to store
        if change_action is not None:
            action = change_action
        elif self.old_unit.state >= STATE_TRANSLATED:
            if self.state == STATE_APPROVED:
                action = Change.ACTION_APPROVE
            elif self.state == STATE_FUZZY:
                action = Change.ACTION_MARKED_EDIT
            else:
                action = Change.ACTION_CHANGE
        else:
            action = Change.ACTION_NEW

        kwargs = {}

        # Should we store history of edits?
        if self.translation.component.save_history:
            kwargs['target'] = self.target
            kwargs['old'] = self.old_unit.target

        # Create change object
        Change.objects.create(
            unit=self,
            action=action,
            user=user,
            author=author,
            **kwargs
        )

    def save(self, same_content=False, same_state=False, force_insert=False,
             **kwargs):
        """
        Wrapper around save to warn when save did not come from
        git backend (eg. commit or by parsing file).
        """
        # Store number of words
        if not same_content or not self.num_words:
            self.num_words = len(self.get_source_plurals()[0].split())

        # Actually save the unit
        super(Unit, self).save(**kwargs)

        # Update checks if content or fuzzy flag has changed
        if not same_content or not same_state:
            self.run_checks(same_state, same_content)

        # Update fulltext index if content has changed or this is a new unit
        if force_insert or not same_content:
            Fulltext.update_index_unit(self)

    @cached_property
    def suggestions(self):
        """Return all suggestions for this unit."""
        return Suggestion.objects.filter(
            content_hash=self.content_hash,
            project=self.translation.component.project,
            language=self.translation.language
        ).order_by(*Suggestion.ordering)

    def checks(self, values=False):
        """Return all checks names for this unit (even ignored)."""
        if values and self.translation.component.checks_cache is not None:
            key = (self.content_hash, self.translation.language_id)
            return self.translation.component.checks_cache.get(key, [])
        result = Check.objects.filter(
            content_hash=self.content_hash,
            project=self.translation.component.project,
            language=self.translation.language
        )
        if values:
            return result.values_list('check', flat=True)
        return result

    def source_checks(self):
        """Return all source checks for this unit (even ignored)."""
        return Check.objects.filter(
            content_hash=self.content_hash,
            project=self.translation.component.project,
            language=None
        )

    def active_checks(self):
        """Return all active (not ignored) checks for this unit."""
        return Check.objects.filter(
            content_hash=self.content_hash,
            project=self.translation.component.project,
            language=self.translation.language,
            ignore=False
        )

    def active_source_checks(self):
        """Return all active (not ignored) source checks for this unit."""
        return Check.objects.filter(
            content_hash=self.content_hash,
            project=self.translation.component.project,
            language=None,
            ignore=False
        )

    def get_comments(self):
        """Return list of target comments."""
        return Comment.objects.filter(
            content_hash=self.content_hash,
            project=self.translation.component.project,
        ).filter(
            Q(language=self.translation.language) | Q(language=None),
        ).order_by(*Comment.ordering)

    def get_source_comments(self):
        """Return list of target comments."""
        return Comment.objects.filter(
            content_hash=self.content_hash,
            project=self.translation.component.project,
            language=None,
        ).order_by(*Comment.ordering)

    def run_checks(self, same_state=True, same_content=True):
        """Update checks for this unit."""
        was_change = False
        has_checks = None

        if self.translation.is_template:
            checks_to_run = {}
        else:
            checks_to_run = CHECKS.data

        src = self.get_source_plurals()
        tgt = self.get_target_plurals()
        content_hash = self.content_hash
        project = self.translation.component.project
        language = self.translation.language
        old_checks = set(self.checks(True))
        create = []

        # Run all target checks
        for check, check_obj in checks_to_run.items():
            if self.is_batch_update and check_obj.batch_update:
                old_checks.discard(check)
                continue
            if check_obj.check_target(src, tgt, self):
                if check in old_checks:
                    # We already have this check
                    old_checks.remove(check)
                else:
                    # Create new check
                    create.append(Check(
                        content_hash=content_hash,
                        project=project,
                        language=language,
                        ignore=False,
                        check=check,
                    ))
                    was_change = True
                    has_checks = True

        if create:
            Check.objects.bulk_create_ignore(create)

        # Delete no longer failing checks
        if old_checks:
            was_change = True
            Check.objects.filter(
                content_hash=content_hash,
                project=project,
                language=language,
                check__in=old_checks
            ).delete()

        # Update failing checks flag
        if not self.is_batch_update and (was_change or not same_content):
            self.update_has_failing_check(was_change, has_checks)

    def update_has_failing_check(self, recurse=False, has_checks=None,
                                 invalidate=False):
        """Update flag counting failing checks."""
        if has_checks is None:
            has_checks = self.active_checks().exists()

        # Change attribute if it has changed
        if has_checks != self.has_failing_check:
            self.has_failing_check = has_checks
            self.save(
                same_content=True, same_state=True,
                update_fields=['has_failing_check']
            )
            if invalidate:
                self.translation.invalidate_cache()

        if recurse:
            for unit in Unit.objects.prefetch().same(self):
                unit.update_has_failing_check(False, has_checks, invalidate)

    def update_has_suggestion(self):
        """Update flag counting suggestions."""
        has_suggestion = len(self.suggestions) > 0
        if has_suggestion != self.has_suggestion:
            self.has_suggestion = has_suggestion
            self.save(
                same_content=True, same_state=True,
                update_fields=['has_suggestion']
            )

    def update_has_comment(self):
        """Update flag counting comments."""
        has_comment = len(self.get_comments()) > 0
        if has_comment != self.has_comment:
            self.has_comment = has_comment
            self.save(
                same_content=True, same_state=True,
                update_fields=['has_comment']
            )

    def nearby(self):
        """Return list of nearby messages based on location."""
        return Unit.objects.prefetch().filter(
            translation=self.translation,
            position__gte=self.position - settings.NEARBY_MESSAGES,
            position__lte=self.position + settings.NEARBY_MESSAGES,
        ).order_by(*Unit.ordering)

    @transaction.atomic
    def translate(self, request, new_target, new_state, change_action=None,
                  propagate=True):
        """Store new translation of a unit."""
        # Fetch current copy from database and lock it for update
        self.old_unit = Unit.objects.select_for_update().get(pk=self.pk)

        # Update unit and save it
        if isinstance(new_target, six.string_types):
            self.target = new_target
            not_empty = bool(new_target)
        else:
            self.target = join_plural(new_target)
            not_empty = bool(max(new_target))

        # Newlines fixup
        if 'dos-eol' in self.all_flags:
            self.target = NEWLINES.sub('\r\n', self.target)

        if not_empty:
            self.state = new_state
        else:
            self.state = STATE_EMPTY
        saved = self.save_backend(
            request,
            change_action=change_action,
            propagate=propagate
        )
        if (propagate and request and
                self.target != self.old_unit.target and
                self.state >= STATE_TRANSLATED):
            update_memory(request.user, self)

        return saved

    @cached_property
    def all_flags(self):
        """Return union of own and component flags."""
        flags = set(parse_flags(self.flags))
        flags.update(parse_flags(self.source_info.check_flags))
        flags.update(self.translation.component.all_flags)
        flags.discard('')
        return flags

    @cached_property
    def source_info(self):
        """Return related source string object."""
        return Source.objects.get(
            id_hash=self.id_hash,
            component=self.translation.component
        )

    def get_secondary_units(self, user):
        """Return list of secondary units."""
        secondary_langs = user.profile.secondary_languages.exclude(
            id=self.translation.language.id
        )
        return get_distinct_translations(
            Unit.objects.filter(
                id_hash=self.id_hash,
                state__gte=STATE_TRANSLATED,
                translation__component=self.translation.component,
                translation__language__in=secondary_langs,
            ).order_by(*Unit.ordering)
        )

    @property
    def checksum(self):
        """Return unique hex identifier

        It's unsigned representation of id_hash in hex.
        """
        return hash_to_checksum(self.id_hash)

    @cached_property
    def same_source_units(self):
        return Unit.objects.same(self).filter(
            translation__component__allow_translation_propagation=True
        )

    def get_max_length(self):
        """Returns maximal translation length."""
        if not self.pk:
            return 10000
        for flag in self.all_flags:
            if flag.startswith('max-length:'):
                try:
                    return int(flag[11:])
                except ValueError:
                    continue
        if settings.LIMIT_TRANSLATION_LENGTH_BY_SOURCE_LENGTH:
            # Fallback to reasonably big value
            return max(100, len(self.get_source_plurals()[0]) * 10)
        return 10000

    def get_target_hash(self):
        return calculate_hash(None, self.target)

    def get_last_content_change(self, request, silent=False):
        """Wrapper to get last content change metadata

        Used when commiting pending changes, needs to handle and report
        inconsistencies from past releases.
        """
        from weblate.auth.models import get_anonymous
        try:
            change = self.change_set.content().order_by('-timestamp')[0]
            return change.author or get_anonymous(), change.timestamp
        except IndexError as error:
            if not silent:
                report_error(error, request, level='error')
            return get_anonymous(), timezone.now()<|MERGE_RESOLUTION|>--- conflicted
+++ resolved
@@ -117,7 +117,7 @@
         elif rqtype == 'sourcecomments':
             coms = Comment.objects.filter(
                 language=None,
-            ).order_by(*Comment.ordering)
+            )
             if project is not None:
                 coms = coms.filter(project=project)
             coms = coms.values_list('content_hash', flat=True)
@@ -603,37 +603,7 @@
             id_hash=self.id_hash,
         ).exclude(
             id=self.id
-<<<<<<< HEAD
         ).order_by(*Unit.ordering)
-        # Update source, number of words and content_hash
-        same_source.update(
-            source=self.source,
-            num_words=self.num_words,
-            content_hash=self.content_hash
-        )
-        # Find reverted units
-        reverted = same_source.filter(
-            state=STATE_FUZZY,
-            previous_source=self.source
-        )
-        reverted_ids = set(reverted.values_list('id', flat=True))
-        reverted.update(
-            state=STATE_TRANSLATED,
-            previous_source=''
-        )
-        # Set fuzzy on changed
-        same_source.filter(
-            state__gte=STATE_TRANSLATED
-        ).exclude(
-            id__in=reverted_ids
-        ).update(
-            state=STATE_FUZZY,
-            previous_source=previous_source,
-        )
-        # Update source index and stats
-=======
-        )
->>>>>>> 15223e61
         for unit in same_source.iterator():
             # Update source, number of words and content_hash
             unit.source = self.source
