# -*- coding: utf-8 -*-
#
# Copyright © 2012 - 2018 Michal Čihař <michal@cihar.com>
#
# This file is part of Weblate <https://weblate.org/>
#
# This program is free software: you can redistribute it and/or modify
# it under the terms of the GNU General Public License as published by
# the Free Software Foundation, either version 3 of the License, or
# (at your option) any later version.
#
# This program is distributed in the hope that it will be useful,
# but WITHOUT ANY WARRANTY; without even the implied warranty of
# MERCHANTABILITY or FITNESS FOR A PARTICULAR PURPOSE.  See the
# GNU General Public License for more details.
#
# You should have received a copy of the GNU General Public License
# along with this program.  If not, see <https://www.gnu.org/licenses/>.
#

from __future__ import unicode_literals

import os
import os.path

from django.conf import settings
from django.db import models
from django.utils.translation import ugettext as _, ugettext_lazy
from django.utils.encoding import python_2_unicode_compatible
from django.utils.functional import cached_property
from django.core.exceptions import ValidationError
from django.urls import reverse

from weblate.lang.models import Language, get_english_lang
from weblate.trans.mixins import URLMixin, PathMixin
from weblate.utils.data import data_dir
from weblate.utils.stats import ProjectStats
from weblate.utils.site import get_site_url


@python_2_unicode_compatible
class Project(models.Model, URLMixin, PathMixin):
    ACCESS_PUBLIC = 0
    ACCESS_PROTECTED = 1
    ACCESS_PRIVATE = 100
    ACCESS_CUSTOM = 200

    ACCESS_CHOICES = (
        (ACCESS_PUBLIC, ugettext_lazy('Public')),
        (ACCESS_PROTECTED, ugettext_lazy('Protected')),
        (ACCESS_PRIVATE, ugettext_lazy('Private')),
        (ACCESS_CUSTOM, ugettext_lazy('Custom')),
    )

    name = models.CharField(
        verbose_name=ugettext_lazy('Project name'),
        max_length=60,
        unique=True,
        help_text=ugettext_lazy('Name to display')
    )
    slug = models.SlugField(
        verbose_name=ugettext_lazy('URL slug'),
        unique=True,
        max_length=60,
        help_text=ugettext_lazy('Name used in URLs and filenames.')
    )
    web = models.URLField(
        verbose_name=ugettext_lazy('Project website'),
        help_text=ugettext_lazy('Main website of translated project.'),
    )
    mail = models.EmailField(
        verbose_name=ugettext_lazy('Mailing list'),
        blank=True,
        max_length=254,
        help_text=ugettext_lazy('Mailing list for translators.'),
    )
    instructions = models.URLField(
        verbose_name=ugettext_lazy('Translation instructions'),
        blank=True,
        help_text=ugettext_lazy('URL with instructions for translators.'),
    )

    set_translation_team = models.BooleanField(
        verbose_name=ugettext_lazy('Set \"Translation-Team\" header'),
        default=True,
        help_text=ugettext_lazy(
            'Lets Weblate update the \"Translation-Team\" file header '
            'of your project.'
        ),
    )
    use_shared_tm = models.BooleanField(
        verbose_name=ugettext_lazy('Use shared translation memory'),
        default=settings.DEFAULT_SHARED_TM,
        help_text=ugettext_lazy(
            'Uses and contributes to the pool of shared translations '
            'between projects.'
        )
    )
    access_control = models.IntegerField(
        default=settings.DEFAULT_ACCESS_CONTROL,
        choices=ACCESS_CHOICES,
        verbose_name=_('Access control'),
        help_text=ugettext_lazy(
            'How to restrict access to this project is detailed '
            'in the documentation.'
        )
    )
    enable_review = models.BooleanField(
        verbose_name=ugettext_lazy('Enable reviews'),
        default=False,
        help_text=ugettext_lazy(
            'Requires dedicated reviewers to approve translations.'
        )
    )
    enable_hooks = models.BooleanField(
        verbose_name=ugettext_lazy('Enable hooks'),
        default=True,
        help_text=ugettext_lazy(
            'Whether to allow updating this repository by remote hooks.'
        )
    )
    source_language = models.ForeignKey(
        Language,
        verbose_name=ugettext_lazy('Source language'),
        help_text=ugettext_lazy(
            'Language used for source strings in all components'
        ),
        default=get_english_lang,
        on_delete=models.deletion.CASCADE,
    )

    is_lockable = True
    _reverse_url_name = 'project'

    class Meta(object):
        ordering = ['name']
        app_label = 'trans'
        verbose_name = ugettext_lazy('Project')
        verbose_name_plural = ugettext_lazy('Projects')

    def __init__(self, *args, **kwargs):
        super(Project, self).__init__(*args, **kwargs)
        self.old_access_control = self.access_control
        self.stats = ProjectStats(self)

    def add_user(self, user, group=None):
        """Add user based on username or email address."""
        if group is None:
            if self.access_control != self.ACCESS_PUBLIC:
                group = '@Translate'
            else:
                group = '@Administration'
        group = self.group_set.get(name='{0}{1}'.format(self.name, group))
        user.groups.add(group)
        user.profile.subscriptions.add(self)

    def remove_user(self, user, group=None):
        """Add user based on username or email address."""
        if group is None:
            groups = self.group_set.filter(
                internal=True, name__contains='@'
            )
            user.groups.remove(*groups)
        else:
            group = self.group_set.get(name='{0}{1}'.format(self.name, group))
            user.groups.remove(group)

    def clean(self):
        try:
            self.create_path()
        except OSError as exc:
            raise ValidationError(
                _('Could not create project directory: %s') % str(exc)
            )

    def get_reverse_url_kwargs(self):
        """Return kwargs for URL reversing."""
        return {
            'project': self.slug
        }

    def get_widgets_url(self):
        """Return absolute URL for widgets."""
        return get_site_url(
            reverse('widgets', kwargs={'project': self.slug})
        )

    def get_share_url(self):
        """Return absolute URL usable for sharing."""
        return get_site_url(
            reverse('engage', kwargs={'project': self.slug})
        )

    @property
    def locked(self):
        components = self.component_set.all()
        if not components:
            return False
        return max([component.locked for component in components])

    def _get_path(self):
        return os.path.join(data_dir('vcs'), self.slug)

    def __str__(self):
        return self.name

    def save(self, *args, **kwargs):

        # Renaming detection
        if self.id:
            old = Project.objects.get(pk=self.id)
            # Detect slug changes and rename directory
            self.check_rename(old)
            # Rename linked repos
            if old.slug != self.slug:
                for component in old.component_set.all():
                    new_component = self.component_set.get(pk=component.pk)
                    new_component.project = self
                    component.get_linked_childs().update(
                        repo=new_component.get_repo_link_url()
                    )

        self.create_path()

        super(Project, self).save(*args, **kwargs)

<<<<<<< HEAD
    def component_format_names(self):
        format_names = []
        for component in self.component_set.all():
            format_names.append(unicode(component.file_format_name))
        return ', '.join(format_names)

    def get_languages(self):
=======
    @cached_property
    def languages(self):
>>>>>>> db67eb16
        """Return list of all languages used in project."""
        return Language.objects.filter(
            translation__component__project=self
        ).distinct()

    def repo_needs_commit(self):
        """Check whether there are any uncommitted changes."""
        for component in self.component_set.all():
            if component.repo_needs_commit():
                return True
        return False

    def repo_needs_merge(self):
        for component in self.component_set.all():
            if component.repo_needs_merge():
                return True
        return False

    def repo_needs_push(self):
        for component in self.all_repo_components():
            if component.repo_needs_push():
                return True
        return False

    def commit_pending(self, reason, request, on_commit=True):
        """Commit any pending changes."""
        ret = False

        components = self.all_repo_components()

        # Iterate all components
        for component in components:
            component.commit_pending(reason, request, skip_push=True)

        # Push all components, this avoids multiple pushes for linked
        # components
        for component in components:
            ret |= component.push_if_needed(request, on_commit=on_commit)

        return ret

    def do_update(self, request=None, method=None):
        """Update all Git repos."""
        ret = True
        for component in self.all_repo_components():
            ret &= component.do_update(request, method=method)
        return ret

    def do_push(self, request=None):
        """Push all Git repos."""
        return self.commit_pending('push', request, on_commit=False)

    def do_reset(self, request=None):
        """Push all Git repos."""
        ret = False
        for component in self.all_repo_components():
            ret |= component.do_reset(request)
        return ret

    def do_cleanup(self, request=None):
        """Push all Git repos."""
        ret = False
        for component in self.all_repo_components():
            ret |= component.do_cleanup(request)
        return ret

    def can_push(self):
        """Check whether any suprojects can push."""
        ret = False
        for component in self.component_set.all():
            ret |= component.can_push()
        return ret

    def all_repo_components(self):
        """Return list of all unique VCS components."""
        result = list(
            self.component_set.exclude(repo__startswith='weblate://')
        )
        included = {component.get_repo_link_url() for component in result}

        linked = self.component_set.filter(repo__startswith='weblate://')
        for other in linked:
            if other.repo in included:
                continue
            included.add(other.repo)
            result.append(other)

        return result

    @cached_property
    def paid(self):
        return (
            'weblate.billing' not in settings.INSTALLED_APPS or
            not self.billing_set.exists() or
            self.billing_set.filter(paid=True).exists()
        )<|MERGE_RESOLUTION|>--- conflicted
+++ resolved
@@ -224,22 +224,22 @@
 
         super(Project, self).save(*args, **kwargs)
 
-<<<<<<< HEAD
     def component_format_names(self):
         format_names = []
         for component in self.component_set.all():
             format_names.append(unicode(component.file_format_name))
         return ', '.join(format_names)
 
-    def get_languages(self):
-=======
     @cached_property
     def languages(self):
->>>>>>> db67eb16
         """Return list of all languages used in project."""
         return Language.objects.filter(
             translation__component__project=self
         ).distinct()
+
+    def get_languages(self):
+        # TODO: remove before merge
+        return languages();
 
     def repo_needs_commit(self):
         """Check whether there are any uncommitted changes."""
