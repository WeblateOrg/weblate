# -*- coding: utf-8 -*-
#
# Copyright © 2012 - 2019 Michal Čihař <michal@cihar.com>
#
# This file is part of Weblate <https://weblate.org/>
#
# This program is free software: you can redistribute it and/or modify
# it under the terms of the GNU General Public License as published by
# the Free Software Foundation, either version 3 of the License, or
# (at your option) any later version.
#
# This program is distributed in the hope that it will be useful,
# but WITHOUT ANY WARRANTY; without even the implied warranty of
# MERCHANTABILITY or FITNESS FOR A PARTICULAR PURPOSE.  See the
# GNU General Public License for more details.
#
# You should have received a copy of the GNU General Public License
# along with this program.  If not, see <https://www.gnu.org/licenses/>.
#

from __future__ import unicode_literals

from copy import copy
from glob import glob
import os
import time
import fnmatch
import functools
import re

from django.conf import settings
from django.db import models, transaction
from django.db.models import Q
from django.utils.translation import ugettext as _, ugettext_lazy
from django.utils.encoding import python_2_unicode_compatible, force_text
from django.utils.functional import cached_property
from django.core.mail import mail_admins
from django.core.exceptions import ValidationError
from django.urls import reverse
from django.core.cache import cache
from django.utils import timezone

from six.moves.urllib.parse import urlparse

from weblate.checks import CHECKS
from weblate.checks.models import Check
from weblate.formats.models import FILE_FORMATS
from weblate.trans.mixins import URLMixin, PathMixin
from weblate.trans.fields import RegexField
from weblate.utils import messages
from weblate.utils.site import get_site_url
from weblate.utils.state import STATE_TRANSLATED, STATE_FUZZY
from weblate.utils.errors import report_error
from weblate.utils.licenses import is_osi_approved, is_fsf_approved
from weblate.utils.render import render_template
from weblate.utils.unitdata import filter_query
from weblate.trans.util import (
    is_repo_link, cleanup_repo_url, cleanup_path, path_separator,
    PRIORITY_CHOICES, parse_flags,
)
from weblate.trans.signals import (
    vcs_post_push, vcs_pre_update, vcs_post_update, translation_post_add,
    vcs_pre_push,
)
from weblate.vcs.base import RepositoryException
from weblate.vcs.models import VCS_REGISTRY
from weblate.vcs.ssh import add_host_key
from weblate.utils.stats import ComponentStats
from weblate.trans.exceptions import FileParseError
from weblate.trans.models.alert import ALERTS_IMPORT
from weblate.trans.models.translation import Translation
from weblate.trans.validators import (
    validate_filemask, validate_autoaccept, validate_check_flags,
)
from weblate.lang.models import Language
from weblate.trans.models.change import Change
from weblate.utils.render import validate_render
from weblate.utils.validators import validate_repoweb


NEW_LANG_CHOICES = (
    ('contact', ugettext_lazy('Use contact form')),
    ('url', ugettext_lazy('Point to translation instructions URL')),
    ('add', ugettext_lazy('Automatically add language file')),
    ('none', ugettext_lazy('No language additions')),
)
LANGUAGE_CODE_STYLE_CHOICES = (
    ('', ugettext_lazy('Default based on the file format')),
    ('posix', ugettext_lazy('POSIX style using underscore as a separator')),
    ('bcp', ugettext_lazy('BCP style using hyphen as a separator')),
    ('android', ugettext_lazy('Android style')),
)

MERGE_CHOICES = (
    ('merge', ugettext_lazy('Merge')),
    ('rebase', ugettext_lazy('Rebase')),
)


def perform_on_link(func):
    """Decorator to handle repository link"""
    def on_link_wrapper(self, *args, **kwargs):
        if self.is_repo_link:
            # Call same method on linked component
            return getattr(self.linked_component, func.__name__)(
                *args, **kwargs
            )
        return func(self, *args, **kwargs)
    return on_link_wrapper


class ComponentQuerySet(models.QuerySet):
    # pylint: disable=no-init

    def prefetch(self):
        return self.select_related(
            'project'
        )

    def get_linked(self, val):
        """Return component for linked repo."""
        if not is_repo_link(val):
            return None
        project, component = val[10:].split('/', 1)
        return self.get(slug=component, project__slug=project)


@python_2_unicode_compatible
class Component(models.Model, URLMixin, PathMixin):
    name = models.CharField(
        verbose_name=ugettext_lazy('Component name'),
        max_length=settings.COMPONENT_NAME_LENGTH,
        help_text=ugettext_lazy('Display name')
    )
    slug = models.SlugField(
        verbose_name=ugettext_lazy('URL slug'),
        max_length=settings.COMPONENT_NAME_LENGTH,
        help_text=ugettext_lazy('Name used in URLs and filenames.')
    )
    project = models.ForeignKey(
        'Project',
        verbose_name=ugettext_lazy('Project'),
        on_delete=models.deletion.CASCADE,
    )
    vcs = models.CharField(
        verbose_name=ugettext_lazy('Version control system'),
        max_length=20,
        help_text=ugettext_lazy(
            'Version control system to use to access your '
            'repository containing translations. You can also choose '
            'additional integration with third party providers to '
            'submit merge requests.'
        ),
        choices=VCS_REGISTRY.get_choices(),
        default=settings.DEFAULT_VCS,
    )
    repo = models.CharField(
        verbose_name=ugettext_lazy('Source code repository'),
        max_length=200,
        help_text=ugettext_lazy(
            'URL of a repository, use weblate://project/component '
            'to share it with other component.'
        ),
    )
    linked_component = models.ForeignKey(
        'Component',
        verbose_name=ugettext_lazy('Project'),
        on_delete=models.deletion.CASCADE,
        null=True,
        editable=False,
    )
    push = models.CharField(
        verbose_name=ugettext_lazy('Repository push URL'),
        max_length=200,
        help_text=ugettext_lazy(
            'URL of a push repository, pushing is turned off if empty.'
        ),
        blank=True
    )
    repoweb = models.URLField(
        verbose_name=ugettext_lazy('Repository browser'),
        help_text=ugettext_lazy(
            'Link to repository browser, use %(branch)s for branch, '
            '%(file)s and %(line)s as filename and line placeholders.'
        ),
        validators=[validate_repoweb],
        blank=True,
    )
    git_export = models.CharField(
        verbose_name=ugettext_lazy('Exported repository URL'),
        max_length=200,
        help_text=ugettext_lazy(
            'URL of repository where users can fetch changes from Weblate'
        ),
        blank=True
    )
    report_source_bugs = models.EmailField(
        verbose_name=ugettext_lazy('Source string bug reporting address'),
        help_text=ugettext_lazy(
            'Email address for reports on errors in source strings. '
            'Leave empty for no emails.'
        ),
        max_length=254,
        blank=True,
    )
    branch = models.CharField(
        verbose_name=ugettext_lazy('Repository branch'),
        max_length=200,
        help_text=ugettext_lazy('Repository branch to translate'),
        default='',
        blank=True
    )
    filemask = models.CharField(
        verbose_name=ugettext_lazy('Filemask'),
        max_length=200,
        validators=[validate_filemask],
        help_text=ugettext_lazy(
            'Path of files to translate relative to repository root,'
            ' use * instead of language code, '
            'for example: po/*.po or locale/*/LC_MESSAGES/django.po.'
        )
    )
    template = models.CharField(
        verbose_name=ugettext_lazy('Monolingual base language file'),
        max_length=200,
        blank=True,
        help_text=ugettext_lazy(
            'Filename of translation base file, containing all strings '
            'and their source; it is recommended '
            'for monolingual translation formats.'
        )
    )
    edit_template = models.BooleanField(
        verbose_name=ugettext_lazy('Edit base file'),
        default=True,
        help_text=ugettext_lazy(
            'Whether users will be able to edit the base file '
            'for monolingual translations.'
        )
    )
    new_base = models.CharField(
        verbose_name=ugettext_lazy('Base file for new translations'),
        max_length=200,
        blank=True,
        help_text=ugettext_lazy(
            'Filename of file used for creating new translations. '
            'For gettext choose .pot file.'
        )
    )
    file_format = models.CharField(
        verbose_name=ugettext_lazy('File format'),
        max_length=50,
        default='auto',
        choices=FILE_FORMATS.get_choices(),
        help_text=ugettext_lazy(
            'Automatic detection might fail for some formats '
            'and is slightly slower.'
        ),
    )

    locked = models.BooleanField(
        verbose_name=ugettext_lazy('Locked'),
        default=False,
        help_text=ugettext_lazy(
            'Locked component will not get any translation updates.'
        )
    )
    allow_translation_propagation = models.BooleanField(
        verbose_name=ugettext_lazy('Allow translation propagation'),
        default=settings.DEFAULT_TRANSLATION_PROPAGATION,
        db_index=True,
        help_text=ugettext_lazy(
            'Whether translation updates in other components '
            'will cause automatic translation in this one'
        )
    )
    save_history = models.BooleanField(
        verbose_name=ugettext_lazy('Save translation history'),
        default=True,
        help_text=ugettext_lazy(
            'Whether Weblate should keep track of old translations.'
        )
    )
    enable_suggestions = models.BooleanField(
        verbose_name=ugettext_lazy('Turn on suggestions'),
        default=True,
        help_text=ugettext_lazy(
            'Whether to allow translation suggestions at all.'
        )
    )
    suggestion_voting = models.BooleanField(
        verbose_name=ugettext_lazy('Suggestion voting'),
        default=False,
        help_text=ugettext_lazy(
            'Whether users can vote for suggestions.'
        )
    )
    suggestion_autoaccept = models.PositiveSmallIntegerField(
        verbose_name=ugettext_lazy('Autoaccept suggestions'),
        default=0,
        help_text=ugettext_lazy(
            'Automatically accept suggestions with this number of votes,'
            ' use 0 to disable.'
        ),
        validators=[validate_autoaccept],
    )
    check_flags = models.TextField(
        verbose_name=ugettext_lazy('Translation flags'),
        default='',
        help_text=ugettext_lazy(
            'Additional comma-separated flags to influence quality checks, '
            'check documentation for possible values.'
        ),
        validators=[validate_check_flags],
        blank=True,
    )

    # Licensing
    license = models.CharField(
        verbose_name=ugettext_lazy('Translation license'),
        max_length=150,
        blank=True,
        default='',
        help_text=ugettext_lazy(
            'Optional short summary of license used for translations.'
        ),
    )
    license_url = models.URLField(
        verbose_name=ugettext_lazy('License URL'),
        blank=True,
        default='',
        help_text=ugettext_lazy('Optional URL with license details.'),
    )
    agreement = models.TextField(
        verbose_name=ugettext_lazy('Contributor agreement'),
        blank=True,
        default='',
        help_text=ugettext_lazy(
            'User agreement which needs to be approved before a user can '
            'translate this component.'
        )
    )

    # Adding new language
    new_lang = models.CharField(
        verbose_name=ugettext_lazy('New translation'),
        max_length=10,
        choices=NEW_LANG_CHOICES,
        default='add',
        help_text=ugettext_lazy(
            'How to handle requests for creating new translations.'
        ),
    )
    language_code_style = models.CharField(
        verbose_name=ugettext_lazy('Language code style'),
        max_length=10,
        choices=LANGUAGE_CODE_STYLE_CHOICES,
        default='',
        blank=True,
        help_text=ugettext_lazy(
            'Customize language code used to generate the filename for '
            'translations created by Weblate.'
        ),
    )

    # VCS config
    merge_style = models.CharField(
        verbose_name=ugettext_lazy('Merge style'),
        max_length=10,
        choices=MERGE_CHOICES,
        default=settings.DEFAULT_MERGE_STYLE,
        help_text=ugettext_lazy(
            'Define whether Weblate should merge the upstream repository '
            'or rebase changes onto it.'
        ),
    )
    commit_message = models.TextField(
        verbose_name=ugettext_lazy('Commit message when translating'),
        help_text=ugettext_lazy(
            'You can use template language for various info, '
            'please consult the documentation for more details.'
        ),
        validators=[validate_render],
        default=settings.DEFAULT_COMMIT_MESSAGE,
    )
    add_message = models.TextField(
        verbose_name=ugettext_lazy('Commit message when adding translation'),
        help_text=ugettext_lazy(
            'You can use template language for various info, '
            'please consult the documentation for more details.'
        ),
        validators=[validate_render],
        default=settings.DEFAULT_ADD_MESSAGE,
    )
    delete_message = models.TextField(
        verbose_name=ugettext_lazy('Commit message when removing translation'),
        help_text=ugettext_lazy(
            'You can use template language for various info, '
            'please consult the documentation for more details.'
        ),
        validators=[validate_render],
        default=settings.DEFAULT_DELETE_MESSAGE,
    )
    merge_message = models.TextField(
        verbose_name=ugettext_lazy('Commit message when merging translation'),
        help_text=ugettext_lazy(
            'You can use template language for various info, '
            'please consult the documentation for more details.'
        ),
        validators=[validate_render],
        default=settings.DEFAULT_MERGE_MESSAGE,
    )
    addon_message = models.TextField(
        verbose_name=ugettext_lazy('Commit message when addon makes a change'),
        help_text=ugettext_lazy(
            'You can use template language for various info, '
            'please consult the documentation for more details.'
        ),
        validators=[validate_render],
        default=settings.DEFAULT_ADDON_MESSAGE,
    )
    committer_name = models.CharField(
        verbose_name=ugettext_lazy('Committer name'),
        max_length=200,
        default=settings.DEFAULT_COMMITER_NAME,
    )
    committer_email = models.EmailField(
        verbose_name=ugettext_lazy('Committer email'),
        max_length=254,
        default=settings.DEFAULT_COMMITER_EMAIL,
    )
    push_on_commit = models.BooleanField(
        verbose_name=ugettext_lazy('Push on commit'),
        default=settings.DEFAULT_PUSH_ON_COMMIT,
        help_text=ugettext_lazy(
            'Whether the repository should be pushed upstream on every commit.'
        ),
    )
    commit_pending_age = models.IntegerField(
        verbose_name=ugettext_lazy('Age of changes to commit'),
        default=settings.COMMIT_PENDING_HOURS,
        help_text=ugettext_lazy(
            'Time in hours after which any pending changes will be '
            'committed to the VCS.'
        ),
    )

    language_regex = RegexField(
        verbose_name=ugettext_lazy('Language filter'),
        max_length=500,
        default='^[^.]+$',
        help_text=ugettext_lazy(
            'Regular expression used to filter '
            'translation when scanning for filemask.'
        ),
    )

    priority = models.IntegerField(
        default=100,
        choices=PRIORITY_CHOICES,
        verbose_name=_('Priority'),
        help_text=_(
            'Components with higher priority are offered first to translators.'
        ),
    )

    objects = ComponentQuerySet.as_manager()

    is_lockable = True
    _reverse_url_name = 'component'

    ordering = ['priority', 'project__name', 'name']

    class Meta(object):
        unique_together = (
            ('project', 'name'),
            ('project', 'slug'),
        )
        app_label = 'trans'
        verbose_name = ugettext_lazy('Component')
        verbose_name_plural = ugettext_lazy('Components')

    def __init__(self, *args, **kwargs):
        """Constructor to initialize some cache properties."""
        super(Component, self).__init__(*args, **kwargs)
        self._file_format = None
        self.stats = ComponentStats(self)
        self.addons_cache = {}
        self.needs_cleanup = False
        self.alerts_trigger = {}
        self.updated_sources = {}
        self.old_component = copy(self)
        self._sources = None
        self.checks_cache = None

    def get_source(self, id_hash):
        """Cached access to source info."""
        if not self._sources:
            self._sources = {
                source.id_hash: source for source in self.source_set.all()
            }
        try:
            return self._sources[id_hash], False
        except KeyError:
            source = self.source_set.create(id_hash=id_hash)
            self._sources[id_hash] = source
            return source, True

    @property
    def filemask_re(self):
        return re.compile(
            fnmatch.translate(self.filemask).replace('.*', '(.*)')
        )

    @cached_property
    def full_slug(self):
        return '/'.join((self.project.slug, self.slug))

    def get_reverse_url_kwargs(self):
        """Return kwargs for URL reversing."""
        return {
            'project': self.project.slug,
            'component': self.slug
        }

    def get_widgets_url(self):
        """Return absolute URL for widgets."""
        return get_site_url(
            '{0}?component={1}'.format(
                reverse('widgets', kwargs={'project': self.project.slug}),
                self.slug,
            )
        )

    def get_share_url(self):
        """Return absolute sharable URL."""
        return get_site_url(
            reverse('engage', kwargs={'project': self.project.slug})
        )

    def __str__(self):
        return '/'.join((force_text(self.project), self.name))

    @perform_on_link
    def _get_path(self):
        """Return full path to component VCS repository."""
        return os.path.join(self.project.full_path, self.slug)

    @perform_on_link
    def can_push(self):
        """Return true if push is possible for this component."""
        return self.push != '' and self.push is not None

    @property
    def is_repo_link(self):
        """Check whether a repository is just a link to another one."""
        return is_repo_link(self.repo)

    def can_add_language(self):
        """Return true if new languages can be added."""
        return self.new_lang != 'none'

    @cached_property
    def repository(self):
        """Get VCS repository object."""
        if self.is_repo_link:
            return self.linked_component.repository
        repository = VCS_REGISTRY[self.vcs](
            self.full_path, self.branch, self
        )
        cache_key = 'sp-config-check-{}'.format(self.pk)
        if cache.get(cache_key) is None:
            with repository.lock:
                repository.check_config()
            cache.set(cache_key, True, 86400)

        return repository

    def get_last_remote_commit(self):
        """Return latest locally known remote commit."""
        return self.repository.get_revision_info(
            self.repository.last_remote_revision
        )

    @perform_on_link
    def get_repo_url(self):
        """Return link to repository."""
        if not settings.HIDE_REPO_CREDENTIALS:
            return self.repo
        return cleanup_repo_url(self.repo)

    @perform_on_link
    def get_repo_branch(self):
        """Return branch in repository."""
        return self.branch

    @perform_on_link
    def get_export_url(self):
        """Return URL of exported VCS repository."""
        return self.git_export

    def get_repoweb_link(self, filename, line):
        """Generate link to source code browser for given file and line.

        For linked repositories, it is possible to override the linked
        repository path here.
        """
        if not self.repoweb:
            if self.is_repo_link:
                return self.linked_component.get_repoweb_link(filename, line)
            return None

        if self.is_repo_link:
            repo_branch = self.linked_component.branch
        else:
            repo_branch = self.branch

        return self.repoweb % {
            'file': filename,
            '../file': filename.split('/', 1)[-1],
            '../../file': filename.split('/', 2)[-1],
            '../../../file': filename.split('/', 3)[-1],
            'line': line,
            'branch': repo_branch
        }

    def error_text(self, error):
        """Returns text message for a RepositoryException."""
        message = error.get_message()
        if not settings.HIDE_REPO_CREDENTIALS:
            return message
        return cleanup_repo_url(self.repo, message)

    def handle_update_error(self, error_text, retry):
        if 'Host key verification failed' in error_text:
            if retry:
                # Add ssh key and retry
                parsed = urlparse(self.repo)
                if not parsed.hostname:
                    parsed = urlparse('ssh://{}'.format(self.repo))
                if parsed.hostname:
                    try:
                        port = parsed.port
                    except ValueError:
                        port = ''
                    add_host_key(None, parsed.hostname, port)
                return
            raise ValidationError({
                'repo': _(
                    'Could not verify SSH host key, please add '
                    'them in SSH page in the admin interface.'
                )
            })
        raise ValidationError({
            'repo': _('Could not fetch the repository: %s') % error_text
        })

    @perform_on_link
    def update_remote_branch(self, validate=False, retry=True):
        """Pull from remote repository."""
        # Update
        self.log_info('updating repository')
        try:
            with self.repository.lock:
                start = time.time()
                self.repository.update_remote()
                timediff = time.time() - start
                self.log_info('update took %.2f seconds', timediff)
                for line in self.repository.last_output.splitlines():
                    self.log_debug('update: %s', line)
                if self.id:
                    self.delete_alert('UpdateFailure', childs=True)
            return True
        except RepositoryException as error:
            error_text = self.error_text(error)
            self.log_error('Could not update the repository: %s', error_text)
            if validate:
                self.handle_update_error(error_text, retry)
                return self.update_remote_branch(True, False)
            if self.id:
                self.add_alert('UpdateFailure', childs=True, error=error_text)
            return False

    def configure_repo(self, validate=False):
        """Ensure repository is correctly set up."""
        if self.is_repo_link:
            return

        with self.repository.lock:
            self.repository.configure_remote(self.repo, self.push, self.branch)
            self.repository.set_committer(
                self.committer_name,
                self.committer_email
            )

            self.update_remote_branch(validate)

    def configure_branch(self):
        """Ensure local tracking branch exists and is checked out."""
        if self.is_repo_link:
            return

        with self.repository.lock:
            self.repository.configure_branch(self.branch)

    def needs_commit_upstream(self):
        def check_single(changed, component):
            if self.template and self.template in changed:
                return True
            for path in changed:
                if self.filemask_re.match(path):
                    return True
            return False

        changed = self.repository.list_upstream_changed_files()
        if check_single(changed, self):
            return True
        for component in self.get_linked_childs():
            if check_single(changed, self):
                return True
        return False

    @perform_on_link
    def do_update(self, request=None, method=None):
        """Wrapper for doing repository update"""
        # Hold lock all time here to avoid somebody writing between commit
        # and merge/rebase.
        with self.repository.lock:
            # pull remote
            if not self.update_remote_branch():
                return False

            # do we have something to merge?
            try:
                needs_merge = self.repo_needs_merge()
            except RepositoryException:
                # Not yet configured repository
                needs_merge = True

            if not needs_merge and method != 'rebase':
                return True

            # commit possible pending changes if needed
            if self.needs_commit_upstream():
                self.commit_pending('update', request, skip_push=True)

            # update local branch
            ret = self.update_branch(request, method=method)

        # create translation objects for all files
        try:
            self.create_translations(request=request)
        except FileParseError:
            ret = False

        # Push after possible merge
        if ret:
            self.push_if_needed(request, do_update=False)
        if not self.repo_needs_push():
            self.delete_alert('RepositoryChanges', childs=True)

        return ret

    @perform_on_link
    def push_if_needed(self, request, do_update=True):
        """Wrapper to push if needed

        Checks for:

        * Pushing on commit
        * Configured push
        * Whether there is something to push
        """
        if not self.push_on_commit:
            self.log_debug('skipped push: push on commit disabled')
            return
        if not self.can_push():
            self.log_debug('skipped push: upstream not configured')
            return
        if not self.repo_needs_push():
            self.log_debug('skipped push: nothing to push')
            return
        if settings.CELERY_TASK_ALWAYS_EAGER:
            self.do_push(request, force_commit=False, do_update=do_update)
        else:
            from weblate.trans.tasks import perform_push
            perform_push.delay(
                self.pk, None, force_commit=False, do_update=do_update
            )

    @perform_on_link
    def do_push(self, request, force_commit=True, do_update=True):
        """Wrapper for pushing changes to remote repo."""
        # Do we have push configured
        if not self.can_push():
            messages.error(
                request,
                _('Push is turned off for %s.') % force_text(self)
            )
            return False

        # Commit any pending changes
        if force_commit:
            self.commit_pending('push', request, skip_push=True)

        # Do we have anything to push?
        if not self.repo_needs_push():
            return True

        if do_update:
            # Update the repo
            self.do_update(request)

            # Were all changes merged?
            if self.repo_needs_merge():
                return False

        # Send pre push signal
        vcs_pre_push.send(sender=self.__class__, component=self)
        for component in self.get_linked_childs():
            vcs_pre_push.send(sender=component.__class__, component=component)

        # Do actual push
        try:
            self.log_info('pushing to remote repo')
            with self.repository.lock:
                self.repository.push()
                if self.id:
                    self.delete_alert('PushFailure', childs=True)
        except RepositoryException as error:
            error_text = self.error_text(error)
            self.log_error('Could not to push the repo: %s', error_text)
            msg = 'Error:\n{0}'.format(error_text)
            mail_admins(
                'Could not push the repo {0}'.format(force_text(self)),
                msg
            )
            Change.objects.create(
                action=Change.ACTION_FAILED_PUSH, component=self,
                target=error_text,
                user=request.user if request else None,
            )
            messages.error(
                request,
                _('Could not push to remote branch on %s.') %
                force_text(self)
            )
            if self.id:
                self.add_alert('PushFailure', childs=True, error=error_text)
            return False

        Change.objects.create(
            action=Change.ACTION_PUSH, component=self,
            user=request.user if request else None,
        )

        vcs_post_push.send(sender=self.__class__, component=self)
        for component in self.get_linked_childs():
            vcs_post_push.send(
                sender=component.__class__, component=component
            )
        self.delete_alert('RepositoryChanges', childs=True)

        return True

    @perform_on_link
    def do_reset(self, request=None):
        """Wrapper for reseting repo to same sources as remote."""
        # First check we're up to date
        self.update_remote_branch()

        # Do actual reset
        try:
            self.log_info('resetting to remote repo')
            with self.repository.lock:
                self.repository.reset()
        except RepositoryException as error:
            self.log_error('failed to reset on repo')
            msg = 'Error:\n{0}'.format(self.error_text(error))
            mail_admins(
                'Could not reset the repo {0}'.format(force_text(self)),
                msg
            )
            messages.error(
                request,
                _('Could not reset to remote branch on %s.') %
                force_text(self)
            )
            return False

        Change.objects.create(
            action=Change.ACTION_RESET, component=self,
            user=request.user if request else None,
        )

        # create translation objects for all files
        try:
            self.create_translations(request=request)
            return True
        except FileParseError:
            return False

    @perform_on_link
    def do_cleanup(self, request=None):
        """Wrapper for cleaning up repo."""
        try:
            self.log_info('cleaning up the repo')
            with self.repository.lock:
                self.repository.cleanup()
        except RepositoryException as error:
            self.log_error('failed to clean the repo')
            msg = 'Error:\n{0}'.format(self.error_text(error))
            mail_admins(
                'Could not clean the repo {0}'.format(force_text(self)),
                msg
            )
            messages.error(
                request,
                _('Could not clean the repository on %s.') %
                force_text(self)
            )
            return False

        return True

    def get_repo_link_url(self):
        return 'weblate://{0}/{1}'.format(self.project.slug, self.slug)

    def get_linked_childs(self):
        """Return list of components which links repository to us."""
        return self.component_set.prefetch()

    def commit_pending(self, reason, request, from_link=False,
                       skip_push=False):
        """Check whether there is any translation to be committed."""

        # If we're not recursing, call on parent
        if not from_link and self.is_repo_link:
            return self.linked_component.commit_pending(
                reason, request, skip_push=skip_push
            )

        # Commit all translations
        for translation in self.translation_set.all():
            translation.commit_pending(reason, request, skip_push=True)

        # Process linked projects
        for component in self.get_linked_childs():
            component.commit_pending(
                reason, request, from_link=True, skip_push=True
            )

        if not from_link and not skip_push:
            self.push_if_needed(request)

        return True

    def handle_parse_error(self, error, translation=None):
        """Handler for parse errors."""
        report_error(error)
        error_message = force_text(error)
        if translation is None:
            filename = self.template
        else:
            filename = translation.filename
        self.trigger_alert(
            'ParseError', error=error_message, filename=filename
        )
        if self.id:
            Change.objects.create(
                component=self,
                action=Change.ACTION_PARSE_ERROR,
                details={
                    'error_message': error_message,
                    'filename': filename,
                }
            )
        raise FileParseError(error_message)

    @perform_on_link
    def update_branch(self, request=None, method=None):
        """Update current branch to match remote (if possible)."""
        if method is None:
            method = self.merge_style
        # run pre update hook
        vcs_pre_update.send(sender=self.__class__, component=self)
        for component in self.get_linked_childs():
            vcs_pre_update.send(
                sender=component.__class__, component=component
            )

        # Merge/rebase
        if method == 'rebase':
            method = self.repository.rebase
            error_msg = _('Could not rebase local branch onto remote branch %s.')
            action = Change.ACTION_REBASE
            action_failed = Change.ACTION_FAILED_REBASE
            kwargs = {}
        else:
            method = self.repository.merge
            error_msg = _('Could not merge remote branch into %s.')
            action = Change.ACTION_MERGE
            action_failed = Change.ACTION_FAILED_MERGE
            kwargs = {
                'message': render_template(self.merge_message, component=self)
            }

        with self.repository.lock:
            try:
                previous_head = self.repository.last_revision
                # Try to merge it
                method(**kwargs)
                self.log_info('%s remote into repo', self.merge_style)
            except RepositoryException as error:
                # In case merge has failer recover
                error = self.error_text(error)
                status = self.repository.status()

                # Log error
                self.log_error('failed %s: %s', self.merge_style, error)
                if self.id:
                    Change.objects.create(
                        component=self, action=action_failed, target=error,
                        user=request.user if request else None,
                        details={
                            'error': error,
                            'status': status,
                        }
                    )
                    self.add_alert('MergeFailure', childs=True, error=error)

                # Reset repo back
                method(abort=True)

                # Tell user (if there is any)
                messages.error(request, error_msg % force_text(self))

                return False

        if self.id:
            Change.objects.create(
                component=self, action=action,
                user=request.user if request else None,
            )

            # run post update hook
            vcs_post_update.send(
                sender=self.__class__,
                component=self,
                previous_head=previous_head
            )
            self.delete_alert('MergeFailure', childs=True)
            self.delete_alert('RepositoryOutdated', childs=True)
            for component in self.get_linked_childs():
                vcs_post_update.send(
                    sender=component.__class__,
                    component=component,
                    previous_head=previous_head
                )
        return True

    def get_mask_matches(self):
        """Return files matching current mask."""
        prefix = path_separator(os.path.join(self.full_path, ''))
        matches = set()
        for filename in glob(os.path.join(self.full_path, self.filemask)):
            path = path_separator(filename).replace(prefix, '')
            code = self.get_lang_code(path)
            if re.match(self.language_regex, code) and code != 'source':
                matches.add(path)
            else:
                self.log_info('skipping language %s [%s]', code, path)

        # We want to list template among translations as well
        if self.has_template():
            if self.edit_template:
                matches.add(self.template)
            else:
                matches.discard(self.template)

        # Remove symlinked translations
        for filename in list(matches):
            resolved = self.repository.resolve_symlinks(filename)
            if resolved != filename and resolved in matches:
                matches.discard(filename)

        return sorted(matches)

    def update_source_checks(self, skip_batch_checks=False):
        self.log_debug('running source checks')
        for unit in self.updated_sources.values():
            unit.source_info.run_checks(unit, self.project, batch=True)
        self.updated_sources = {}

        if skip_batch_checks:
            return

        create = []
        for check, check_obj in CHECKS.items():
            if not check_obj.source or not check_obj.batch_update:
                continue
            self.log_debug('running batch check: %s', check)
            # List of triggered checks
            data = check_obj.check_source_project(self.project)
            # Fetch existing check instances
            existing = set(
                Check.objects.filter(
                    project=self.project,
                    language=None,
                    check=check
                ).values_list(
                    'content_hash', flat=True
                )
            )
            # Create new check instances
            for item in data:
                content_hash = item['content_hash']
                if content_hash in existing:
                    existing.discard(content_hash)
                else:
                    create.append(Check(
                        content_hash=content_hash,
                        project=self.project,
                        language_id=None,
                        check=check,
                        ignore=False,
                    ))
            # Remove stale instances
            if existing:
                Check.objects.filter(pk__in=existing).delete()
        # Create new checks
        if create:
            Check.objects.bulk_create_ignore(create)

    def trigger_alert(self, name, **kwargs):
        if name in self.alerts_trigger:
            self.alerts_trigger[name].append(kwargs)
        else:
            self.alerts_trigger[name] = [kwargs]

    def delete_alert(self, alert, childs=False):
        self.alert_set.filter(name=alert).delete()
        if childs:
            for component in self.get_linked_childs():
                component.delete_alert(alert)

    def add_alert(self, alert, childs=False, **details):
        obj = self.alert_set.get_or_create(name=alert)[0]
        obj.details = details
        obj.save()
        if childs:
            for component in self.get_linked_childs():
                component.add_alert(alert, **details)

    def update_import_alerts(self):
        for alert in ALERTS_IMPORT:
            if alert in self.alerts_trigger:
                self.add_alert(alert, occurrences=self.alerts_trigger[alert])
            else:
                self.delete_alert(alert)
        self.alerts_trigger = {}

    def create_translations(self, force=False, langs=None, request=None,
                            changed_template=False, skip_checks=False):
        """Load translations from VCS."""
        # Ensure we start from fresh template
        if 'template_store' in self.__dict__:
            del self.__dict__['template_store']
        self.needs_cleanup = False
        self.updated_sources = {}
        self.alerts_trigger = {}
        self.checks_cache = {}
        check_values = Check.objects.filter(
            project=self.project
        ).values_list(
            'content_hash', 'language_id', 'check'
        )
        for check in check_values:
            key = (check[0], check[1])
            if key not in self.checks_cache:
                self.checks_cache[key] = [check[2]]
            else:
                self.checks_cache[key].append(check[2])
        translations = {}
        languages = {}
        try:
            self.template_store
        except FileParseError as exc:
            self.log_warning(
                'skipping update due to error in parsing template: %s', exc
            )
            raise
        matches = self.get_mask_matches()
        for pos, path in enumerate(matches):
            with transaction.atomic():
                code = self.get_lang_code(path)
                if langs is not None and code not in langs:
                    self.log_info('skipping %s', path)
                    continue

                self.log_info(
                    'checking %s (%s) [%d/%d]',
                    path,
                    code,
                    pos + 1,
                    len(matches)
                )
                lang = Language.objects.auto_get_or_create(code=code)
                if lang.code in languages:
                    codes = '{}, {}'.format(code, languages[lang.code])
                    detail = '{} ({})'.format(lang.code, codes)
                    self.log_warning('duplicate language found: %s', detail)
                    Change.objects.create(
                        component=self,
                        user=request.user if request else None,
                        target=detail,
                        action=Change.ACTION_DUPLICATE_LANGUAGE,
                    )
                    self.trigger_alert(
                        'DuplicateLanguage',
                        codes=codes,
                        language_code=lang.code,
                    )
                    continue
                translation = Translation.objects.check_sync(
                    self, lang, code, path, force, request=request
                )
                translations[translation.id] = translation
                languages[lang.code] = code
                # Remove fuzzy flag on template name change
                if changed_template:
                    translation.unit_set.filter(
                        state=STATE_FUZZY
                    ).update(
                        state=STATE_TRANSLATED
                    )

        # Delete possibly no longer existing translations
        if langs is None:
            todelete = self.translation_set.exclude(id__in=translations.keys())
            if todelete.exists():
                self.needs_cleanup = True
                with transaction.atomic():
                    self.log_info(
                        'removing stale translations: %s',
                        ','.join([trans.language.code for trans in todelete])
                    )
                    todelete.delete()

        self.update_import_alerts()

        # Process linked repos
        childs = self.get_linked_childs()
        for pos, component in enumerate(childs):
            self.log_info(
                'updating linked project %s [%d/%d]',
                component, pos, len(childs),
            )
            component.create_translations(
                force, langs, request=request, skip_checks=True
            )

        # Run target checks (consistency)
        if not skip_checks:
            self.run_target_checks()

        if self.updated_sources:
            self.update_source_checks(skip_checks)

        # Update unit flags
        if not skip_checks:
            self.update_unit_flags()

        if self.needs_cleanup:
            from weblate.trans.tasks import cleanup_project
            cleanup_project.delay(self.project.pk)

        # First invalidate all caches
        for translation in translations.values():
            translation.invalidate_cache()

        self.checks_cache = None
        self.log_info('updating completed')

    def get_lang_code(self, path):
        """Parse language code from path."""
        # Parse filename
        matches = self.filemask_re.match(path)

        if not matches or not matches.lastindex:
            if path == self.template:
                return self.project.source_language.code
            return ''

        # Use longest matched code
        code = max(matches.groups(), key=len)

        # Remove possible encoding part
        if '.' in code and ('.utf' in code.lower() or '.iso' in code.lower()):
            return code.split('.')[0]
        return code

    def sync_git_repo(self, validate=False, skip_push=None):
        """Bring VCS repo in sync with current model."""
        if self.is_repo_link:
            return
        if skip_push is None:
            skip_push = validate
        self.configure_repo(validate)
        self.commit_pending('sync', None, skip_push=skip_push)
        self.configure_branch()
        self.update_branch()

    def set_default_branch(self):
        """Set default VCS branch if empty"""
        if not self.branch and not self.is_repo_link:
            self.branch = VCS_REGISTRY[self.vcs].default_branch

    def clean_repo_link(self):
        """Validate repository link."""
        try:
            repo = Component.objects.get_linked(self.repo)
            if repo is not None and repo.is_repo_link:
                raise ValidationError(
                    {'repo': _(
                        'Invalid link to a Weblate project, '
                        'cannot link to linked repository!'
                    )}
                )
            if repo.pk == self.pk:
                raise ValidationError(
                    {'repo': _(
                        'Invalid link to a Weblate project, '
                        'cannot link it to itself!'
                    )}
                )
        except (Component.DoesNotExist, ValueError):
            raise ValidationError(
                {'repo': _(
                    'Invalid link to a Weblate project, '
                    'use weblate://project/component.'
                )}
            )
        for setting in ('push', 'branch', 'git_export'):
            if getattr(self, setting):
                raise ValidationError({
                    setting: _(
                        'Option is not available for linked repositories.'
                    )
                })
        self.linked_component = Component.objects.get_linked(self.repo)

    def clean_lang_codes(self, matches):
        """Validate that there are no double language codes"""
        if not matches and not self.is_valid_base_for_new():
            raise ValidationError(
                {'filemask': _('The filemask did not match any files.')}
            )
        langs = set()
        translated_langs = set()
        for match in matches:
            code = self.get_lang_code(match)
            if not code:
                raise ValidationError({'filemask': _(
                    'The language code for %s was empty, please check the filemask.'
                ) % match})
            lang = Language.objects.auto_get_or_create(code, create=False)
            if len(code) > 20:
                raise ValidationError({'filemask': _(
                    'The language code "%s" is too long, please check the filemask.'
                ) % code})
            if code in langs:
                raise ValidationError(_(
                    'There are more files for the single language (%s), please '
                    'adjust the filemask and use components for translating '
                    'different resources.'
                ) % code)
            langs.add(code)
            translated_langs.add(lang.code)

    def clean_files(self, matches):
        """Validate that translation files can be."""
        notrecognized = []
        errors = []
        dir_path = self.full_path
        for match in matches:
            try:
                parsed = self.file_format_cls.parse(
                    os.path.join(dir_path, match),
                )
                if not self.file_format_cls.is_valid(parsed.store):
                    errors.append('{0}: {1}'.format(
                        match, _('This file seems to be invalid.')
                    ))
            except ValueError:
                notrecognized.append(match)
            except Exception as error:
                errors.append('{0}: {1}'.format(match, str(error)))
        if notrecognized:
            msg = (
                _('Could not recognize the format of %d matching files.') %
                len(notrecognized)
            )
            raise ValidationError('{0}\n{1}'.format(
                msg,
                '\n'.join(notrecognized)
            ))
        if errors:
            raise ValidationError('{0}\n{1}'.format(
                (_('Could not parse %d matched files.') % len(errors)),
                '\n'.join(errors)
            ))

    def is_valid_base_for_new(self):
        filename = self.get_new_base_filename()
        template = self.has_template()
        return self.file_format_cls.is_valid_base_for_new(filename, template)

    def clean_new_lang(self):
        """Validate new language choices."""
        # Validate if new base is configured or language adding is set
        if not self.new_base and self.new_lang != 'add':
            return
        if not self.is_valid_base_for_new():
            filename = self.get_new_base_filename()
            if filename:
                message = _(
                    'Unrecognized base file for new translations.'
                )
            else:
                message = _(
                    'You have set up Weblate to add new translation '
                    'files, but did not provide a base file to do that.'
                )
            raise ValidationError({'new_base': message, 'new_lang': message})

    def clean_template(self):
        """Validate template value."""
        # Test for unexpected template usage
        if self.template != '' and self.file_format_cls.monolingual is False:
            msg = _('You can not use a base file for bilingual translation.')
            raise ValidationError({'template': msg, 'file_format': msg})

        # Special case for Gettext
        if self.template.endswith('.pot') and self.filemask.endswith('.po'):
            msg = _('Using a .pot file as base file is unsupported.')
            raise ValidationError({'template': msg})

        # Validate template loading
        if self.has_template():
            full_path = os.path.join(self.full_path, self.template)
            if not os.path.exists(full_path):
                msg = _('Could not find template file.')
                raise ValidationError({'template': msg})

            try:
                self.template_store
            except FileParseError as exc:
                msg = _('Could not parse translation base file: %s') % str(exc)
                raise ValidationError({'template': msg})

            code = self.get_lang_code(self.template)
            if code:
                lang = Language.objects.auto_get_or_create(
                    code=code
                ).base_code
                if lang != self.project.source_language.base_code:
                    msg = _(
                        'Template language ({0}) does not '
                        'match project source language ({1})!'
                    ).format(code, self.project.source_language.code)
                    raise ValidationError({'template': msg})

        elif self.file_format_cls.monolingual:
            msg = _(
                'You can not use a monolingual translation without a base file.'
            )
            raise ValidationError({'template': msg})

    def clean_repo(self):
        self.set_default_branch()

        # Baild out on failed repo validation
        if self.repo is None:
            return

        # Validate VCS repo
        try:
            self.sync_git_repo(True)
        except RepositoryException as exc:
            msg = _('Could not update repository: %s') % self.error_text(exc)
            raise ValidationError({'repo': msg})

        # Push repo is not used with link
        if self.is_repo_link:
            self.clean_repo_link()

    def clean(self):
        """Validator fetches repository

        It tries to find translation files and checks that they are valid.
        """
        if self.new_lang == 'url' and self.project.instructions == '':
            msg = _(
                'Please either fill in instruction URL '
                'or use different option for adding a new language.'
            )
            raise ValidationError({'new_lang': msg})

        if self.license == '' and self.license_url != '':
            msg = _(
                'License URL can not be used without a license summary.'
            )
            raise ValidationError({'license_url': msg, 'license': msg})

        # Skip validation if we don't have valid project
        if self.project_id is None:
            return

        # Check if we should rename
        if self.id:
            old = Component.objects.get(pk=self.id)
            self.check_rename(old, validate=True)

        self.clean_repo()

        # Template validation
        self.clean_template()

        try:
            matches = self.get_mask_matches()

            # Verify language codes
            self.clean_lang_codes(matches)

            # Try parsing files
            self.clean_files(matches)
        except re.error:
            raise ValidationError(_(
                'Can not validate file matches due to invalid '
                'regular expression.'
            ))

        # New language options
        self.clean_new_lang()

        # Suggestions
        if (hasattr(self, 'suggestion_autoaccept') and
                self.suggestion_autoaccept and
                not self.suggestion_voting):
            msg = _(
                'Accepting suggestions automatically only works with '
                'voting turned on.'
            )
            raise ValidationError(
                {'suggestion_autoaccept': msg, 'suggestion_voting': msg}
            )

    def get_template_filename(self):
        """Create absolute filename for template."""
        return os.path.join(self.full_path, self.template)

    def get_new_base_filename(self):
        """Create absolute filename for base file for new translations."""
        if not self.new_base:
            return None
        return os.path.join(self.full_path, self.new_base)

    def save(self, *args, **kwargs):
        """Save wrapper

        It updates backend repository and regenerates translation data.
        """
        self.set_default_branch()

        # Linked component cache
        self.linked_component = Component.objects.get_linked(self.repo)

        # Detect if VCS config has changed (so that we have to pull the repo)
        changed_git = True
        changed_setup = False
        changed_template = False
        changed_project = False
        if self.id:
            old = Component.objects.get(pk=self.id)
            changed_git = (
                (old.vcs != self.vcs) or
                (old.repo != self.repo) or
                (old.branch != self.branch) or
                (old.filemask != self.filemask) or
                (old.language_regex != self.language_regex)
            )
            changed_setup = (
                (old.file_format != self.file_format) or
                (old.edit_template != self.edit_template) or
                (old.template != self.template)
            )
            changed_template = (
                (old.edit_template != self.edit_template) and
                self.template
            )
            changed_project = (old.project_id != self.project_id)
            # Detect slug changes and rename git repo
            self.check_rename(old)
            # Rename linked repos
            if old.slug != self.slug:
                old.component_set.update(repo=self.get_repo_link_url())

        # Remove leading ./ from paths
        self.filemask = cleanup_path(self.filemask)
        self.template = cleanup_path(self.template)

        # Save/Create object
        super(Component, self).save(*args, **kwargs)

        # Configure git repo if there were changes
        if changed_git:
            self.sync_git_repo(skip_push=kwargs.get('force_insert', False))

        # Rescan for possibly new translations if there were changes, needs to
        # be done after actual creating the object above
        if changed_setup:
            self.create_translations(
                force=True,
                changed_template=changed_template
            )
        elif changed_git:
            self.create_translations()

        # Handle moving between projects
        if changed_project:
            from weblate.trans.tasks import cleanup_project
            # Copy suggestions and comments to new project
            old.project.suggestion_set.copy(self.project)
            old.project.comment_set.copy(self.project)
            old.project.check_set.copy(self.project)
            # Schedule cleanup for both projects
            cleanup_project.delay(old.project.pk)
            cleanup_project.delay(self.project.pk)

        self.update_alerts()

    def update_alerts(self):
        from weblate.trans.models import Unit
        if (self.project.access_control == self.project.ACCESS_PUBLIC
                and not self.license
                and not getattr(settings, 'LOGIN_REQUIRED_URLS', None)):
            self.add_alert('MissingLicense')
        else:
            self.delete_alert('MissingLicense')

        allunits = Unit.objects.filter(translation__component=self)
        source_space = allunits.filter(source__contains=' ')
        target_space = allunits.filter(target__contains=' ')
        if (not self.template and
                allunits.count() > 10 and
                not source_space.exists() and
                target_space.exists()):
            self.add_alert('MonolingualTranslation')
        else:
            self.delete_alert('MonolingualTranslation')

    def needs_commit(self):
        """Check for uncommitted changes"""
        return any((t.needs_commit() for t in self.translation_set.all()))

    def repo_needs_merge(self):
        """Check for unmerged commits from remote repository"""
        return self.repository.needs_merge()

    def repo_needs_push(self):
        """Check for something to push to remote repository"""
        return self.repository.needs_push()

    @property
    def file_format_name(self):
        return self.file_format_cls.name

    @property
    def file_format_cls(self):
        """Return file format object """
        if (self._file_format is None or
                self._file_format.name != self.file_format):
            self._file_format = FILE_FORMATS[self.file_format]
        return self._file_format

    def has_template(self):
        """Return true if component is using template for translation"""
        monolingual = self.file_format_cls.monolingual
        return (monolingual or monolingual is None) and self.template

    def load_template_store(self):
        """Load translate-toolkit store for template."""
        return self.file_format_cls.parse(self.get_template_filename())

    @cached_property
    def template_store(self):
        """Get translate-toolkit store for template."""
        # Do we need template?
        if not self.has_template():
            return None

        try:
            return self.load_template_store()
        except Exception as exc:
            self.handle_parse_error(exc)

    @cached_property
    def all_flags(self):
        """Return parsed list of flags."""
        flags = set(parse_flags(self.check_flags))
        flags.update(self.file_format_cls.check_flags)
        flags.discard('')
        return flags

    def can_add_new_language(self, request):
        """Wrapper to check if a new language can be added.

        Generic users can add only if configured, in other situations
        it works if there is valid new base.
        """
        # The request is None in case of consistency or cli invocation
        if (self.new_lang != 'add' and
                request is not None and
                not request.user.has_perm('component.edit', self)):
            return False

        return self.is_valid_base_for_new()

    def add_new_language(self, language, request, send_signal=True):
        """Create new language file."""
        if not self.can_add_new_language(request):
            messages.error(request, _('Could not add new translation file.'))
            return False

        file_format = self.file_format_cls
        # Language code from Weblate
        code = language.code
        # Language code used for file
        format_code = file_format.get_language_code(
            code, self.language_code_style
        )

        if re.match(self.language_regex, format_code) is None:
            messages.error(
                request,
                _('The given language is filtered by the language filter.')
            )
            return False

        base_filename = self.get_new_base_filename()

        filename = file_format.get_language_filename(self.filemask, code)
        fullname = os.path.join(self.full_path, filename)

        # Ignore request if file exists (possibly race condition as
        # the processing of new language can take some time and user
        # can submit again)
        if os.path.exists(fullname):
            with transaction.atomic():
                translation = Translation.objects.check_sync(
                    self, language, format_code, filename, request=request
                )
                self.run_target_checks()
                self.update_source_checks()
                self.update_unit_flags()
                translation.invalidate_cache()
                messages.error(request, _('Translation file already exists!'))
                return False

        file_format.add_language(fullname, language, base_filename)

        with transaction.atomic():
            translation = Translation.objects.create(
                component=self,
                language=language,
                plural=language.plural,
                filename=filename,
                language_code=format_code,
            )
            if send_signal:
                translation_post_add.send(
                    sender=self.__class__,
                    translation=translation
                )
            translation.check_sync(force=True, request=request)
            translation.commit_template = 'add'
            translation.git_commit(
                request,
                request.user.get_author_name()
                if request else 'Weblate <noreply@weblate.org>',
                timezone.now(),
            )
            self.run_target_checks()
            self.update_source_checks()
            self.update_unit_flags()
            translation.invalidate_cache()
            return True

    def do_lock(self, user, lock=True):
        """Lock or unlock component."""
        self.locked = lock
        self.save(update_fields=['locked'])
        Change.objects.create(
            component=self,
            user=user,
            action=Change.ACTION_LOCK if lock else Change.ACTION_UNLOCK,
        )

    def get_editable_template(self):
        if not self.edit_template or not self.has_template():
            return None
        return self.translation_set.get(filename=self.template)

    def update_unit_flags(self):
        from weblate.trans.models import Unit
        units = Unit.objects.filter(
            translation__component__project=self.project
        )
        updates = (
            ('has_failing_check', 'checks_check'),
            ('has_comment', 'trans_comment'),
            ('has_suggestion', 'trans_suggestion'),
        )
        for flag, table in updates:
            self.log_debug('updating unit flag: %s', flag)
            unit_ids = set(
                filter_query(units, table).values_list('id', flat=True)
            )
            units.filter(id__in=unit_ids).update(**{flag: True})
            units.exclude(id__in=unit_ids).update(**{flag: False})
        self.log_debug('all unit flags updated')

    def run_target_checks(self):
        """Run batch executed target checks"""
        create = []
        for check, check_obj in CHECKS.items():
            if not check_obj.target or not check_obj.batch_update:
                continue
            self.log_info('running batch check: %s', check)
            # List of triggered checks
            data = check_obj.check_target_project(self.project)
            # Fetch existing check instances
            existing = set(
                Check.objects.filter(
                    project=self.project,
                    check=check
                ).values_list(
                    'content_hash', 'language_id'
                )
            )
            # Create new check instances
            for item in data:
                key = (item['content_hash'], item['translation__language'])
                if key in existing:
                    existing.discard(key)
                else:
                    create.append(Check(
                        content_hash=item['content_hash'],
                        project=self.project,
                        language_id=item['translation__language'],
                        check=check,
                        ignore=False,
                    ))
            # Remove stale instances
<<<<<<< HEAD
            todelete = Check.objects.filter(pk__in=existing)
            need_update.update(todelete.values_list('content_hash', 'language_id'))
            todelete.delete()
        # Update has_failing_check flag
        allunits = Unit.objects.filter(
            translation__component__project=self.project
        ).order_by(*Unit.ordering)
        if have_check:
            allunits.data_filter(have_check).update(has_failing_check=True)
            self.project.stats.invalidate()
        if need_update:
            for unit in allunits.data_filter(need_update):
                unit.update_has_failing_check()
=======
            if existing:
                query = functools.reduce(
                    lambda q, value:
                    q | (Q(content_hash=value[0]) & Q(language_id=value[1])),
                    existing,
                    Q()
                )
                Check.objects.filter(query).delete()
        # Create new checks
        if create:
            Check.objects.bulk_create_ignore(create)
>>>>>>> 15223e61

    @cached_property
    def osi_approved_license(self):
        return is_osi_approved(self.license)

    @cached_property
    def fsf_approved_license(self):
        return is_fsf_approved(self.license)<|MERGE_RESOLUTION|>--- conflicted
+++ resolved
@@ -1863,21 +1863,6 @@
                         ignore=False,
                     ))
             # Remove stale instances
-<<<<<<< HEAD
-            todelete = Check.objects.filter(pk__in=existing)
-            need_update.update(todelete.values_list('content_hash', 'language_id'))
-            todelete.delete()
-        # Update has_failing_check flag
-        allunits = Unit.objects.filter(
-            translation__component__project=self.project
-        ).order_by(*Unit.ordering)
-        if have_check:
-            allunits.data_filter(have_check).update(has_failing_check=True)
-            self.project.stats.invalidate()
-        if need_update:
-            for unit in allunits.data_filter(need_update):
-                unit.update_has_failing_check()
-=======
             if existing:
                 query = functools.reduce(
                     lambda q, value:
@@ -1889,7 +1874,6 @@
         # Create new checks
         if create:
             Check.objects.bulk_create_ignore(create)
->>>>>>> 15223e61
 
     @cached_property
     def osi_approved_license(self):
