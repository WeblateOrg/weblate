--- conflicted
+++ resolved
@@ -576,12 +576,8 @@
     )
     commit_pending_age = models.SmallIntegerField(
         verbose_name=gettext_lazy("Age of changes to commit"),
-<<<<<<< HEAD
-        default=12,
-=======
         default=settings.COMMIT_PENDING_HOURS,
         validators=[MaxValueValidator(2160)],
->>>>>>> 39021fe4
         help_text=gettext_lazy(
             "Time in hours after which any pending changes will be "
             "committed to the VCS."
@@ -1269,16 +1265,13 @@
                         )
                 if self.id:
                     self.delete_alert("UpdateFailure")
-<<<<<<< HEAD
-            update_remote_branch.send(sender=self.__class__, component=self)
-=======
                     try:
                         Component.objects.filter(pk=self.pk).update(
                             remote_revision=self.repository.last_remote_revision
                         )
                     except RepositoryException:
                         pass
->>>>>>> 39021fe4
+                        update_remote_branch.send(sender=self.__class__, component=self)
             return True
         except RepositoryException as error:
             report_error(cause="Could not update the repository")
