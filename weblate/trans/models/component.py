# Copyright © Michal Čihař <michal@weblate.org>
#
# SPDX-License-Identifier: GPL-3.0-or-later

from __future__ import annotations

import os
import re
import time
from collections import Counter, defaultdict
from copy import copy
from glob import glob
from itertools import chain
from typing import TYPE_CHECKING, Any
from urllib.parse import quote as urlquote
from urllib.parse import urlparse

import sentry_sdk
from celery import current_task
from celery.result import AsyncResult
from django.conf import settings
from django.core.cache import cache
from django.core.exceptions import ObjectDoesNotExist, ValidationError
from django.core.validators import MaxValueValidator
from django.db import IntegrityError, models, transaction
from django.db.models import Count, Q
from django.db.models.signals import m2m_changed
from django.dispatch import receiver
from django.utils.functional import cached_property
from django.utils.translation import gettext, gettext_lazy, ngettext, pgettext
from weblate_language_data.ambiguous import AMBIGUOUS

from weblate.checks.flags import Flags
from weblate.checks.models import CHECKS
from weblate.formats.models import FILE_FORMATS
from weblate.glossary.models import get_glossary_sources
from weblate.lang.models import Language, get_default_lang
from weblate.trans.defines import (
    BRANCH_LENGTH,
    COMPONENT_NAME_LENGTH,
    FILENAME_LENGTH,
    PROJECT_NAME_LENGTH,
    REPO_LENGTH,
)
from weblate.trans.exceptions import FileParseError, InvalidTemplateError
from weblate.trans.fields import RegexField
from weblate.trans.mixins import CacheKeyMixin, ComponentCategoryMixin, PathMixin
from weblate.trans.models.alert import ALERTS, ALERTS_IMPORT, Alert, update_alerts
from weblate.trans.models.change import Change
from weblate.trans.models.translation import Translation
from weblate.trans.models.variant import Variant
from weblate.trans.signals import (
    component_post_update,
    store_post_load,
    translation_post_add,
    vcs_post_commit,
    vcs_post_push,
    vcs_post_update,
    vcs_pre_push,
    vcs_pre_update,
)
from weblate.trans.util import (
    PRIORITY_CHOICES,
    cleanup_path,
    cleanup_repo_url,
    is_repo_link,
    path_separator,
)
from weblate.trans.validators import (
    validate_autoaccept,
    validate_check_flags,
    validate_filemask,
    validate_language_code,
)
from weblate.utils import messages
from weblate.utils.celery import get_task_progress
from weblate.utils.colors import COLOR_CHOICES
from weblate.utils.decorators import disable_for_loaddata
from weblate.utils.errors import report_error
from weblate.utils.fields import EmailField
from weblate.utils.licenses import (
    get_license_choices,
    get_license_name,
    get_license_url,
    is_libre,
)
from weblate.utils.lock import WeblateLock
from weblate.utils.random import get_random_identifier
from weblate.utils.render import (
    render_template,
    validate_render_addon,
    validate_render_commit,
    validate_render_component,
    validate_repoweb,
)
from weblate.utils.site import get_site_url
from weblate.utils.state import STATE_FUZZY, STATE_READONLY, STATE_TRANSLATED
from weblate.utils.stats import ComponentStats
from weblate.utils.validators import (
    validate_filename,
    validate_re_nonempty,
    validate_slug,
)
from weblate.vcs.base import RepositoryError
from weblate.vcs.git import LocalRepository
from weblate.vcs.models import VCS_REGISTRY
from weblate.vcs.ssh import add_host_key

if TYPE_CHECKING:
    from datetime import datetime

    from weblate.addons.models import Addon
    from weblate.auth.models import User
    from weblate.trans.models import Unit

NEW_LANG_CHOICES = (
    # Translators: Action when adding new translation
    ("contact", gettext_lazy("Contact maintainers")),
    # Translators: Action when adding new translation
    ("url", gettext_lazy("Point to translation instructions URL")),
    # Translators: Action when adding new translation
    ("add", gettext_lazy("Create new language file")),
    # Translators: Action when adding new translation
    ("none", gettext_lazy("Disable adding new translations")),
)
LANGUAGE_CODE_STYLE_CHOICES = (
    ("", gettext_lazy("Default based on the file format")),
    ("posix", gettext_lazy("POSIX style using underscore as a separator")),
    (
        "posix_lowercase",
        gettext_lazy("POSIX style using underscore as a separator, lower cased"),
    ),
    ("bcp", gettext_lazy("BCP style using hyphen as a separator")),
    (
        "posix_long",
        gettext_lazy(
            "POSIX style using underscore as a separator, including country code"
        ),
    ),
    (
        "posix_long_lowercase",
        gettext_lazy(
            "POSIX style using underscore as a separator, including country code, lower cased"
        ),
    ),
    (
        "bcp_long",
        gettext_lazy("BCP style using hyphen as a separator, including country code"),
    ),
    (
        "bcp_legacy",
        gettext_lazy("BCP style using hyphen as a separator, legacy language codes"),
    ),
    ("bcp_lower", gettext_lazy("BCP style using hyphen as a separator, lower cased")),
    ("android", gettext_lazy("Android style")),
    ("appstore", gettext_lazy("Apple App Store metadata style")),
    ("googleplay", gettext_lazy("Google Play metadata style")),
    ("linux", gettext_lazy("Linux style")),
    ("linux_lowercase", gettext_lazy("Linux style, lower cased")),
)

MERGE_CHOICES = (
    ("merge", gettext_lazy("Merge")),
    ("rebase", gettext_lazy("Rebase")),
    ("merge_noff", gettext_lazy("Merge without fast-forward")),
)

LOCKING_ALERTS = {"MergeFailure", "UpdateFailure", "PushFailure", "ParseError"}

BITBUCKET_GIT_REPOS_REGEXP = [
    r"(?:ssh|https):\/\/(?:(?:git@|)bitbucket.org)\/([^/]*)\/([^/]*)",
    r"git@bitbucket.org:([^/]*)\/([^/]*)",
]

GITHUB_REPOS_REGEXP = [
    r"(?:git|https):\/\/(?:github.com)\/([^/]*)\/([^/]*)",
    r"git@github.com:([^/]*)\/([^/]*)",
]

PAGURE_REPOS_REGEXP = [r"(?:ssh|https):\/\/(?:(?:git@|)pagure.io)\/([^/]*)\/([^/]*)"]

AZURE_REPOS_REGEXP = [
    r"(?:https):\/\/(?:dev.azure.com)\/([^/]*)\/([^/]*)\/(?:_git)\/([^/]*)",
    r"(?:https):\/\/(?:([^/]*).visualstudio.com)\/([^/]*)\/(?:_git)\/([^/]*)",
    r"(?:[^/]*)\@vs-ssh.visualstudio.com:v3\/([^/]*)\/([^/]*)\/([^/]*)",
    r"(?:git@ssh.dev.azure.com:v3)\/([^/]*)\/([^/]*)\/([^/]*)",
]


def perform_on_link(func):
    """Perform operation on repository link."""

    def on_link_wrapper(self, *args, **kwargs):
        linked = self.linked_component
        if linked:
            # Avoid loading project next time if matches
            if linked.project_id == self.project_id:
                linked.project = self.project
            # Call same method on linked component
            return getattr(linked, func.__name__)(*args, **kwargs)
        return func(self, *args, **kwargs)

    return on_link_wrapper


def prefetch_tasks(components):
    """Prefetch update tasks."""
    lookup = {component.update_key: component for component in components}
    if lookup:
        results_dict = cache.get_many(lookup.keys())
        results: dict[str, AsyncResult] = {
            value: AsyncResult(value) for value in results_dict.values() if value
        }

        for item, value in results_dict.items():
            if not value:
                continue
            lookup[item].__dict__["background_task"] = results[value]
            lookup.pop(item)
        for component in lookup.values():
            component.__dict__["background_task"] = None
    return components


def translation_prefetch_tasks(translations):
    prefetch_tasks([translation.component for translation in translations])
    return translations


def prefetch_glossary_terms(components) -> None:
    if not components:
        return
    lookup = {component.glossary_sources_key: component for component in components}
    for item, value in cache.get_many(lookup.keys()).items():
        lookup[item].__dict__["glossary_sources"] = value


class ComponentQuerySet(models.QuerySet):
    def prefetch(self, alerts: bool = True, defer: bool = True):
        result = self
        linked_component: str | models.Prefetch
        if defer:
            result = result.defer_huge()
            linked_component = models.Prefetch(
                "linked_component", queryset=Component.objects.defer_huge()
            )
        else:
            linked_component = "linked_component"
        if alerts:
            result = result.prefetch_related(
                models.Prefetch(
                    "alert_set",
                    queryset=Alert.objects.filter(dismissed=False),
                    to_attr="all_active_alerts",
                ),
            )

        return result.prefetch_related(
            "project",
            "category",
            "category__project",
            "category__category",
            "category__category__project",
            "category__category__category",
            "category__category__category__project",
            linked_component,
            "linked_component__project",
        )

    def defer_huge(self):
        return self.defer(
            "agreement",
            "commit_message",
            "add_message",
            "delete_message",
            "merge_message",
            "addon_message",
            "pull_message",
        )

    def filter_by_path(self, path: str) -> ComponentQuerySet:
        try:
            project, *categories, component = path.split("/")
        except ValueError as error:
            raise Component.DoesNotExist from error
        kwargs: dict[str, str | None] = {}
        prefix = ""
        for category in reversed(categories):
            kwargs[f"{prefix}category__slug"] = category
            prefix = f"category__{prefix}"
        if not kwargs:
            kwargs["category"] = None
        return self.filter(
            slug__iexact=component, project__slug__iexact=project, **kwargs
        )

    def get_by_path(self, path: str) -> Component:
        return self.filter_by_path(path).get()

    def get_linked(self, val):
        """Return component for linked repo."""
        if not is_repo_link(val):
            return None
        return self.get_by_path(val[10:])

    def order_project(self):
        """Ordering in global scope by project name."""
        return self.order_by("project__name", "name")

    def order(self):
        """Ordering in project scope by priority."""
        return self.order_by("priority", "is_glossary", "name")

    def with_repo(self):
        return self.exclude(repo__startswith="weblate:")

    def filter_access(self, user):
        result = self
        if user.needs_project_filter:
            result = result.filter(project__in=user.allowed_projects)
        if user.needs_component_restrictions_filter:
            result = result.filter(
                Q(restricted=False) | Q(id__in=user.component_permissions)
            )
        return result

    def search(self, query: str):
        return self.filter(
            Q(name__icontains=query) | Q(slug__icontains=query)
        ).select_related(
            "project",
            "category__project",
            "category__category",
            "category__category__project",
            "category__category__category",
            "category__category__category__project",
        )


class Component(models.Model, PathMixin, CacheKeyMixin, ComponentCategoryMixin):
    name = models.CharField(
        verbose_name=gettext_lazy("Component name"),
        max_length=COMPONENT_NAME_LENGTH,
        help_text=gettext_lazy("Display name"),
    )
    slug = models.SlugField(
        verbose_name=gettext_lazy("URL slug"),
        max_length=COMPONENT_NAME_LENGTH,
        help_text=gettext_lazy("Name used in URLs and filenames."),
        validators=[validate_slug],
    )
    project = models.ForeignKey(
        "trans.Project",
        verbose_name=gettext_lazy("Project"),
        on_delete=models.deletion.CASCADE,
        db_index=False,
    )
    category = models.ForeignKey(
        "trans.Category",
        verbose_name=gettext_lazy("Category"),
        on_delete=models.deletion.CASCADE,
        null=True,
        blank=True,
    )
    vcs = models.CharField(
        verbose_name=gettext_lazy("Version control system"),
        max_length=20,
        help_text=gettext_lazy(
            "Version control system to use to access your "
            "repository containing translations. You can also choose "
            "additional integration with third party providers to "
            "submit merge requests."
        ),
        choices=VCS_REGISTRY.get_choices(),
        default=settings.DEFAULT_VCS,
    )
    repo = models.CharField(
        verbose_name=gettext_lazy("Source code repository"),
        max_length=REPO_LENGTH,
        help_text=gettext_lazy(
            "URL of a repository, use weblate://project/component "
            "to share it with other component."
        ),
    )
    linked_component = models.ForeignKey(
        "trans.Component",
        verbose_name=gettext_lazy("Project"),
        on_delete=models.deletion.CASCADE,
        null=True,
        editable=False,
    )
    push = models.CharField(
        verbose_name=gettext_lazy("Repository push URL"),
        max_length=REPO_LENGTH,
        help_text=gettext_lazy(
            "URL of a push repository, pushing is turned off if empty."
        ),
        blank=True,
    )
    repoweb = models.CharField(
        verbose_name=gettext_lazy("Repository browser"),
        max_length=200,
        help_text=gettext_lazy(
            "Link to repository browser, use {{branch}} for branch, "
            "{{filename}} and {{line}} as filename and line placeholders. "
            "You might want to strip leading directory by using {{filename|parentdir}}."
        ),
        validators=[validate_repoweb],
        blank=True,
    )
    git_export = models.CharField(
        verbose_name=gettext_lazy("Exported repository URL"),
        max_length=60 + PROJECT_NAME_LENGTH + COMPONENT_NAME_LENGTH,
        help_text=gettext_lazy(
            "URL of repository where users can fetch changes from Weblate"
        ),
        blank=True,
    )
    report_source_bugs = EmailField(
        verbose_name=gettext_lazy("Source string bug reporting address"),
        help_text=gettext_lazy(
            "E-mail address for reports on errors in source strings. "
            "Leave empty for no e-mails."
        ),
        blank=True,
    )
    branch = models.CharField(
        verbose_name=gettext_lazy("Repository branch"),
        max_length=BRANCH_LENGTH,
        help_text=gettext_lazy("Repository branch to translate"),
        default="",
        blank=True,
    )
    push_branch = models.CharField(
        verbose_name=gettext_lazy("Push branch"),
        max_length=BRANCH_LENGTH,
        help_text=gettext_lazy(
            "Branch for pushing changes, leave empty to use repository branch"
        ),
        default="",
        blank=True,
    )
    filemask = models.CharField(
        verbose_name=gettext_lazy("File mask"),
        max_length=FILENAME_LENGTH,
        validators=[validate_filemask, validate_filename],
        help_text=gettext_lazy(
            "Path of files to translate relative to repository root,"
            " use * instead of language code, "
            "for example: po/*.po or locale/*/LC_MESSAGES/django.po."
        ),
    )
    screenshot_filemask = models.CharField(
        verbose_name=gettext_lazy("Screenshot file mask"),
        max_length=FILENAME_LENGTH,
        blank=True,
        validators=[validate_filemask, validate_filename],
        help_text=gettext_lazy(
            "Path of screenshots relative to repository root, "
            "for example: docs/screenshots/*.png."
        ),
    )
    template = models.CharField(
        verbose_name=gettext_lazy("Monolingual base language file"),
        max_length=FILENAME_LENGTH,
        blank=True,
        help_text=gettext_lazy(
            "Filename of translation base file, containing all strings "
            "and their source "
            "for monolingual translations."
        ),
        validators=[validate_filename],
    )
    edit_template = models.BooleanField(
        verbose_name=gettext_lazy("Edit base file"),
        default=True,
        help_text=gettext_lazy(
            "Whether users will be able to edit the base file "
            "for monolingual translations."
        ),
    )
    intermediate = models.CharField(
        verbose_name=gettext_lazy("Intermediate language file"),
        max_length=FILENAME_LENGTH,
        blank=True,
        help_text=gettext_lazy(
            "Filename of intermediate translation file. In most cases "
            "this is a translation file provided by developers and is "
            "used when creating actual source strings."
        ),
        validators=[validate_filename],
    )

    new_base = models.CharField(
        verbose_name=gettext_lazy("Template for new translations"),
        max_length=FILENAME_LENGTH,
        blank=True,
        help_text=gettext_lazy(
            "Filename of file used for creating new translations. "
            "For gettext choose .pot file."
        ),
        validators=[validate_filename],
    )
    file_format = models.CharField(
        verbose_name=gettext_lazy("File format"),
        max_length=50,
        choices=FILE_FORMATS.get_choices(),
        blank=False,
    )

    locked = models.BooleanField(
        verbose_name=gettext_lazy("Locked"),
        default=False,
        help_text=gettext_lazy(
            "Locked component will not get any translation updates."
        ),
    )
    allow_translation_propagation = models.BooleanField(
        verbose_name=gettext_lazy("Allow translation propagation"),
        default=settings.DEFAULT_TRANSLATION_PROPAGATION,
        help_text=gettext_lazy(
            "Whether translation updates in other components "
            "will cause automatic translation in this one"
        ),
    )
    # This should match definition in WorkflowSetting
    enable_suggestions = models.BooleanField(
        verbose_name=gettext_lazy("Turn on suggestions"),
        default=True,
        help_text=gettext_lazy("Whether to allow translation suggestions at all."),
    )
    # This should match definition in WorkflowSetting
    suggestion_voting = models.BooleanField(
        verbose_name=gettext_lazy("Suggestion voting"),
        default=False,
        help_text=gettext_lazy(
            "Users can only vote for suggestions and can’t make direct translations."
        ),
    )
    # This should match definition in WorkflowSetting
    suggestion_autoaccept = models.PositiveSmallIntegerField(
        verbose_name=gettext_lazy("Automatically accept suggestions"),
        default=0,
        help_text=gettext_lazy(
            "Automatically accept suggestions with this number of votes,"
            " use 0 to turn it off."
        ),
        validators=[validate_autoaccept],
    )
    check_flags = models.TextField(
        verbose_name=gettext_lazy("Translation flags"),
        default="",
        help_text=gettext_lazy(
            "Additional comma-separated flags to influence Weblate behavior."
        ),
        validators=[validate_check_flags],
        blank=True,
    )
    enforced_checks = models.JSONField(
        verbose_name=gettext_lazy("Enforced checks"),
        help_text=gettext_lazy("List of checks which can not be ignored."),
        default=list,
        blank=True,
    )

    # Licensing
    license = models.CharField(
        verbose_name=gettext_lazy("Translation license"),
        max_length=150,
        blank=not settings.LICENSE_REQUIRED,
        default="",
        choices=get_license_choices(),
    )
    agreement = models.TextField(
        verbose_name=gettext_lazy("Contributor agreement"),
        blank=True,
        default="",
        help_text=gettext_lazy(
            "User agreement which needs to be approved before a user can "
            "translate this component."
        ),
    )

    # Adding new language
    new_lang = models.CharField(
        verbose_name=gettext_lazy("Adding new translation"),
        max_length=10,
        choices=NEW_LANG_CHOICES,
        default="add",
        help_text=gettext_lazy("How to handle requests for creating new translations."),
    )
    language_code_style = models.CharField(
        verbose_name=gettext_lazy("Language code style"),
        max_length=20,
        choices=LANGUAGE_CODE_STYLE_CHOICES,
        default="",
        blank=True,
        help_text=gettext_lazy(
            "Customize language code used to generate the filename for "
            "translations created by Weblate."
        ),
    )
    manage_units = models.BooleanField(
        verbose_name=gettext_lazy("Manage strings"),
        default=False,
        help_text=gettext_lazy(
            "Enables adding and removing strings straight from Weblate. If your "
            "strings are extracted from the source code or managed externally you "
            "probably want to keep it disabled."
        ),
    )

    # VCS config
    merge_style = models.CharField(
        verbose_name=gettext_lazy("Merge style"),
        max_length=10,
        choices=MERGE_CHOICES,
        default=settings.DEFAULT_MERGE_STYLE,
        help_text=gettext_lazy(
            "Define whether Weblate should merge the upstream repository "
            "or rebase changes onto it."
        ),
    )
    commit_message = models.TextField(
        verbose_name=gettext_lazy("Commit message when translating"),
        help_text=gettext_lazy(
            "You can use template language for various info, "
            "please consult the documentation for more details."
        ),
        validators=[validate_render_commit],
        default=settings.DEFAULT_COMMIT_MESSAGE,
    )
    add_message = models.TextField(
        verbose_name=gettext_lazy("Commit message when adding translation"),
        help_text=gettext_lazy(
            "You can use template language for various info, "
            "please consult the documentation for more details."
        ),
        validators=[validate_render_commit],
        default=settings.DEFAULT_ADD_MESSAGE,
    )
    delete_message = models.TextField(
        verbose_name=gettext_lazy("Commit message when removing translation"),
        help_text=gettext_lazy(
            "You can use template language for various info, "
            "please consult the documentation for more details."
        ),
        validators=[validate_render_commit],
        default=settings.DEFAULT_DELETE_MESSAGE,
    )
    merge_message = models.TextField(
        verbose_name=gettext_lazy("Commit message when merging translation"),
        help_text=gettext_lazy(
            "You can use template language for various info, "
            "please consult the documentation for more details."
        ),
        validators=[validate_render_component],
        default=settings.DEFAULT_MERGE_MESSAGE,
    )
    addon_message = models.TextField(
        verbose_name=gettext_lazy("Commit message when add-on makes a change"),
        help_text=gettext_lazy(
            "You can use template language for various info, "
            "please consult the documentation for more details."
        ),
        validators=[validate_render_addon],
        default=settings.DEFAULT_ADDON_MESSAGE,
    )
    pull_message = models.TextField(
        verbose_name=gettext_lazy("Merge request message"),
        help_text=gettext_lazy(
            "You can use template language for various info, "
            "please consult the documentation for more details."
        ),
        validators=[validate_render_addon],
        default=settings.DEFAULT_PULL_MESSAGE,
    )
    push_on_commit = models.BooleanField(
        verbose_name=gettext_lazy("Push on commit"),
        default=settings.DEFAULT_PUSH_ON_COMMIT,
        help_text=gettext_lazy(
            "Whether the repository should be pushed upstream on every commit."
        ),
    )
    commit_pending_age = models.SmallIntegerField(
        verbose_name=gettext_lazy("Age of changes to commit"),
        default=settings.COMMIT_PENDING_HOURS,
        validators=[MaxValueValidator(2160)],
        help_text=gettext_lazy(
            "Time in hours after which any pending changes will be "
            "committed to the VCS."
        ),
    )
    auto_lock_error = models.BooleanField(
        verbose_name=gettext_lazy("Lock on error"),
        default=settings.DEFAULT_AUTO_LOCK_ERROR,
        help_text=gettext_lazy(
            "Whether the component should be locked on repository errors."
        ),
    )

    source_language = models.ForeignKey(
        Language,
        verbose_name=gettext_lazy("Source language"),
        help_text=gettext_lazy("Language used for source strings in all components"),
        default=get_default_lang,
        on_delete=models.deletion.CASCADE,
    )
    language_regex = RegexField(
        verbose_name=gettext_lazy("Language filter"),
        max_length=500,
        default="^[^.]+$",
        help_text=gettext_lazy(
            "Regular expression used to filter "
            "translation files when scanning for file mask."
        ),
    )
    variant_regex = RegexField(
        verbose_name=gettext_lazy("Variants regular expression"),
        validators=[validate_re_nonempty],
        max_length=190,
        default="",
        blank=True,
        help_text=gettext_lazy(
            "Regular expression used to determine variants of a string."
        ),
    )

    priority = models.IntegerField(
        default=100,
        choices=PRIORITY_CHOICES,
        verbose_name=gettext_lazy("Priority"),
        help_text=gettext_lazy(
            "Components with higher priority are offered first to translators."
        ),
    )
    restricted = models.BooleanField(
        verbose_name=gettext_lazy("Restricted component"),
        default=settings.DEFAULT_RESTRICTED_COMPONENT,
        db_index=True,
        help_text=gettext_lazy(
            "Restrict access to the component to only "
            "those explicitly given permission."
        ),
    )

    links = models.ManyToManyField(
        "trans.Project",
        verbose_name=gettext_lazy("Share in projects"),
        blank=True,
        related_name="shared_components",
        help_text=gettext_lazy(
            "Choose additional projects where this component will be listed."
        ),
    )

    # Glossary management
    is_glossary = models.BooleanField(
        verbose_name=gettext_lazy("Use as a glossary"),
        default=False,
        db_index=True,
    )
    glossary_color = models.CharField(
        verbose_name=gettext_lazy("Glossary color"),
        max_length=30,
        choices=COLOR_CHOICES,
        blank=False,
        default="silver",
    )
    remote_revision = models.CharField(max_length=200, default="", blank=True)
    local_revision = models.CharField(max_length=200, default="", blank=True)
    processed_revision = models.CharField(max_length=200, default="", blank=True)

    objects = ComponentQuerySet.as_manager()

    is_lockable = True
    remove_permission = "component.edit"
    settings_permission = "component.edit"

    class Meta:
        app_label = "trans"
        verbose_name = "Component"
        verbose_name_plural = "Components"
        indexes = [
            models.Index(fields=["project", "allow_translation_propagation"]),
        ]
        constraints = [
            models.UniqueConstraint(
                name="component_slug_unique",
                fields=["project", "category", "slug"],
                nulls_distinct=False,
            ),
            models.UniqueConstraint(
                name="component_name_unique",
                fields=["project", "category", "name"],
                nulls_distinct=False,
            ),
        ]

    def __str__(self) -> str:
        return f"{self.category or self.project}/{self.name}"

    def save(self, *args, **kwargs) -> None:
        """
        Save wrapper.

        It updates the back-end repository and regenerates translation data.
        """
        from weblate.trans.tasks import component_after_save

        self.set_default_branch()

        # Linked component cache
        self.linked_component = Component.objects.get_linked(self.repo)

        # Detect if VCS config has changed (so that we have to pull the repo)
        changed_git = True
        changed_setup = False
        changed_template = False
        changed_variant = False
        create = True
        if self.id:
            old = Component.objects.get(pk=self.id)
            changed_git = (
                (old.vcs != self.vcs)
                or (old.repo != self.repo)
                or (old.branch != self.branch)
                or (old.filemask != self.filemask)
                or (old.language_regex != self.language_regex)
            )
            changed_template = (old.intermediate != self.intermediate) or (
                old.template != self.template
            )
            changed_setup = (
                (old.file_format != self.file_format)
                or (old.edit_template != self.edit_template)
                or (old.new_base != self.new_base)
                or changed_template
            )
            if changed_setup:
                old.commit_pending("changed setup", None)
            changed_variant = old.variant_regex != self.variant_regex
            # Generate change entries for changes
            self.generate_changes(old)
            # Detect slug changes and rename Git repo
            self.check_rename(old)
            # Rename linked repos
            if (
                old.slug != self.slug
                or old.project != self.project
                or old.category != self.category
            ):
                old.component_set.update(repo=self.get_repo_link_url())
            if changed_git:
                self.drop_repository_cache()
            create = False
        elif self.is_glossary:
            # Creating new glossary

            # Turn on unit management for glossary and disable adding languages
            # as they are added automatically
            self.manage_units = True
            self.new_lang = "none"
            # Make sure it is listed in project glossaries now
            self.project.glossaries.append(self)

        # Remove leading ./ from paths
        self.filemask = cleanup_path(self.filemask)
        self.screenshot_filemask = cleanup_path(self.screenshot_filemask)
        self.template = cleanup_path(self.template)
        self.intermediate = cleanup_path(self.intermediate)
        self.new_base = cleanup_path(self.new_base)

        # Save/Create object
        super().save(*args, **kwargs)

        if create:
            self.install_autoaddon()

        # Ensure source translation is existing, otherwise we might
        # be hitting race conditions between background update and frontend displaying
        # the newly created component
        bool(self.source_translation)

        if settings.CELERY_TASK_ALWAYS_EAGER:
            self.after_save(
                changed_git=changed_git,
                changed_setup=changed_setup,
                changed_template=changed_template,
                changed_variant=changed_variant,
                skip_push=kwargs.get("force_insert", False),
                create=create,
            )
        else:
            task = component_after_save.delay(
                self.pk,
                changed_git=changed_git,
                changed_setup=changed_setup,
                changed_template=changed_template,
                changed_variant=changed_variant,
                skip_push=kwargs.get("force_insert", False),
                create=create,
            )
            self.store_background_task(task)

        if self.old_component.check_flags != self.check_flags:
            transaction.on_commit(
                lambda: self.schedule_update_checks(update_state=True)
            )

        # Invalidate source language cache just to be sure, as it is relatively
        # cheap to update
        self.project.invalidate_source_language_cache()
        for project in self.links.all():
            project.invalidate_source_language_cache()

    def __init__(self, *args, **kwargs) -> None:
        super().__init__(*args, **kwargs)
        self._file_format = None
        self.stats = ComponentStats(self)
        self.needs_cleanup = False
        self.alerts_trigger: dict[str, list[dict]] = {}
        self.updated_sources: dict[int, Unit] = {}
        self.old_component = copy(self)
        self._sources: dict[int, Unit] = {}
        self._sources_prefetched = False
        self.logs: list[str] = []
        self.translations_count: int | None = None
        self.translations_progress = 0
        self.acting_user: None | User = None
        self.batch_checks = False
        self.batched_checks: set[str] = set()
        self.needs_variants_update = False
        self._invalidate_scheduled = False
        self._template_check_done = False
        self.new_lang_error_message: str | None = None

    def generate_changes(self, old) -> None:
        def getvalue(base, attribute):
            result = getattr(base, attribute)
            if result is None:
                return ""
            # Use slug for Category/Project instances
            return getattr(result, "slug", result)

        tracked = (
            ("license", Change.ACTION_LICENSE_CHANGE),
            ("agreement", Change.ACTION_AGREEMENT_CHANGE),
            ("slug", Change.ACTION_RENAME_COMPONENT),
            ("category", Change.ACTION_MOVE_COMPONENT),
            ("project", Change.ACTION_MOVE_COMPONENT),
        )
        for attribute, action in tracked:
            old_value = getvalue(old, attribute)
            current_value = getvalue(self, attribute)

            if old_value != current_value:
                self.change_set.create(
                    action=action,
                    old=old_value,
                    target=current_value,
                    user=self.acting_user,
                )

    def install_autoaddon(self) -> None:
        """Installs automatically enabled addons from file format."""
        from weblate.addons.models import ADDONS, Addon

        for name, configuration in chain(
            self.file_format_cls.autoaddon.items(), settings.DEFAULT_ADDONS.items()
        ):
            try:
                addon = ADDONS[name]
            except KeyError:
                self.log_warning("could not enable addon %s, not found", name)
                continue

            if (
                addon.project_scope
                and Addon.objects.filter(
                    component__project=self.project, name=name
                ).exists()
            ):
                self.log_warning(
                    "could not enable addon %s, already installed on project", name
                )
                continue

            component = self
            if addon.repo_scope and self.linked_component:
                component = self.linked_component

            if component.addon_set.filter(name=name).exists():
                component.log_warning(
                    "could not enable addon %s, already installed", name
                )
                continue

            if addon.has_settings():
                form = addon.get_add_form(None, component=component, data=configuration)
                if not form.is_valid():
                    component.log_warning(
                        "could not enable addon %s, invalid settings", name
                    )
                    continue

            if not addon.can_install(component, None):
                component.log_warning("could not enable addon %s, not compatible", name)
                continue

            component.log_info("enabling addon %s", name)
            # Running is disabled now, it is triggered in after_save
            addon.create(component=component, run=False, configuration=configuration)

    def create_glossary(self) -> None:
        project = self.project

        # Does glossary already exist?
        if self.is_glossary or project.glossaries or len(project.child_components) > 2:
            return

        component_names = {component.name for component in project.child_components}
        component_slugs = {component.slug for component in project.child_components}
        if "Glossary" in component_names or "glossary" in component_slugs:
            return

        # Create glossary component
        project.scratch_create_component(
            project.name if project.name not in component_names else "Glossary",
            "glossary",
            self.source_language,
            "tbx",
            is_glossary=True,
            has_template=False,
            allow_translation_propagation=False,
            license=self.license,
        )

    @cached_property
    def lock(self):
        return WeblateLock(
            lock_path=self.project.full_path,
            scope="component-update",
            key=self.pk,
            slug=self.slug,
            cache_template="{scope}-lock-{key}",
            file_template="{slug}-update.lock",
            timeout=5,
        )

    @cached_property
    def update_key(self) -> str:
        return f"component-update-{self.pk}"

    def delete_background_task(self) -> None:
        cache.delete(self.update_key)

    def store_background_task(self, task=None) -> None:
        if task is None:
            if not current_task:
                return
            task = current_task.request
        cache.set(self.update_key, task.id, 6 * 3600)

    @cached_property
    def background_task_id(self):
        return cache.get(self.update_key)

    @cached_property
    def background_task(self):
        task_id = self.background_task_id
        if not task_id:
            return None
        return AsyncResult(task_id)

    def progress_step(self, progress=None) -> None:
        # No task (for example eager mode)
        if not current_task or not current_task.request.id:
            return
        # Operate on linked component if needed
        if self.translations_count == -1:
            if self.linked_component:
                self.linked_component.progress_step(progress)
            return
        # Calculate progress for translations
        if progress is None:
            self.translations_progress += 1
            progress = 100 * self.translations_progress // self.translations_count
        # Store task state
        current_task.update_state(
            state="PROGRESS", meta={"progress": progress, "component": self.pk}
        )

    def store_log(self, slug, msg, *args) -> None:
        if self.translations_count == -1 and self.linked_component:
            self.linked_component.store_log(slug, msg, *args)
            return
        self.logs.append(f"{slug}: {msg % args}")
        if current_task:
            cache.set(f"task-log-{current_task.request.id}", self.logs, 2 * 3600)

    def log_hook(self, level, msg, *args) -> None:
        self.store_log(self.full_slug, msg, *args)

    def get_progress(self):
        task = self.background_task
        if task is None:
            return 100, []
        progress = get_task_progress(task)
        return (progress, cache.get(f"task-log-{task.id}", []))

    def in_progress(self):
        return (
            not settings.CELERY_TASK_ALWAYS_EAGER
            and self.background_task is not None
            and not self.background_task.ready()
        )

    def get_source_translation(self):
        """
        Return source translation object if it exists.

        In some cases we do not want to create source translation object as
        source_translation property does, but we want to utilize its cache.
        """
        if "source_translation" in self.__dict__:
            return self.__dict__["source_translation"]
        try:
            result = self.translation_set.get(language_id=self.source_language_id)
        except ObjectDoesNotExist:
            return None
        self.__dict__["source_translation"] = result
        return result

    @cached_property
    def source_translation(self):
        # This is basically copy of get_or_create, but avoids additional
        # SQL query to get source_langauge in case the source translation
        # already exists. The source_language is only fetched in the slow
        # path when creating the translation.
        language = self.source_language
        try:
            result = self.translation_set.select_related("plural").get(
                language=self.source_language
            )
        except self.translation_set.model.DoesNotExist:
            try:
                with transaction.atomic():
                    return self.translation_set.create(
                        language=language,
                        check_flags="read-only",
                        filename=self.template,
                        plural=self.file_format_cls.get_plural(language),
                        language_code=language.code,
                    )
            except IntegrityError:
                try:
                    return self.translation_set.get(language_id=self.source_language_id)
                except self.translation_set.model.DoesNotExist:
                    pass
                raise
        else:
            result.language = self.source_language
            return result

    def preload_sources(self, sources=None) -> None:
        """Preload source objects to improve performance on load."""
        if sources is not None:
            self._sources = sources
        else:
            self._sources = {
                source.id_hash: source
                for source in self.source_translation.unit_set.all()
            }
        self._sources_prefetched = True

    def get_all_sources(self):
        if not self._sources_prefetched:
            self.preload_sources()
        return list(self._sources.values())

    def unload_sources(self) -> None:
        self._sources = {}
        self._sources_prefetched = False

    def get_source(self, id_hash, create=None):
        """Get source info with caching."""
        from weblate.trans.models import Unit

        # Preload sources when creating units
        if not self._sources_prefetched and create:
            self.preload_sources()

        try:
            return self._sources[id_hash]
        except KeyError:
            source_units = self.source_translation.unit_set
            if not self._sources_prefetched:
                # Fetch one by one for case getting for single unit, if not prefetch
                # was done, this will raise an exception in case of error
                source = source_units.get(id_hash=id_hash)
            elif create:
                # Create in case of parsing translations
                # Set correct state depending on template editing
                if self.template and self.edit_template:
                    create["state"] = STATE_TRANSLATED
                else:
                    create["state"] = STATE_READONLY

                # Create source unit
                source = source_units.create(id_hash=id_hash, **create)
                # Avoid fetching empty list of checks from the database
                source.all_checks = []
                source.source_updated = True
                source.generate_change(
                    self.acting_user,
                    self.acting_user,
                    Change.ACTION_NEW_SOURCE,
                    check_new=False,
                )
                self.updated_sources[source.id] = source
            else:
                # We are not supposed to create new one
                raise Unit.DoesNotExist("Could not find source unit") from None

            self._sources[id_hash] = source
            return source

    @property
    def filemask_re(self):
        # We used to rely on fnmask.translate here, but since Python 3.9
        # it became super optimized beast producing regexp with possibly
        # several groups making it hard to modify later for our needs.
        result: list[str] = []
        raw: list[str] = []

        def append(text: str | None) -> None:
            if raw:
                result.append(re.escape("".join(raw)))
                raw.clear()
            if text is not None:
                result.append(text)

        for char in self.filemask:
            if char == ".":
                append(r"\.")
            elif char == "*":
                append("([^/]*)")
            else:
                raw.append(char)
        append(None)
        regex = "".join(result)
        return re.compile(f"^{regex}$")

    def get_url_path(self):
        parent = self.category or self.project
        return (*parent.get_url_path(), self.slug)

    def get_widgets_url(self) -> str:
        """Return absolute URL for widgets."""
        return f"{self.project.get_widgets_url()}?component={self.pk}"

    def get_share_url(self):
        """Return absolute shareable URL."""
        return self.project.get_share_url()

    @perform_on_link
    def _get_path(self):
        """Return full path to component VCS repository."""
        return super()._get_path()

    @perform_on_link
    def has_push_configuration(self):
        return bool(self.push)

    @perform_on_link
    def can_push(self):
        """Return true if push is possible for this component."""
        return self.has_push_configuration() or not self.repository_class.needs_push_url

    @property
    def is_repo_link(self):
        """Check whether a repository is just a link to another one."""
        return is_repo_link(self.repo)

    @property
    def repository_class(self):
        return VCS_REGISTRY[self.vcs]

    @cached_property
    def repository(self):
        """Get VCS repository object."""
        if self.linked_component is not None:
            return self.linked_component.repository
        return self.repository_class(self.full_path, self.branch, self)

    @perform_on_link
    def get_last_remote_commit(self):
        """Return latest locally known remote commit."""
        if self.vcs == "local" or not self.remote_revision:
            return None
        try:
            return self.repository.get_revision_info(self.remote_revision)
        except RepositoryError:
            return None

    def get_last_commit(self):
        """Return latest locally known remote commit."""
        if self.vcs == "local" or not self.local_revision:
            return None
        try:
            return self.repository.get_revision_info(self.local_revision)
        except RepositoryError:
            try:
                self.store_local_revision()
            except RepositoryError:
                return None
            return self.repository.get_revision_info(self.local_revision)

    @perform_on_link
    def get_repo_url(self):
        """Return link to repository."""
        if not settings.HIDE_REPO_CREDENTIALS:
            return self.repo
        return cleanup_repo_url(self.repo)

    @perform_on_link
    def get_repo_branch(self):
        """Return branch in repository."""
        return self.branch

    @perform_on_link
    def get_export_url(self):
        """Return URL of exported VCS repository."""
        return self.git_export

    def get_repoweb_link(
        self,
        filename: str,
        line: str,
        template: str | None = None,
        user=None,
    ):
        """
        Generate link to source code browser for given file and line.

        For linked repositories, it is possible to override the linked repository path
        here.
        """
        if not template:
            if self.repoweb:
                template = self.repoweb
            elif user and user.has_perm("vcs.view", self):
                template = getattr(
                    self,
                    f"get_{self.vcs}_repoweb_template",
                    self.get_git_repoweb_template,
                )()
        if self.linked_component is not None:
            return self.linked_component.get_repoweb_link(
                filename, line, template, user=self.acting_user
            )
        if not template:
            if filename.startswith("https://"):
                return filename
            return None

        return render_template(
            template,
            filename=urlquote(filename),
            line=urlquote(line),
            branch=urlquote(self.branch),
            component=self,
        )

    def get_git_repoweb_template(self):
        """Return the template link for a specific vcs."""
        repo = self.repo
        if repo == "local:":
            return None

        parsed_url = urlparse(repo)

        # Make sure this is a string
        parsed_hostname = parsed_url.hostname or ""

        if repo.startswith("git@bitbucket.org") or parsed_hostname == "bitbucket.org":
            return self.get_bitbucket_git_repoweb_template()

        if repo.startswith("git@github.com") or parsed_hostname == "github.com":
            return self.get_github_repoweb_template()

        if parsed_hostname == "pagure.io":
            return self.get_pagure_repoweb_template()

        if (
            repo.startswith("git@ssh.dev.azure.com:v3")
            or parsed_hostname == "dev.azure.com"
            or parsed_hostname.endswith(".visualstudio.com")
        ):
            return self.get_azure_repoweb_template()

        return None

    def get_clean_slug(self, slug):
        if slug.endswith(".git"):
            slug = slug[:-4]
        return slug

    def get_bitbucket_git_repoweb_template(self) -> str | None:
        owner, slug, matches = None, None, None
        domain = "bitbucket.org"
        matches = re.match(BITBUCKET_GIT_REPOS_REGEXP[0], self.repo)
        if matches is None:
            matches = re.match(BITBUCKET_GIT_REPOS_REGEXP[1], self.repo)
        if matches:
            owner = matches.group(1)
            slug = self.get_clean_slug(matches.group(2))
        if owner and slug:
            return (
                f"https://{domain}/{owner}/{slug}/blob/{{branch}}/{{filename}}#{{line}}"
            )

        return None

    def get_github_repoweb_template(self) -> str | None:
        owner, slug, matches = None, None, None
        domain = "github.com"
        matches = re.match(GITHUB_REPOS_REGEXP[0], self.repo)
        if matches is None:
            matches = re.match(GITHUB_REPOS_REGEXP[1], self.repo)
        if matches:
            owner = matches.group(1)
            slug = self.get_clean_slug(matches.group(2))
        if owner and slug:
            return f"https://{domain}/{owner}/{slug}/blob/{{branch}}/{{filename}}#L{{line}}"

        return None

    def get_pagure_repoweb_template(self) -> str | None:
        owner, slug = None, None
        domain = "pagure.io"
        if matches := re.match(PAGURE_REPOS_REGEXP[0], self.repo):
            owner = matches.group(1)
            slug = matches.group(2)

        if owner and slug:
            return f"https://{domain}/{owner}/{slug}/blob/{{branch}}/f/{{filename}}/#_{{line}}"

        return None

    def get_azure_repoweb_template(self) -> str | None:
        organization, project, repository, matches = None, None, None, None
        domain = "dev.azure.com"
        matches = re.match(AZURE_REPOS_REGEXP[0], self.repo)
        if matches is None:
            matches = re.match(AZURE_REPOS_REGEXP[1], self.repo)
        if matches is None:
            matches = re.match(AZURE_REPOS_REGEXP[2], self.repo)
        if matches is None:
            matches = re.match(AZURE_REPOS_REGEXP[3], self.repo)

        if matches:
            organization = matches.group(1)
            project = matches.group(2)
            repository = matches.group(3)

        if organization and project and repository:
            return f"https://{domain}/{organization}/{project}/_git/{repository}/blob/{{branch}}/{{filename}}#L{{line}}"

        return None

    def error_text(self, error):
        """Return text message for a RepositoryError."""
        message = error.get_message()
        if not settings.HIDE_REPO_CREDENTIALS:
            return message
        return cleanup_repo_url(self.repo, message)

    def add_ssh_host_key(self) -> None:
        """
        Add SSH key for current repo as trusted.

        This is essentially a TOFU approach.
        """

        def add(repo) -> None:
            self.log_info("checking for key to add for %s", repo)
            parsed = urlparse(repo)
            if not parsed.hostname:
                parsed = urlparse(f"ssh://{repo}")
            if not parsed.hostname:
                return
            try:
                port = parsed.port
            except ValueError:
                port = ""
            self.log_info("adding SSH key for %s:%s", parsed.hostname, port)
            add_host_key(None, parsed.hostname, port)

        add(self.repo)
        if self.push:
            add(self.push)

    def handle_update_error(self, error_text, retry) -> None:
        if "Host key verification failed" in error_text:
            if retry:
                # Add ssh key and retry
                self.add_ssh_host_key()
                return
            raise ValidationError(
                {
                    "repo": gettext(
                        "Could not verify SSH host key, please add "
                        "them in SSH page in the admin interface."
                    )
                }
            )
        if "terminal prompts disabled" in error_text:
            raise ValidationError(
                {
                    "repo": gettext(
                        "The repository requires authentication, please specify "
                        "credentials in the URL or use SSH access instead."
                    )
                }
            )
        raise ValidationError(
            {"repo": gettext("Could not fetch the repository: %s") % error_text}
        )

    @perform_on_link
    def update_remote_branch(self, validate=False, retry=True):
        """Pull from remote repository."""
        # Update
        self.log_info("updating repository")
        try:
            with self.repository.lock:
                start = time.monotonic()
                try:
                    previous_revision = self.repository.last_remote_revision
                except RepositoryError:
                    # Repository not yet configured
                    previous_revision = None
                self.repository.update_remote()
                timediff = time.monotonic() - start
                self.log_info("update took %.2f seconds", timediff)
        except RepositoryError as error:
            report_error(
                "Could not update the repository",
                project=self.project,
                skip_sentry=not settings.DEBUG,
            )
            error_text = self.error_text(error)
            if validate:
                self.handle_update_error(error_text, retry)
                return self.update_remote_branch(True, False)
            if self.id:
                self.add_alert("UpdateFailure", error=error_text)
            return False

        for line in self.repository.last_output.splitlines():
            self.log_debug("update: %s", line)
        try:
            # This can actually fail without a remote repo
            remote_revision = self.repository.last_remote_revision
        except RepositoryError:
            remote_revision = None
        if previous_revision and remote_revision:
            if previous_revision == remote_revision:
                self.log_info("repository up to date at %s", previous_revision)
            else:
                self.log_info(
                    "repository updated from %s to %s",
                    previous_revision,
                    remote_revision,
                )
        if self.id:
            self.delete_alert("UpdateFailure")
            if remote_revision and previous_revision != remote_revision:
                self.remote_revision = remote_revision
                Component.objects.filter(pk=self.pk).update(
                    remote_revision=remote_revision
                )
        return True

    def configure_repo(self, validate=False, pull=True) -> None:
        """Ensure repository is correctly set up."""
        if self.is_repo_link:
            return

        if self.vcs == "local":
            if not os.path.exists(os.path.join(self.full_path, ".git")):
                if (
                    not self.template
                    and not self.file_format_cls.create_empty_bilingual
                    and not hasattr(self.file_format_cls, "update_bilingual")
                ) or (
                    self.template
                    and self.file_format_cls.get_new_file_content() is None
                ):
                    raise ValidationError({"template": gettext("File does not exist.")})
                LocalRepository.from_files(
                    self.full_path,
                    {self.template: self.file_format_cls.get_new_file_content()}
                    if self.template
                    else {},
                )
            return

        with self.repository.lock:
            self.repository.configure_remote(
                self.repo, self.push, self.branch, fast=not self.id
            )
            self.repository.set_committer(
                settings.DEFAULT_COMMITER_NAME, settings.DEFAULT_COMMITER_EMAIL
            )

            if pull:
                self.update_remote_branch(validate)

    def configure_branch(self) -> None:
        """Ensure local tracking branch exists and is checked out."""
        if self.is_repo_link:
            return

        with self.repository.lock:
            self.repository.configure_branch(self.branch)

    def uses_changed_files(self, changed):
        """Detect whether list of changed files matches configuration."""
        for filename in [self.template, self.intermediate, self.new_base]:
            if filename and filename in changed:
                return True
        return any(self.filemask_re.match(path) for path in changed)

    def needs_commit_upstream(self) -> bool:
        """Detect whether commit is needed for upstream changes."""
        changed = self.repository.get_changed_files()
        if self.uses_changed_files(changed):
            return True
        for component in self.linked_childs:
            if component.uses_changed_files(changed):
                return True
        return False

    @perform_on_link
    def do_update(self, request=None, method=None):
        """Perform repository update."""
        self.translations_progress = 0
        self.translations_count = 0
        # Hold lock all time here to avoid somebody writing between commit
        # and merge/rebase.
        with self.repository.lock:
            self.store_background_task()
            self.progress_step(0)
            self.configure_repo(pull=False)

            # pull remote
            if not self.update_remote_branch():
                return False

            self.configure_branch()

            # do we have something to merge?
            try:
                needs_merge = self.repo_needs_merge()
            except RepositoryError:
                # Not yet configured repository
                needs_merge = True

            if not needs_merge and method != "rebase":
                self.delete_alert("MergeFailure")
                self.delete_alert("RepositoryOutdated")
                return True

            # commit possible pending changes if needed
            if self.needs_commit_upstream():
                self.commit_pending(
                    "update", request.user if request else None, skip_push=True
                )

            # update local branch
            try:
                result = self.update_branch(request, method=method, skip_push=True)
            except RepositoryError:
                result = False

        if result:
            # create translation objects for all files
            try:
                self.create_translations(request=request, run_async=True)
            except FileParseError:
                result = False

            # Push after possible merge
            self.push_if_needed(do_update=False)

        if not self.repo_needs_push():
            self.delete_alert("RepositoryChanges")

        self.progress_step(100)
        self.translations_count = None

        return result

    @perform_on_link
    def push_if_needed(self, do_update=True) -> None:
        """
        Push changes to upstream if needed.

        Checks for:

        * Pushing on commit
        * Configured push
        * Whether there is something to push
        """
        if not self.push_on_commit:
            self.log_info("skipped push: push on commit disabled")
            return
        if not self.can_push():
            self.log_info("skipped push: upstream not configured")
            return
        if not self.repo_needs_push():
            self.log_info(
                "skipped push: nothing to push (%d/%d outgoing)",
                self.count_repo_outgoing,
                self.count_push_branch_outgoing,
            )
            return
        if settings.CELERY_TASK_ALWAYS_EAGER:
            self.do_push(None, force_commit=False, do_update=do_update)
        else:
            from weblate.trans.tasks import perform_push

            self.log_info("scheduling push")
            perform_push.delay_on_commit(
                self.pk, None, force_commit=False, do_update=do_update
            )

    @perform_on_link
    def push_repo(self, request, retry: bool = True):
        """Push repository changes upstream."""
        with self.repository.lock:
            self.log_info("pushing to remote repo")
            try:
                self.repository.push(self.push_branch)
            except RepositoryError as error:
                error_text = self.error_text(error)
                report_error(
                    "Could not push the repo",
                    project=self.project,
                    skip_sentry=not settings.DEBUG,
                )
                self.change_set.create(
                    action=Change.ACTION_FAILED_PUSH,
                    target=error_text,
                    user=request.user if request else self.acting_user,
                )
                if retry:
                    if "Host key verification failed" in error_text:
                        # Try adding SSH key and retry
                        self.add_ssh_host_key()
                        return self.push_repo(request, retry=False)
                    if "fetch first" in error_text:
                        # Upstream has moved, try additional update via calling do_push
                        return self.do_push(request, retry=False)
                    if (
                        "shallow update not allowed" in error_text
                        or "expected old/new/ref, got 'shallow" in error_text
                    ):
                        try:
                            self.repository.unshallow()
                        except RepositoryError:
                            report_error(
                                "Could not unshallow the repo",
                                project=self.project,
                                skip_sentry=not settings.DEBUG,
                            )
                        else:
                            return self.push_repo(request, retry=False)
                messages.error(
                    request,
                    gettext("Could not push %(component)s: %(error_text)s")
                    % {
                        "component": self,
                        "error_text": error_text,
                    },
                )
                self.add_alert("PushFailure", error=error_text)
                return False
            self.delete_alert("RepositoryChanges")
            self.delete_alert("PushFailure")
            return True

    @perform_on_link
    def do_push(
        self,
        request,
        force_commit: bool = True,
        do_update: bool = True,
        retry: bool = True,
    ) -> bool:
        """Push changes to remote repo."""
        # Skip push for local only repo
        if self.vcs == "local":
            return True

        # Do we have push configured
        if not self.can_push():
            messages.error(request, gettext("Push is turned off for %s.") % self)
            return False

        # Commit any pending changes
        if force_commit:
            self.commit_pending(
                "push", request.user if request else None, skip_push=True
            )

        # Do we have anything to push?
        if not self.repo_needs_push():
            return True

        if do_update:
            # Update the repo
            self.do_update(request)

            # Were all changes merged?
            if self.repo_needs_merge():
                return False

        # Send pre push signal
        vcs_pre_push.send(sender=self.__class__, component=self)
        for component in self.linked_childs:
            vcs_pre_push.send(sender=component.__class__, component=component)

        # Do actual push
        result = self.push_repo(request, retry=retry)
        if not result:
            return False

        self.change_set.create(
            action=Change.ACTION_PUSH,
            user=request.user if request else self.acting_user,
        )

        vcs_post_push.send(sender=self.__class__, component=self)
        for component in self.linked_childs:
            vcs_post_push.send(sender=component.__class__, component=component)

        return True

    @perform_on_link
    def do_reset(self, request=None) -> bool:
        """Reset repo to match remote."""
        with self.repository.lock:
            previous_head = self.repository.last_revision
            # First check we're up to date
            self.update_remote_branch()

            # Do actual reset
            try:
                self.log_info("resetting to remote repo")
                self.repository.reset()
            except RepositoryError:
                report_error(
                    "Could not reset the repository",
                    project=self.project,
                    skip_sentry=not settings.DEBUG,
                )
                messages.error(
                    request,
                    gettext("Could not reset to remote branch on %s.") % self,
                )
                return False

            self.change_set.create(
                action=Change.ACTION_RESET,
                user=request.user if request else self.acting_user,
                details={
                    "new_head": self.repository.last_revision,
                    "previous_head": previous_head,
                },
            )
            self.delete_alert("MergeFailure")
            self.delete_alert("RepositoryOutdated")
            self.delete_alert("PushFailure")

            self.trigger_post_update(previous_head, False)

            # create translation objects for all files
            try:
                self.create_translations(request=request, force=True, run_async=True)
            except FileParseError:
                return False
            return True

    @perform_on_link
    def do_cleanup(self, request=None) -> bool:
        """Clean up the repository."""
        with self.repository.lock:
            try:
                self.log_info("cleaning up the repo")
                self.repository.cleanup()
            except RepositoryError:
                report_error(
                    "Could not clean the repository",
                    project=self.project,
                    skip_sentry=not settings.DEBUG,
                )
                messages.error(
                    request,
                    gettext("Could not clean the repository on %s.") % self,
                )
                return False

            return True

    @perform_on_link
    @transaction.atomic
    def do_file_sync(self, request=None):
        from weblate.trans.models import Unit

        Unit.objects.filter(translation__component=self).exclude(
            translation__language_id=self.source_language_id
        ).select_for_update().update(pending=True)
        return self.commit_pending("file-sync", request.user if request else None)

    @perform_on_link
    @transaction.atomic
    def do_file_scan(self, request=None):
        self.commit_pending("file-scan", request.user if request else None)
        try:
            return self.create_translations(request=request, force=True, run_async=True)
        except FileParseError:
            return False

    def get_repo_link_url(self):
        return "weblate://{}".format("/".join(self.get_url_path()))

    @cached_property
    def linked_childs(self):
        """Return list of components which links repository to us."""
        children = self.component_set.prefetch()
        for child in children:
            child.linked_component = self
        return children

    def get_linked_childs_for_template(self):
        return [
            {
                "project_name": linked.project.name,
                "name": linked.name,
                "url": get_site_url(linked.get_absolute_url()),
            }
            for linked in self.linked_childs
        ]

    @perform_on_link
    def commit_pending(self, reason: str, user, skip_push: bool = False) -> bool:  # noqa: C901
        """Check whether there is any translation to be committed."""

        def reuse_self(translation):
            if translation.component_id == self.id:
                translation.component = self
            if translation.component.linked_component_id == self.id:
                translation.component.linked_component = self
            if translation.pk == translation.component.source_translation.pk:
                translation = translation.component.source_translation
            return translation

        # Get all translation with pending changes, source translation first
        translations = sorted(
            Translation.objects.filter(unit__pending=True)
            .filter(Q(component=self) | Q(component__linked_component=self))
            .distinct()
            .prefetch_related("component"),
            key=lambda translation: not translation.is_source,
        )
        components = {}
        skipped = set()
        source_updated_components = []
        translation_pks = defaultdict(list)

        if not translations:
            return True

        # Commit pending changes
        with self.repository.lock:
            for translation in translations:
                translation = reuse_self(translation)
                component = translation.component
                if component.pk in skipped:
                    # We already failed at this component
                    continue
                if component.pk not in components:
                    # Validate template is valid
                    if component.has_template():
                        try:
                            component.template_store  # noqa: B018
                        except FileParseError as error:
                            if not isinstance(error.__cause__, FileNotFoundError):
                                report_error(
                                    "Could not parse template file on commit",
                                    project=self.project,
                                )
                            component.log_error(
                                "skipping commit due to error: %s", error
                            )
                            component.update_import_alerts(delete=False)
                            skipped.add(component.pk)
                            continue

                    components[component.pk] = component
                with self.start_sentry_span("commit_pending"):
                    translation._commit_pending(reason, user)  # noqa: SLF001
                if component.has_template():
                    translation_pks[component.pk].append(translation.pk)
                    if translation.is_source:
                        source_updated_components.append(component)

            # Update hash of other translations, otherwise they would be seen as having change
            for component in source_updated_components:
                for translation in component.translation_set.exclude(
                    pk__in=translation_pks[component.pk]
                ):
                    translation.store_hash()

        # Fire postponed post commit signals
        for component in components.values():
            component.send_post_commit_signal()
            component.store_local_revision()
            component.update_import_alerts(delete=False)

        # Push if enabled
        if not skip_push:
            self.push_if_needed()

        return True

    def commit_files(
        self,
        *,
        template: str | None = None,
        author: str | None = None,
        timestamp: datetime | None = None,
        files: list[str] | None = None,
        signals: bool = True,
        skip_push: bool = False,
        extra_context: dict[str, Any] | None = None,
        message: str | None = None,
        component: models.Model | None = None,
    ):
        """Commit files to the repository."""
        linked = self.linked_component
        if linked:
            return linked.commit_files(
                template=template,
                author=author,
                timestamp=timestamp,
                files=files,
                signals=signals,
                skip_push=skip_push,
                extra_context=extra_context,
                message=message,
                component=self,
            )

        with self.start_sentry_span("commit_files"):
            if message is None:
                if template is None:
                    raise ValueError("Missing template when message is not specified")
                # Handle context
                context = {"component": component or self, "author": author}
                if extra_context:
                    context.update(extra_context)

                # Generate commit message
                message = render_template(template, **context)

            # Actual commit
            if not self.repository.commit(message, author, timestamp, files):
                return False

            # Send post commit signal
            if signals:
                self.send_post_commit_signal()

            self.store_local_revision()

            # Push if we should
            if not skip_push:
                self.push_if_needed()

            return True

    def send_post_commit_signal(self) -> None:
        vcs_post_commit.send(sender=self.__class__, component=self)

    def get_parse_error_message(self, error) -> str:
        error_message = getattr(error, "strerror", "")
        if not error_message:
            error_message = getattr(error, "message", "")
        if not error_message:
            error_message = str(error).replace(self.full_path, "")
        return error_message

    def handle_parse_error(
        self, error, translation=None, filename=None, reraise: bool = True
    ) -> None:
        """Process parse errors."""
        error_message = self.get_parse_error_message(error)
        if filename is None:
            filename = self.template if translation is None else translation.filename
        self.trigger_alert("ParseError", error=error_message, filename=filename)
        if self.id:
            self.change_set.create(
                translation=translation,
                action=Change.ACTION_PARSE_ERROR,
                details={"error_message": error_message, "filename": filename},
                user=self.acting_user,
            )
        if reraise:
            raise FileParseError(error_message) from error

    def store_local_revision(self) -> None:
        """Store current revision in the database."""
        self.local_revision = self.repository.last_revision
        # Avoid using using save as that does complex things and we
        # just want to update the database
        Component.objects.filter(pk=self.pk).update(
            local_revision=self.repository.last_revision
        )

    @perform_on_link
    def update_branch(
        self, request=None, method: str | None = None, skip_push: bool = False
    ) -> bool:
        """Update current branch to match remote (if possible)."""
        if method is None:
            method = self.merge_style
        user = request.user if request else self.acting_user
        # run pre update hook
        vcs_pre_update.send(sender=self.__class__, component=self)
        for component in self.linked_childs:
            vcs_pre_update.send(sender=component.__class__, component=component)

        # Apply logic for merge or rebase
        if method == "rebase":
            method_func = self.repository.rebase
            error_msg = gettext("Could not rebase local branch onto remote branch %s.")
            action = Change.ACTION_REBASE
            action_failed = Change.ACTION_FAILED_REBASE
            kwargs = {}
        else:
            method_func = self.repository.merge
            error_msg = gettext("Could not merge remote branch into %s.")
            action = Change.ACTION_MERGE
            action_failed = Change.ACTION_FAILED_MERGE
            kwargs = {"message": render_template(self.merge_message, component=self)}
            if method == "merge_noff":
                kwargs["no_ff"] = True

        with self.repository.lock:
            try:
                previous_head = self.repository.last_revision
                # Try to merge it
                method_func(**kwargs)
                new_head = self.repository.last_revision
                self.log_info(
                    "%s remote into repo %s..%s", method, previous_head, new_head
                )
            except RepositoryError as error:
                # Report error
                report_error(
                    f"Failed {method}",
                    project=self.project,
                    skip_sentry=not settings.DEBUG,
                )

                # In case merge has failure recover
                error = self.error_text(error)
                status = self.repository.status()

                # Log error
                if self.id:
                    self.change_set.create(
                        action=action_failed,
                        target=error,
                        user=user,
                        details={"error": error, "status": status},
                    )
                    self.add_alert("MergeFailure", error=error)

                # Reset repo back
                method_func(abort=True)

                # Tell user (if there is any)
                messages.error(request, error_msg % self)

                raise

            if self.local_revision == new_head:
                return False

            if self.id:
                self.store_local_revision()

                # Record change
                self.change_set.create(
                    action=action,
                    user=user,
                    details={"new_head": new_head, "previous_head": previous_head},
                )

                # The files have been updated and the signal receivers (addons)
                # might need to access the template
                self.drop_template_store_cache()

                # Delete alerts
                self.delete_alert("MergeFailure")
                self.delete_alert("RepositoryOutdated")
                if not self.repo_needs_push():
                    self.delete_alert("PushFailure")

                # Run post update hook, this should be done with repo lock held
                # to avoid possible race with another update
                self.trigger_post_update(previous_head, skip_push)
        return True

    @perform_on_link
    def trigger_post_update(self, previous_head: str, skip_push: bool) -> None:
        vcs_post_update.send(
            sender=self.__class__,
            component=self,
            previous_head=previous_head,
            skip_push=skip_push,
        )
        for component in self.linked_childs:
            vcs_post_update.send(
                sender=component.__class__,
                component=component,
                previous_head=previous_head,
                child=True,
                skip_push=skip_push,
            )

    def get_mask_matches(self):
        """Return files matching current mask."""
        prefix = path_separator(os.path.join(self.full_path, ""))
        matches = set()
        for filename in glob(os.path.join(self.full_path, self.filemask)):
            path = path_separator(filename).replace(prefix, "")
            code = self.get_lang_code(path)
            if re.match(self.language_regex, code) and code != "source":
                matches.add(path)
            else:
                self.log_info("skipping language %s [%s]", code, path)

        # Remove symlinked translations
        for filename in list(matches):
            resolved = self.repository.resolve_symlinks(filename)
            if resolved != filename and resolved in matches:
                matches.discard(filename)

        if self.has_template():
            # We do not want to show intermediate translation standalone
            if self.intermediate:
                matches.discard(self.intermediate)
            # We want to list template among translations as well
            matches.discard(self.template)
            return [self.template, *sorted(matches)]
        return sorted(matches)

    def update_source_checks(self) -> None:
        self.log_info("running source checks for %d strings", len(self.updated_sources))
        for unit in self.updated_sources.values():
            unit.is_batch_update = True
            unit.run_checks()
        self.updated_sources = {}

    @cached_property
    def all_active_alerts(self):
        result = self.alert_set.filter(dismissed=False)
        list(result)
        return result

    @cached_property
    def all_alerts(self):
        return {alert.name: alert for alert in self.alert_set.all()}

    @property
    def lock_alerts(self):
        if not self.auto_lock_error:
            return []
        return [
            alert for alert in self.all_active_alerts if alert.name in LOCKING_ALERTS
        ]

    def trigger_alert(self, name: str, **kwargs) -> None:
        if name in self.alerts_trigger:
            self.alerts_trigger[name].append(kwargs)
        else:
            self.alerts_trigger[name] = [kwargs]

    def delete_alert(self, alert: str) -> None:
        if alert in self.all_alerts:
            self.all_alerts[alert].delete()
            del self.all_alerts[alert]
            if (
                self.locked
                and self.auto_lock_error
                and alert in LOCKING_ALERTS
                and not self.alert_set.filter(name__in=LOCKING_ALERTS).exists()
                and self.change_set.filter(action=Change.ACTION_LOCK)
                .order_by("-id")[0]
                .auto_status
            ):
                self.do_lock(user=None, lock=False, auto=True)

        if ALERTS[alert].link_wide:
            for component in self.linked_childs:
                component.delete_alert(alert)

    def add_alert(self, alert: str, noupdate: bool = False, **details) -> None:
        if alert in self.all_alerts:
            obj = self.all_alerts[alert]
            created = False
        else:
            obj, created = self.alert_set.get_or_create(
                name=alert, defaults={"details": details}
            )
            self.all_alerts[alert] = obj

        # Automatically lock on error
        if created and self.auto_lock_error and alert in LOCKING_ALERTS:
            self.do_lock(user=None, lock=True, auto=True)

        # Update details with exception of component removal
        if not created and not noupdate:
            obj.details = details
            obj.save()

        if ALERTS[alert].link_wide:
            for component in self.linked_childs:
                component.add_alert(alert, noupdate=noupdate, **details)

    def update_import_alerts(self, delete: bool = True) -> None:
        self.log_info("checking triggered alerts")
        for alert in ALERTS_IMPORT:
            if alert in self.alerts_trigger:
                self.add_alert(alert, occurrences=self.alerts_trigger[alert])
            elif delete:
                self.delete_alert(alert)
        self.alerts_trigger = {}

    def create_translations(
        self,
        force: bool = False,
        langs: list[str] | None = None,
        request=None,
        changed_template: bool = False,
        from_link: bool = False,
        change: int | None = None,
<<<<<<< HEAD
        run_async: bool = False,
    ):
=======
    ) -> bool:
>>>>>>> 44905490
        """Load translations from VCS."""
        if not run_async or settings.CELERY_TASK_ALWAYS_EAGER:
            # Asynchronous processing not requested or not available, run the update
            # directly from the request processing.
            # NOTE: In case the lock cannot be acquired, an error will be raised.
            with self.lock, self.start_sentry_span("create_translations"):  # pylint: disable=not-context-manager
                return self._create_translations(
                    force, langs, request, changed_template, from_link, change
                )

        from weblate.trans.tasks import perform_load

        self.log_info("scheduling update in background")
        # We skip request here as it is not serializable
        perform_load.apply_async(
            args=(self.pk,),
            kwargs={
                "force": force,
                "langs": langs,
                "changed_template": changed_template,
                "from_link": from_link,
                "change": change,
            },
        )
        return False

    def check_template_valid(self) -> None:
        if self._template_check_done:
            return
        if self.has_template():
            # Avoid parsing if template is invalid
            try:
                self.template_store.check_valid()
            except (ValueError, FileParseError) as exc:
                raise InvalidTemplateError(info=str(exc)) from exc
        self._template_check_done = True

    def _create_translations(  # noqa: C901
        self,
        force: bool = False,
        langs: list[str] | None = None,
        request=None,
        changed_template: bool = False,
        from_link: bool = False,
        change: int | None = None,
    ) -> bool:
        """Load translations from VCS."""
        self.store_background_task()

        if (
            self.processed_revision == self.local_revision
            and self.local_revision
            and not force
        ):
            self.log_info("this revision has been already parsed, skipping update")
            self.progress_step(100)
            return False

        # Ensure we start from fresh template
        self.drop_template_store_cache()
        self.unload_sources()
        self.needs_cleanup = False
        self.updated_sources = {}
        self.alerts_trigger = {}
        self.start_batched_checks()
        was_change = False
        translations = {}
        languages = {}
        matches = self.get_mask_matches()

        source_file = self.template

        if not self.has_template():
            # This creates the translation when necessary
            translation = self.source_translation

            if (
                self.file_format == "po"
                and self.new_base.endswith(".pot")
                and os.path.exists(self.get_new_base_filename())
            ):
                # Process pot file as source to include additional metadata
                matches = [self.new_base, *matches]
                source_file = self.new_base
            else:
                # Always include source language to avoid parsing matching files
                languages[self.source_language.code] = translation
                translations[translation.id] = translation

            # Delete old source units after change from monolingual to bilingual
            if changed_template:
                translation.unit_set.all().delete()

        if self.translations_count != -1:
            self.translations_progress = 0
            self.translations_count = len(matches) + sum(
                c.translation_set.count() for c in self.linked_childs
            )
        for pos, path in enumerate(matches):
            if not self._sources_prefetched and path != source_file:
                self.preload_sources()
            with transaction.atomic():
                if path == source_file:
                    code = self.source_language.code
                else:
                    code = self.get_lang_code(path)
                if langs is not None and code not in langs:
                    self.log_info("skipping %s", path)
                    continue

                self.log_info(
                    "checking %s (%s) [%d/%d]", path, code, pos + 1, len(matches)
                )
                lang = Language.objects.auto_get_or_create(
                    code=self.get_language_alias(code),
                    languages_cache=self.project.languages_cache,
                )
                if lang.code in languages:
                    codes = f"{code}, {languages[lang.code].language_code}"
                    filenames = f"{path}, {languages[lang.code].filename}"
                    detail = f"{lang.code} ({codes})"
                    self.log_warning("duplicate language found: %s", detail)
                    self.trigger_alert(
                        "DuplicateLanguage",
                        codes=codes,
                        language_code=lang.code,
                        filenames=filenames,
                    )
                    continue
                try:
                    translation = Translation.objects.check_sync(
                        self,
                        lang,
                        code,
                        path,
                        force,
                        request=request,
                        change=change,
                    )
                except InvalidTemplateError as error:
                    self.log_warning(
                        "skipping update due to error in parsing template: %s",
                        error.__cause__,
                    )
                    self.handle_parse_error(error.__cause__, filename=self.template)
                    self.update_import_alerts()
                    raise error.__cause__ from error
                was_change |= bool(translation.reason)
                translations[translation.id] = translation
                languages[lang.code] = translation
                # Unload the store to save memory as we won't need it again
                translation.drop_store_cache()
                # Remove fuzzy flag on template name change
                if changed_template and self.template:
                    translation.unit_set.filter(state=STATE_FUZZY).update(
                        state=STATE_TRANSLATED
                    )
                self.progress_step()

        # Delete possibly no longer existing translations
        if langs is None:
            todelete = self.translation_set.exclude(id__in=translations.keys())
            if todelete.exists():
                self.needs_cleanup = True
                with transaction.atomic():
                    self.log_info(
                        "removing stale translations: %s",
                        ",".join(trans.language.code for trans in todelete),
                    )
                    todelete.delete()
                    # Indicate a change to invalidate stats
                    was_change = True

        self.update_import_alerts()

        # Process linked repos
        for pos, component in enumerate(self.linked_childs):
            self.log_info(
                "updating linked project %s [%d/%d]",
                component,
                pos + 1,
                len(self.linked_childs),
            )
            component.translations_count = -1
            try:
                # Do not run these linked repos update as other background tasks.
                was_change |= component.create_translations(
                    force, langs, request=request, from_link=True, run_async=False
                )
            except FileParseError as error:
                if not isinstance(error.__cause__, FileNotFoundError):
                    report_error("Failed linked component update", project=self.project)
                continue

        # Run source checks on updated source strings
        if self.updated_sources:
            self.update_source_checks()

        # Update flags
        if was_change:
            self.invalidate_cache()

        # Schedule background cleanup if needed
        if self.needs_cleanup and not self.template:
            from weblate.trans.tasks import cleanup_component

            cleanup_component.delay_on_commit(self.id)

        if was_change:
            if self.needs_variants_update:
                self.update_variants()
            component_post_update.send(sender=self.__class__, component=self)
            self.schedule_sync_terminology()

        self.unload_sources()
        self.run_batched_checks()

        # Update last processed revision
        self.processed_revision = self.local_revision
        Component.objects.filter(pk=self.pk).update(
            processed_revision=self.processed_revision
        )

        self.log_info("updating completed")
        return was_change

    def start_batched_checks(self) -> None:
        self.batch_checks = True
        self.batched_checks = set()

    def run_batched_checks(self) -> None:
        # Batch checks
        if self.batched_checks:
            from weblate.checks.tasks import batch_update_checks

            batched_checks = list(self.batched_checks)
            if settings.CELERY_TASK_ALWAYS_EAGER:
                batch_update_checks(self.id, batched_checks, component=self)
            else:
                batch_update_checks.delay_on_commit(self.id, batched_checks)
        self.batch_checks = False
        self.batched_checks = set()

    def _invalidate_triger(self) -> None:
        self._invalidate_scheduled = False
        self.log_info("updating stats caches")
        self.stats.update_language_stats()
        self.invalidate_glossary_cache()

    def invalidate_cache(self) -> None:
        if self._invalidate_scheduled:
            return

        self._invalidate_scheduled = True
        transaction.on_commit(self._invalidate_triger)

    @cached_property
    def glossary_sources_key(self) -> str:
        return f"component-glossary-{self.pk}"

    @cached_property
    def glossary_sources(self):
        result = cache.get(self.glossary_sources_key)
        if result is None:
            result = get_glossary_sources(self)
            cache.set(self.glossary_sources_key, result, 24 * 3600)
        return result

    def invalidate_glossary_cache(self) -> None:
        if not self.is_glossary:
            return
        cache.delete(self.glossary_sources_key)
        self.project.invalidate_glossary_cache()
        for project in self.links.all():
            project.invalidate_glossary_cache()
        if "glossary_sources" in self.__dict__:
            del self.__dict__["glossary_sources"]

    def get_lang_code(self, path, validate=False):
        """Parse language code from path."""
        # Directly return source language code unless validating
        if not validate and path == self.template:
            return self.source_language.code
        # Parse filename
        matches = self.filemask_re.match(path)

        if not matches or not matches.lastindex:
            if path == self.template:
                return self.source_language.code
            return ""

        # Use longest matched code
        code = max(matches.groups(), key=len)

        # Remove possible encoding part
        if "." in code and (".utf" in code.lower() or ".iso" in code.lower()):
            return code.split(".")[0]
        return code

    def sync_git_repo(self, validate: bool = False, skip_push: bool = False) -> None:
        """Bring VCS repo in sync with current model."""
        if self.is_repo_link:
            return
        if skip_push is None:
            skip_push = validate
        self.configure_repo(validate)
        if self.id:
            self.commit_pending("sync", None, skip_push=skip_push)
        self.configure_branch()
        if self.id:
            # Update existing repo
            self.update_branch(skip_push=skip_push)
        else:
            # Reset to upstream in case not yet saved model (this is called
            # from the clean method only)
            with self.repository.lock:
                self.update_remote_branch()
                self.repository.reset()

    def set_default_branch(self) -> None:
        """Set default VCS branch if empty."""
        if not self.branch and not self.is_repo_link:
            self.branch = VCS_REGISTRY[self.vcs].get_remote_branch(self.repo)

    def clean_category(self) -> None:
        if self.category:
            if self.category.project != self.project:
                raise ValidationError(
                    {"category": gettext("Category does not belong to this project.")}
                )
            if self.pk and self.links.exists():
                raise ValidationError(
                    gettext("Categorized component can not be shared.")
                )

    def clean_repo_link(self) -> None:
        """Validate repository link."""
        if self.is_repo_link:
            try:
                repo = Component.objects.get_linked(self.repo)
            except (Component.DoesNotExist, ValueError) as error:
                raise ValidationError(
                    {
                        "repo": gettext(
                            "Invalid link to a Weblate project, "
                            "use weblate://project/component."
                        )
                    }
                ) from error
            else:
                if repo is not None and repo.is_repo_link:
                    raise ValidationError(
                        {
                            "repo": gettext(
                                "Invalid link to a Weblate project, "
                                "cannot link to linked repository!"
                            )
                        }
                    )
                if repo.pk == self.pk:
                    raise ValidationError(
                        {
                            "repo": gettext(
                                "Invalid link to a Weblate project, "
                                "cannot link it to itself!"
                            )
                        }
                    )
            # Push repo is not used with link
            for setting in ("push", "branch", "push_branch"):
                if getattr(self, setting):
                    raise ValidationError(
                        {
                            setting: gettext(
                                "Option is not available for linked repositories. "
                                "Setting from linked component will be used."
                            )
                        }
                    )
        # Make sure we are not using stale link even if link is not present
        self.linked_component = Component.objects.get_linked(self.repo)

    def clean_lang_codes(self, matches) -> None:
        """Validate that there are no double language codes."""
        if not matches and not self.is_valid_base_for_new():
            raise ValidationError(
                {"filemask": gettext("The file mask did not match any files.")}
            )
        langs = {}
        existing_langs = set()

        for match in matches:
            code = self.get_lang_code(match, validate=True)
            lang = validate_language_code(self.get_language_alias(code), match, True)
            if lang.code in langs:
                message = gettext(
                    "There is more than one file for %(language)s language: "
                    "%(filename1)s, %(filename2)s "
                    "Please adjust the file mask and use components for translating "
                    "different resources."
                ) % {
                    "language": lang,
                    "filename1": match,
                    "filename2": langs[lang.code],
                }
                raise ValidationError({"filemask": message})

            langs[lang.code] = match
            if lang.id:
                existing_langs.add(lang.code)

        # No languages matched our definition
        if not existing_langs and langs:
            message = gettext(
                "Could not find any matching language, please check the file mask."
            )
            raise ValidationError({"filemask": message})

    def clean_files(self, matches) -> None:
        """Validate that translation files can be parsed."""
        errors = []
        dir_path = self.full_path
        for match in matches:
            try:
                store = self.file_format_cls(
                    os.path.join(dir_path, match), self.template_store
                )
                store.check_valid()
            except Exception as error:
                errors.append(f"{match}: {error}")
        if errors:
            raise ValidationError(
                "{}\n{}".format(
                    ngettext(
                        "Could not parse %d matched file.",
                        "Could not parse %d matched files.",
                        len(errors),
                    )
                    % len(errors),
                    "\n".join(errors),
                )
            )

    def is_valid_base_for_new(self, errors: list | None = None, fast: bool = False):
        filename = self.get_new_base_filename()
        template = self.has_template()
        return self.file_format_cls.is_valid_base_for_new(
            filename, template, errors, fast=fast
        )

    def clean_new_lang(self) -> None:
        """Validate new language choices."""
        # Validate if new base is configured or language adding is set
        if (not self.new_base and self.new_lang != "add") or not self.file_format:
            return
        # File is valid or no file is needed
        errors = []
        if self.is_valid_base_for_new(errors):
            return
        # File is needed, but not present
        if not self.new_base:
            message = gettext(
                "You have set up Weblate to add new translation "
                "files, but did not provide a base file to do that."
            )
            raise ValidationError({"new_base": message, "new_lang": message})
        filename = self.get_new_base_filename()
        # File is present, but does not exist
        if not os.path.exists(filename):
            raise ValidationError({"new_base": gettext("File does not exist.")})
        # File is present, but it is not valid
        if errors:
            message = gettext(
                "Could not parse base file for new translations: %s"
            ) % ", ".join(str(error) for error in errors)
            raise ValidationError({"new_base": message})
        raise ValidationError(
            {"new_base": gettext("Unrecognized base file for new translations.")}
        )

    def clean_template(self) -> None:
        """Validate template value."""
        # Test for unexpected template usage
        if (
            self.template
            and self.file_format
            and self.file_format_cls.monolingual is False
        ):
            msg = gettext("You can not use a base file for bilingual translation.")
            raise ValidationError({"template": msg, "file_format": msg})

        if self.edit_template and not self.file_format_cls.can_edit_base:
            msg = gettext("Editing template is not supported with this file format.")
            raise ValidationError({"edit_template": msg})

        # Prohibit intermediate usage without template
        if self.intermediate and not self.template:
            msg = gettext(
                "An intermediate language file can not be used "
                "without an editing template."
            )
            raise ValidationError({"template": msg, "intermediate": msg})
        if self.intermediate and self.intermediate == self.template:
            raise ValidationError(
                {
                    "intermediate": gettext(
                        "An intermediate language file has to be different from "
                        "monolingual base language file. You can probably keep it "
                        "empty."
                    )
                }
            )
        if self.intermediate and not self.edit_template:
            msg = gettext(
                "An intermediate language file can not be used "
                "without an editing template."
            )
            raise ValidationError({"edit_template": msg, "intermediate": msg})

        # Special case for Gettext
        if self.template.endswith(".pot") and self.filemask.endswith(".po"):
            msg = gettext("Using a .pot file as base file is unsupported.")
            raise ValidationError({"template": msg})

        if not self.file_format:
            return

        # Validate template loading
        if self.has_template():
            self.create_template_if_missing()
            full_path = os.path.join(self.full_path, self.template)
            if not os.path.exists(full_path):
                raise ValidationError({"template": gettext("File does not exist.")})

            try:
                self.template_store.check_valid()
            except (FileParseError, ValueError) as error:
                msg = gettext("Could not parse translation base file: %s") % str(error)
                raise ValidationError({"template": msg}) from error

            code = self.get_lang_code(self.template, validate=True)
            lang = validate_language_code(
                self.get_language_alias(code), self.template, required=False
            )
            if lang:
                lang_code = lang.base_code
                if lang_code != self.source_language.base_code:
                    msg = gettext(
                        "Template language ({0}) does not match source language ({1})!"
                    ).format(lang_code, self.source_language.code)
                    raise ValidationError({"template": msg, "source_language": msg})

        elif self.file_format_cls.monolingual:
            msg = gettext(
                "You can not use a monolingual translation without a base file."
            )
            raise ValidationError({"template": msg})

    def clean_repo(self) -> None:
        self.clean_repo_link()

        # Baild out on failed repo validation
        if self.repo is None:
            return

        if self.vcs != "local" and self.repo == "local:":
            raise ValidationError(
                {"vcs": gettext("Choose No remote repository for local: URL.")}
            )

        if self.vcs == "local" and self.push:
            raise ValidationError(
                {"push": gettext("Push URL is not used without a remote repository.")}
            )

        # Validate VCS repo
        try:
            self.set_default_branch()

            self.sync_git_repo(validate=True, skip_push=True)
        except RepositoryError as error:
            text = self.error_text(error)
            if "terminal prompts disabled" in text:
                raise ValidationError(
                    {
                        "repo": gettext(
                            "Your push URL seems to miss credentials. Either provide "
                            "them in the URL or use SSH with key based authentication."
                        )
                    }
                ) from error
            msg = gettext("Could not update repository: %s") % text
            raise ValidationError({"repo": msg}) from error

    def clean(self) -> None:
        """
        Validate component parameter.

        - validation fetches repository
        - it tries to find translation files and checks that they are valid
        """
        if self.new_lang == "url" and not self.project.instructions:
            msg = gettext(
                "Please either fill in an instruction URL "
                "or use a different option for adding a new language."
            )
            raise ValidationError({"new_lang": msg})

        # Skip validation if we don't have valid project
        if self.project_id is None or not self.file_format:
            return

        # Check if we should rename
        changed_git = True
        if self.id:
            old = Component.objects.get(pk=self.id)
            self.check_rename(old, validate=True)
            changed_git = (
                (old.vcs != self.vcs)
                or (old.repo != self.repo)
                or (old.push != self.push)
                or (old.branch != self.branch)
                or (old.filemask != self.filemask)
                or (old.language_regex != self.language_regex)
            )
            if old.source_language != self.source_language:
                # Might be implemented in future, but needs to handle:
                # - properly toggle read-only flag for source translation
                # - remap screenshots to different units
                # - remap source string comments
                # - possibly adjust other metadata
                raise ValidationError(
                    {
                        "source_language": gettext(
                            "Source language can not be changed, "
                            "please recreate the component instead."
                        )
                    }
                )

        self.clean_unique_together()

        # Check repo if config was changes
        if changed_git:
            self.drop_repository_cache()
            self.clean_repo()

        self.clean_category()

        # Template validation
        self.clean_template()

        # New language options
        self.clean_new_lang()

        try:
            matches = self.get_mask_matches()

            # Verify language codes
            self.clean_lang_codes(matches)

            # Try parsing files
            self.clean_files(matches)
        except re.error as error:
            raise ValidationError(
                gettext(
                    "Can not validate file matches due to invalid regular expression."
                )
            ) from error

        # Suggestions
        if (
            hasattr(self, "suggestion_autoaccept")
            and self.suggestion_autoaccept
            and not self.suggestion_voting
        ):
            msg = gettext(
                "Accepting suggestions automatically only works with "
                "voting turned on."
            )
            raise ValidationError(
                {"suggestion_autoaccept": msg, "suggestion_voting": msg}
            )

    def get_template_filename(self):
        """Create absolute filename for template."""
        return os.path.join(self.full_path, self.template)

    def get_intermediate_filename(self):
        """Create absolute filename for intermediate."""
        return os.path.join(self.full_path, self.intermediate)

    def get_new_base_filename(self):
        """Create absolute filename for base file for new translations."""
        if not self.new_base:
            return None
        return os.path.join(self.full_path, self.new_base)

    def create_template_if_missing(self) -> None:
        """Create blank template in case intermediate language is enabled."""
        fullname = self.get_template_filename()
        if (
            not self.intermediate
            or not self.is_valid_base_for_new()
            or os.path.exists(fullname)
            or not os.path.exists(self.get_intermediate_filename())
        ):
            return
        self.file_format_cls.add_language(
            fullname, self.source_language, self.get_new_base_filename()
        )

        # Skip commit in case Component is not yet saved (called during validation)
        if not self.pk:
            return

        with self.repository.lock:
            self.commit_files(
                template=self.add_message,
                author="Weblate <noreply@weblate.org>",
                extra_context={
                    "translation": Translation(
                        filename=self.template,
                        language_code=self.source_language.code,
                        language=self.source_language,
                        component=self,
                        pk=-1,
                    )
                },
                files=[fullname],
            )

    def after_save(
        self,
        changed_git: bool,
        changed_setup: bool,
        changed_template: bool,
        changed_variant: bool,
        skip_push: bool,
        create: bool,
    ) -> None:
        self.store_background_task()
        self.translations_progress = 0
        self.translations_count = 0
        self.progress_step(0)
        # Configure git repo if there were changes
        if changed_git:
            # Bring VCS repo in sync with current model
            self.sync_git_repo(skip_push=skip_push)

        # Create template in case intermediate file is present
        self.create_template_if_missing()

        # Rescan for possibly new translations if there were changes, needs to
        # be done after actual creating the object above
        was_change = False
        if changed_setup:
            was_change = self.create_translations(
                force=True, changed_template=changed_template
            )
        elif changed_git:
            was_change = self.create_translations()

        # Update variants (create_translation does this on change)
        if changed_variant and not was_change:
            self.update_variants()

        self.update_alerts()
        self.progress_step(100)
        self.translations_count = None

        # Invalidate stats on template change
        if changed_template:
            self.invalidate_cache()

        # Make sure we create glossary
        if create and settings.CREATE_GLOSSARIES:
            self.create_glossary()

            # Make sure all languages are present
            self.schedule_sync_terminology()

            # Run automatically installed addons. They are run upon installation,
            # but there are no translations created at that point. This complements
            # installation in install_autoaddon.
            for addon in self.addons_cache["__all__"]:
                # Skip addons installed elsewhere (repo/project wide)
                if addon.component_id != self.id:
                    continue
                self.log_debug("triggering add-on: %s", addon.name)
                addon.addon.post_configure_run()

        # Update libre checklist upon save on all components in a project
        if (
            settings.OFFER_HOSTING
            and self.project.billings
            and self.project.billing.plan.price == 0
        ):
            for component in self.project.child_components:
                update_alerts(component, {"NoLibreConditions"})

    def update_variants(self, updated_units=None) -> None:
        from weblate.trans.models import Unit

        component_units = Unit.objects.filter(translation__component=self, variant=None)

        if updated_units is None:
            # Assume all units without a variant were updated
            process_units = component_units
            updated_unit_id_hashes = set()
        else:
            process_units = updated_units
            updated_unit_id_hashes = {unit.id_hash for unit in updated_units}

        # Delete stale regex variants
        self.variant_set.exclude(variant_regex__in=("", self.variant_regex)).delete()

        # Handle regex based variants
        if self.variant_regex:
            variant_re = re.compile(self.variant_regex)
            units = process_units.filter(context__regex=self.variant_regex)
            variant_updates = {}
            for unit in units.iterator():
                if variant_re.findall(unit.context):
                    key = variant_re.sub("", unit.context)
                    if key in variant_updates:
                        variant = variant_updates[key][0]
                    else:
                        variant = Variant.objects.get_or_create(
                            key=key, component=self, variant_regex=self.variant_regex
                        )[0]
                        variant_updates[key] = (variant, [])
                    variant_updates[key][1].append(unit.pk)

            if variant_updates:
                for variant, unit_ids in variant_updates.values():
                    # Update matching units
                    Unit.objects.filter(pk__in=unit_ids).update(variant=variant)
                    # Update variant links for keys
                    component_units.filter(context=variant.key).update(variant=variant)

        # Update variant links
        for variant in self.variant_set.filter(variant_regex="").prefetch_related(
            "defining_units"
        ):
            defining_units = {unit.id_hash for unit in variant.defining_units.all()}
            if updated_unit_id_hashes and not updated_unit_id_hashes & defining_units:
                continue
            # Link based on source string or defining units
            component_units.filter(
                Q(source=variant.key) | Q(id_hash__in=defining_units)
            ).update(variant=variant)

        # Delete stale variant links
        self.variant_set.annotate(unit_count=Count("defining_units")).filter(
            variant_regex="", unit_count=0
        ).delete()

    def update_link_alerts(self, noupdate: bool = False) -> None:
        base = self.linked_component if self.is_repo_link else self
        masks = [base.filemask]
        masks.extend(base.linked_childs.values_list("filemask", flat=True))
        duplicates = [item for item, count in Counter(masks).items() if count > 1]
        if duplicates:
            self.add_alert(
                "DuplicateFilemask", duplicates=duplicates, noupdate=noupdate
            )
        else:
            self.delete_alert("DuplicateFilemask")

    def update_alerts(self) -> None:
        # Flush alerts case, mostly needed for tests
        self.__dict__.pop("all_alerts", None)

        update_alerts(self)

        self.update_link_alerts()

    def get_ambiguous_translations(self):
        return self.translation_set.filter(language__code__in=AMBIGUOUS.keys())

    @property
    def pending_units(self):
        from weblate.trans.models import Unit

        return Unit.objects.filter(translation__component=self, pending=True)

    @property
    def count_pending_units(self):
        """Check for uncommitted changes."""
        return self.pending_units.count()

    @property
    def count_repo_missing(self):
        try:
            return self.repository.count_missing()
        except RepositoryError as error:
            report_error(
                "Could check merge needed",
                project=self.project,
                skip_sentry=not settings.DEBUG,
            )
            self.add_alert("MergeFailure", error=self.error_text(error))
            return 0

    def _get_count_repo_outgoing(self, retry: bool = True):
        try:
            return self.repository.count_outgoing()
        except RepositoryError as error:
            error_text = self.error_text(error)
            if retry and "Host key verification failed" in error_text:
                self.add_ssh_host_key()
                return self._get_count_repo_outgoing(retry=False)
            report_error(
                "Could check push needed",
                project=self.project,
                skip_sentry=not settings.DEBUG,
            )
            self.add_alert("PushFailure", error=error_text)
            return 0

    @property
    def count_repo_outgoing(self):
        return self._get_count_repo_outgoing()

    @property
    def count_push_branch_outgoing(self):
        try:
            return self.repository.count_outgoing(self.push_branch)
        except RepositoryError:
            # We silently ignore this error as push branch might not be existing if not needed
            return self.count_repo_outgoing

    def needs_commit(self):
        """Check whether there are some not committed changes."""
        return self.count_pending_units > 0

    def repo_needs_merge(self):
        """Check for unmerged commits from remote repository."""
        return self.count_repo_missing > 0

    def repo_needs_push(self, retry: bool = True):
        """Check for something to push to remote repository."""
        return self.count_push_branch_outgoing > 0

    @property
    def file_format_name(self):
        return self.file_format_cls.name

    @property
    def file_format_create_style(self):
        return self.file_format_cls.create_style

    @cached_property
    def file_format_flags(self):
        return Flags(self.file_format_cls.check_flags)

    @property
    def file_format_cls(self):
        """Return file format object."""
        if self._file_format is None or self._file_format.name != self.file_format:
            self._file_format = FILE_FORMATS[self.file_format]
        return self._file_format

    def has_template(self):
        """Return true if component is using template for translation."""
        monolingual = self.file_format_cls.monolingual
        return (monolingual or monolingual is None) and self.template

    def drop_template_store_cache(self) -> None:
        if "template_store" in self.__dict__:
            del self.__dict__["template_store"]
        if "intermediate_store" in self.__dict__:
            del self.__dict__["intermediate_store"]

    def drop_repository_cache(self) -> None:
        if "repository" in self.__dict__:
            del self.__dict__["repository"]

    def drop_addons_cache(self) -> None:
        if "addons_cache" in self.__dict__:
            del self.__dict__["addons_cache"]

    def load_intermediate_store(self):
        """Load translate-toolkit store for intermediate."""
        store = self.file_format_cls(
            self.get_intermediate_filename(),
            language_code=self.source_language.code,
            source_language=self.source_language.code,
        )
        if self.pk:
            store_post_load.send(
                sender=self.__class__,
                translation=self.source_translation,
                store=store,
            )
        return store

    @cached_property
    def intermediate_store(self):
        """Get translate-toolkit store for intermediate."""
        # Do we need template?
        if not self.has_template() or not self.intermediate:
            return None

        try:
            return self.load_intermediate_store()
        except Exception as exc:
            self.handle_parse_error(exc, filename=self.intermediate)

    def load_template_store(self, fileobj=None):
        """Load translate-toolkit store for template."""
        with self.start_sentry_span("load_template_store"):
            store = self.file_format_cls(
                fileobj or self.get_template_filename(),
                language_code=self.source_language.code,
                source_language=self.source_language.code,
                is_template=True,
            )
            if self.pk:
                store_post_load.send(
                    sender=self.__class__,
                    translation=self.source_translation,
                    store=store,
                )
            return store

    @cached_property
    def template_store(self):
        """Get translate-toolkit store for template."""
        # Do we need template?
        if not self.has_template():
            return None

        try:
            return self.load_template_store()
        except Exception as error:
            if not isinstance(error, FileNotFoundError):
                report_error("Template parse error", project=self.project)
            self.handle_parse_error(error, filename=self.template)

    @cached_property
    def all_flags(self):
        """Return parsed list of flags."""
        return Flags(self.file_format_flags, self.check_flags)

    @property
    def is_multivalue(self):
        return self.file_format_cls.has_multiple_strings

    def can_add_new_language(self, user, fast: bool = False):
        """
        Check if a new language can be added.

        Generic users can add only if configured, in other situations it works if there
        is valid new base.
        """
        # The user is None in case of consistency or cli invocation
        # The component.edit permission is intentional here as it allows overriding
        # of new_lang configuration for admins and add languages even if adding
        # for users is not configured.
        self.new_lang_error_message = gettext("Could not add new translation file.")
        if (
            self.new_lang != "add"
            and user is not None
            and not user.has_perm("component.edit", self)
        ):
            self.new_lang_error_message = gettext(
                "You do not have permissions to add new translation file."
            )
            return False

        # Check if template can be parsed
        if self.has_template():
            if not os.path.exists(self.get_template_filename()):
                self.new_lang_error_message = gettext(
                    "The monolingual base language file is invalid."
                )
                return False
            if not fast:
                try:
                    self.template_store.check_valid()
                except (FileParseError, ValueError):
                    self.new_lang_error_message = gettext(
                        "The monolingual base language file is invalid."
                    )
                    return False

        self.new_lang_error_message = gettext(
            "The template for new translations is invalid."
        )
        if self.new_base and not os.path.exists(self.get_new_base_filename()):
            return False
        return self.is_valid_base_for_new(fast=fast)

    def format_new_language_code(self, language):
        # Language code used for file
        code = self.file_format_cls.get_language_code(
            language.code, self.language_code_style
        )

        # Apply language aliases
        language_aliases = {v: k for k, v in self.project.language_aliases_dict.items()}
        if code in language_aliases:
            code = language_aliases[code]
        return code

    @transaction.atomic
    def add_new_language(
        self,
        language,
        request,
        send_signal: bool = True,
        create_translations: bool = True,
    ) -> None | Translation:
        """Create new language file."""
        if not self.can_add_new_language(request.user if request else None):
            messages.error(request, self.new_lang_error_message, fail_silently=True)
            return None

        file_format = self.file_format_cls

        # Language code used for file
        code = self.format_new_language_code(language)

        # Check if resulting language is not present
        new_lang = Language.objects.fuzzy_get_strict(code=self.get_language_alias(code))
        if new_lang is not None:
            if new_lang == self.source_language:
                messages.error(
                    request,
                    gettext("The given language is used as a source language."),
                    fail_silently=True,
                )
                return None

            if self.translation_set.filter(language=new_lang).exists():
                messages.error(
                    request,
                    gettext("The given language already exists."),
                    fail_silently=True,
                )
                return None

        # Check if language code is valid
        if re.match(self.language_regex, code) is None:
            messages.error(
                request,
                gettext("The given language is filtered by the language filter."),
                fail_silently=True,
            )
            return None

        base_filename = self.get_new_base_filename()

        filename = file_format.get_language_filename(self.filemask, code)
        fullname = os.path.join(self.full_path, filename)

        # Create or get translation object
        translation = self.translation_set.get_or_create(
            language=language,
            defaults={
                "plural": language.plural,
                "filename": filename,
                "language_code": code,
            },
        )[0]

        # Create the file
        if os.path.exists(fullname):
            # Ignore request if file exists (possibly race condition as
            # the processing of new language can take some time and user
            # can submit again)
            messages.error(
                request, gettext("Translation file already exists!"), fail_silently=True
            )
        else:
            with self.repository.lock:
                if create_translations:
                    self.commit_pending("add language", None)
                file_format.add_language(
                    fullname,
                    language,
                    base_filename,
                    callback=lambda store: store_post_load.send(
                        sender=translation.__class__,
                        translation=translation,
                        store=store,
                    ),
                )
                if send_signal:
                    translation_post_add.send(
                        sender=self.__class__, translation=translation
                    )
                translation.git_commit(
                    request.user if request else None,
                    request.user.get_author_name()
                    if request
                    else "Weblate <noreply@weblate.org>",
                    template=self.add_message,
                    store_hash=False,
                )

        # Trigger parsing of the newly added file
        if create_translations and not self.create_translations(
            request=request, run_async=True
        ):
            messages.warning(
                request,
                gettext("The translation will be updated in the background."),
                fail_silently=True,
            )

        # Delete no matches alert as we have just added the file
        self.delete_alert("NoMaskMatches")

        return translation

    def do_lock(self, user, lock: bool = True, auto: bool = False) -> None:
        """Lock or unlock component."""
        from weblate.trans.tasks import perform_commit

        if self.locked == lock:
            return

        self.locked = lock
        # We avoid save here because it has unwanted side effects
        Component.objects.filter(pk=self.pk).update(locked=lock)
        self.change_set.create(
            user=user,
            action=Change.ACTION_LOCK if lock else Change.ACTION_UNLOCK,
            details={"auto": auto},
        )
        if lock and not auto:
            perform_commit.delay(self.pk, "lock", None)

    @cached_property
    def libre_license(self):
        return is_libre(self.license)

    @cached_property
    def license_url(self):
        return get_license_url(self.license)

    def get_license_display(self):
        # Override Django implementation as that rebuilds the dict every time
        return get_license_name(self.license)

    @property
    def license_badge(self):
        """Simplified license short name to be used in badge."""
        return self.license.replace("-or-later", "").replace("-only", "")

    def post_create(self, user) -> None:
        self.change_set.create(
            action=Change.ACTION_CREATE_COMPONENT,
            user=user,
            author=user,
        )

    @property
    def context_label(self):
        if self.file_format in {"po", "po-mono", "tbx"}:
            # Translators: Translation context for Gettext
            return gettext("Context")
        # Translators: Translation key for monolingual translations
        return pgettext("Translation key", "Key")

    @cached_property
    def guidelines(self):
        from weblate.trans.guide import GUIDELINES

        return [guide(self) for guide in GUIDELINES]

    @cached_property
    def addons_cache(self):
        from weblate.addons.models import Addon

        result = defaultdict(list)
        result["__lookup__"] = {}
        for addon in Addon.objects.filter_for_execution(self):
            for installed in addon.event_set.all():
                result[installed.event].append(addon)
            result["__all__"].append(addon)
            result["__names__"].append(addon.name)
            result["__lookup__"][addon.name] = addon
        return result

    def get_addon(self, name: str) -> Addon | None:
        return self.addons_cache["__lookup__"].get(name)

    def schedule_sync_terminology(self) -> None:
        """Trigger terminology sync in the background."""
        from weblate.glossary.tasks import sync_glossary_languages, sync_terminology

        if settings.CELERY_TASK_ALWAYS_EAGER:
            # Execute directly to avoid locking issues
            if self.is_glossary:
                sync_terminology(self.pk, component=self)
            else:
                for glossary in self.project.glossaries:
                    sync_glossary_languages(glossary.pk, component=glossary)
        else:
            transaction.on_commit(self._schedule_sync_terminology)

    def _schedule_sync_terminology(self) -> None:
        from weblate.glossary.tasks import sync_glossary_languages, sync_terminology

        if self.is_glossary:
            sync_terminology.delay(self.pk)
        else:
            for glossary in self.project.glossaries:
                sync_glossary_languages.delay(glossary.pk)

    def get_unused_enforcements(self):
        from weblate.trans.models import Unit

        for current in self.enforced_checks:
            try:
                check = CHECKS[current]
            except KeyError:
                yield {"name": current, "notsupported": True}
            # Check is always enabled
            if not check.default_disabled:
                continue
            flag = check.enable_string
            # Enabled on component level
            if flag in self.all_flags:
                continue
            # Enabled on translation level
            if self.translation_set.filter(check_flags__contains=flag).exists():
                continue
            # Enabled on unit level
            if Unit.objects.filter(
                Q(flags__contains=flag) | Q(extra_flags__contains=flag)
            ).exists():
                continue
            yield check

    def get_language_alias(self, code):
        if code in self.project.language_aliases_dict:
            return self.project.language_aliases_dict[code]
        if code in {"source", "src", "default"}:
            return self.source_language.code
        return code

    @property
    def get_add_label(self):
        if self.is_glossary:
            return gettext("Add term to glossary")
        return gettext("Add new translation string")

    def suggest_repo_link(self):
        if self.is_repo_link or self.vcs == "local":
            return None

        same_repo = self.project.component_set.filter(
            repo=self.repo, vcs=self.vcs, branch=self.branch
        )
        if self.push:
            same_repo = same_repo.filter(push=self.push)
        try:
            return same_repo[0].get_repo_link_url()
        except IndexError:
            return None

    @cached_property
    def enable_review(self):
        return self.project.enable_review

    @property
    def update_checks_key(self) -> str:
        return f"component-update-checks-{self.pk}"

    def schedule_update_checks(self, update_state: bool = False) -> None:
        from weblate.trans.tasks import update_checks

        update_token = get_random_identifier()
        cache.set(self.update_checks_key, update_token)
        update_checks.delay_on_commit(self.pk, update_token, update_state=update_state)

    @property
    def all_repo_components(self):
        if self.is_repo_link:
            return [self.linked_component]
        return [self]

    def start_sentry_span(self, op: str):
        return sentry_sdk.start_span(op=op, description=self.full_slug)


@receiver(m2m_changed, sender=Component.links.through)
@disable_for_loaddata
def change_component_link(sender, instance, action, pk_set, **kwargs) -> None:
    from weblate.trans.models import Project

    if action not in {"post_add", "post_remove", "post_clear"}:
        return
    for project in Project.objects.filter(pk__in=pk_set):
        project.invalidate_glossary_cache()<|MERGE_RESOLUTION|>--- conflicted
+++ resolved
@@ -2362,12 +2362,8 @@
         changed_template: bool = False,
         from_link: bool = False,
         change: int | None = None,
-<<<<<<< HEAD
         run_async: bool = False,
-    ):
-=======
     ) -> bool:
->>>>>>> 44905490
         """Load translations from VCS."""
         if not run_async or settings.CELERY_TASK_ALWAYS_EAGER:
             # Asynchronous processing not requested or not available, run the update
