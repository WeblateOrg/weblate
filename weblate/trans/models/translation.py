--- conflicted
+++ resolved
@@ -600,16 +600,12 @@
             if state != unit.state or flags != unit.flags:
                 unit.state = state
                 unit.flags = flags
-<<<<<<< HEAD
-            unit.save(update_fields=["state", "flags", "pending"], same_content=True)
-=======
                 same_state = False
             unit.save(
                 update_fields=["state", "flags", "pending"],
                 same_content=True,
                 same_state=same_state,
             )
->>>>>>> 11425a81
 
         # Did we do any updates?
         if not updated:
