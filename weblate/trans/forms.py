# Copyright © Michal Čihař <michal@weblate.org>
#
# SPDX-License-Identifier: GPL-3.0-or-later

from __future__ import annotations

import copy
import json
import re
from collections import defaultdict
from datetime import datetime
from itertools import chain
from secrets import token_hex
<<<<<<< HEAD
from typing import TYPE_CHECKING, Any, ClassVar, Literal
=======
from typing import TYPE_CHECKING, ClassVar, Literal, cast
>>>>>>> 4ae3e815

import jsonschema
from crispy_forms.bootstrap import InlineCheckboxes, InlineRadios, Tab, TabHolder
from crispy_forms.helper import FormHelper
from crispy_forms.layout import (
    HTML,
    Div,
    Field,
    Fieldset,
    Layout,
)
from django import forms
from django.conf import settings
from django.core.exceptions import NON_FIELD_ERRORS, PermissionDenied, ValidationError
from django.core.validators import FileExtensionValidator, validate_slug
from django.db.models import Count, Model, Q, QuerySet
from django.forms import model_to_dict
from django.forms.utils import from_current_timezone
from django.template.loader import render_to_string
from django.urls import reverse
from django.utils import timezone
from django.utils.html import format_html, format_html_join
from django.utils.http import urlencode
from django.utils.safestring import mark_safe
from django.utils.text import normalize_newlines, slugify
from django.utils.translation import gettext, gettext_lazy
from translation_finder import DiscoveryResult, discover

from weblate.auth.models import AuthenticatedHttpRequest, Group, User
from weblate.checks.flags import Flags
from weblate.checks.models import CHECKS
from weblate.checks.utils import highlight_string
from weblate.configuration.models import Setting, SettingCategory
from weblate.formats.models import EXPORTERS, FILE_FORMATS
from weblate.lang.models import Language
from weblate.machinery.models import MACHINERY
from weblate.trans.actions import ActionEvents
from weblate.trans.backups import ProjectBackup
from weblate.trans.defines import (
    BRANCH_LENGTH,
    COMPONENT_NAME_LENGTH,
    FILENAME_LENGTH,
    REPO_LENGTH,
)
from weblate.trans.file_format_params import (
    FILE_FORMATS_PARAMS,
    get_params_for_file_format,
)
from weblate.trans.filter import FILTERS, get_filter_choice
from weblate.trans.models import (
    Announcement,
    Category,
    Change,
    CommitPolicyChoices,
    Component,
    Label,
    Project,
    Translation,
    Unit,
    WorkflowSetting,
)
from weblate.trans.specialchars import RTL_CHARS_DATA, get_special_chars
from weblate.trans.util import check_upload_method_permissions, is_repo_link
from weblate.trans.validators import validate_check_flags
from weblate.utils.antispam import is_spam
from weblate.utils.files import FileUploadMethod
from weblate.utils.forms import (
    CachedModelMultipleChoiceField,
    ColorWidget,
    ContextDiv,
    EmailField,
    NormalizedNewlineCharField,
    QueryField,
    SearchField,
    SortedSelect,
    SortedSelectMultiple,
    UserField,
)
from weblate.utils.hash import checksum_to_hash, hash_to_checksum
from weblate.utils.html import format_html_join_comma
from weblate.utils.state import (
    STATE_APPROVED,
    STATE_EMPTY,
    STATE_FUZZY,
    STATE_READONLY,
    STATE_TRANSLATED,
    StringState,
    get_state_label,
)
from weblate.utils.validators import validate_file_extension
from weblate.utils.views import get_sort_name
from weblate.vcs.models import VCS_REGISTRY

if TYPE_CHECKING:
    from weblate.accounts.models import Profile
    from weblate.trans.mixins import BaseURLMixin, URLMixin
    from weblate.trans.models.translation import NewUnitParams

BUTTON_TEMPLATE = """
<button type="button" class="btn btn-default {0}" title="{1}" {2}>{3}</button>
"""
RADIO_TEMPLATE = """
<label class="btn btn-default {0}" title="{1}">
<input type="radio" name="{2}" value="{3}" {4}/>
{5}
</label>
"""
GROUP_TEMPLATE = """
<div class="btn-group btn-group-xs" {0}>{1}</div>
"""
TOOLBAR_TEMPLATE = """
<div class="btn-toolbar pull-right flip editor-toolbar">{0}</div>
"""


class FieldDocsMixin(forms.Form):
    def get_field_doc(self, field: forms.Field) -> tuple[str, str] | None:
        raise NotImplementedError


class MarkdownTextarea(forms.Textarea):
    def __init__(self, **kwargs) -> None:
        kwargs["attrs"] = {
            "dir": "auto",
            "class": "markdown-editor highlight-editor",
            "data-mode": "markdown",
        }
        super().__init__(**kwargs)


class WeblateDateInput(forms.DateInput):
    input_type = "date"


class DateRangeField(forms.CharField):
    """Field for a date range input."""

    def __init__(self, **kwargs) -> None:
        super().__init__(**kwargs)

    def to_python(self, value):
        """Convert the string input into data range values."""
        value = super().to_python(value)
        if value in self.empty_values:
            return None
        try:
            start, end = value.split(" - ")
            start_date = datetime.strptime(start, "%m/%d/%Y").replace(  # noqa: DTZ007
                hour=0, minute=0, second=0, microsecond=0
            )
            end_date = datetime.strptime(end, "%m/%d/%Y").replace(  # noqa: DTZ007
                hour=23, minute=59, second=59, microsecond=999999
            )
            return {
                "start_date": from_current_timezone(start_date),
                "end_date": from_current_timezone(end_date),
            }
        except ValueError as error:
            raise ValidationError(gettext("Invalid date!")) from error

    def validate(self, value) -> None:
        """Validate the date range values."""
        if self.required:
            super().validate(value)

        if value not in self.empty_values and value["start_date"] > value["end_date"]:
            raise ValidationError(
                gettext("The starting date has to be before the ending date.")
            )

    def clean(self, value):
        """Produce a clean and validated date range values."""
        value = self.to_python(value)
        self.validate(value)
        return value


class ChecksumField(forms.CharField):
    """Field for handling checksum IDs for translation."""

    def __init__(self, *args, **kwargs) -> None:
        kwargs["widget"] = forms.HiddenInput
        super().__init__(*args, **kwargs)

    def clean(self, value):
        super().clean(value)
        if not value:
            return None
        try:
            return checksum_to_hash(value)
        except ValueError as error:
            raise ValidationError(gettext("Invalid checksum specified!")) from error


class FlagField(forms.CharField):
    default_validators = [validate_check_flags]


class PluralTextarea(forms.Textarea):
    """Text-area extension which possibly handles plurals."""

    profile: Profile

    def __init__(self, *args, **kwargs) -> None:
        self.is_source_plural: Literal[True] | None = None
        super().__init__(*args, **kwargs)

    def get_rtl_toolbar(self, fieldname):
        # Special chars
        chars = format_html_join(
            "\n",
            BUTTON_TEMPLATE,
            (
                (
                    "specialchar",
                    name,
                    format_html(
                        'data-value="{}"',
                        mark_safe(  # noqa: S308
                            value.encode("ascii", "xmlcharrefreplace").decode("ascii")
                        ),
                    ),
                    char,
                )
                for name, char, value in RTL_CHARS_DATA
            ),
        )

        groups = format_html_join(
            "\n",
            GROUP_TEMPLATE,
            [("", chars)],  # Only one group.
        )

        return format_html(TOOLBAR_TEMPLATE, groups)

    def get_rtl_toggle(self, language, fieldname):
        if language.direction != "rtl":
            return ""

        # RTL/LTR switch
        rtl_name = f"rtl-{fieldname}"
        rtl_switch = format_html_join(
            "\n",
            RADIO_TEMPLATE,
            [
                (
                    "direction-toggle active",
                    gettext("Toggle text direction"),
                    rtl_name,
                    "rtl",
                    mark_safe('checked="checked"'),
                    "RTL",
                ),
                (
                    "direction-toggle",
                    gettext("Toggle text direction"),
                    rtl_name,
                    "ltr",
                    "",
                    "LTR",
                ),
            ],
        )
        groups = format_html_join(
            "\n",
            GROUP_TEMPLATE,
            [
                (
                    mark_safe('data-toggle="buttons"'),
                    rtl_switch,
                )
            ],  # Only one group.
        )
        return format_html(TOOLBAR_TEMPLATE, groups)

    def get_toolbar(self, language, fieldname, unit, idx, source):
        """Return toolbar HTML code."""
        profile = self.profile

        # Special chars
        chars = format_html_join(
            "\n",
            BUTTON_TEMPLATE,
            (
                (
                    "specialchar",
                    name,
                    format_html(
                        'data-value="{}" tabindex="-1"',
                        mark_safe(  # noqa: S308
                            value.encode("ascii", "xmlcharrefreplace").decode("ascii")
                        ),
                    ),
                    char,
                )
                for name, char, value in get_special_chars(
                    language, profile.special_chars, unit.source
                )
            ),
        )

        groups = format_html_join(
            "\n",
            GROUP_TEMPLATE,
            [("", chars)],  # Only one group.
        )

        result = format_html(TOOLBAR_TEMPLATE, groups)

        if language.direction == "rtl":
            result = format_html("{}{}", self.get_rtl_toolbar(fieldname), result)

        return result

    def render(self, name, value, attrs=None, renderer=None, **kwargs):
        """Render all textareas with correct plural labels."""
        unit = value
        translation = unit.translation
        lang_label = lang = translation.language
        if self.is_source_plural:
            plurals = translation.get_source_plurals()
            values = plurals
        else:
            plurals = unit.get_source_plurals()
            values = unit.get_target_plurals()
        if "zen-mode" in self.attrs:
            lang_label = format_html(
                '<a class="language" href="{}" tabindex="-1">{}</a>',
                unit.get_absolute_url(),
                lang_label,
            )
        plural = translation.plural
        placeables_set = set()
        for text in plurals:
            placeables_set.update(hl[2] for hl in highlight_string(text, unit))
        placeables = list(placeables_set)
        show_plural_labels = len(values) > 1 and not translation.component.is_multivalue

        # Need to add extra class
        attrs["class"] = "translation-editor form-control highlight-editor"
        attrs["lang"] = lang.code
        attrs["dir"] = lang.direction
        attrs["rows"] = 3
        attrs["data-max"] = unit.get_max_length()
        attrs["data-mode"] = unit.edit_mode
        attrs["data-placeables"] = "|".join(re.escape(pl) for pl in placeables if pl)
        if unit.readonly:
            attrs["readonly"] = 1

        # Okay we have more strings
        ret = []
        base_id = f"id_{unit.checksum}"
        for idx, val in enumerate(values):
            # Generate ID
            fieldname = f"{name}_{idx}"
            fieldid = f"{base_id}_{idx}"
            attrs["id"] = fieldid
            source = plurals[1] if idx and len(plurals) > 1 else plurals[0]

            # Render textare
            textarea = super().render(fieldname, val, attrs, renderer, **kwargs)
            # Label for plural
            label = lang_label
            if show_plural_labels:
                label = format_html("{}, {}", label, plural.get_plural_label(idx))
            elif translation.component.is_multivalue and idx > 0:
                label = format_html("{}, {}", label, gettext("Alternative translation"))
            ret.append(
                render_to_string(
                    "snippets/editor.html",
                    {
                        "toolbar": self.get_toolbar(lang, fieldid, unit, idx, source),
                        "fieldid": fieldid,
                        "label": label,
                        "textarea": textarea,
                        "max_length": attrs["data-max"],
                        "length": len(val),
                        "source_length": len(source),
                        "rtl_toggle": self.get_rtl_toggle(lang, fieldid),
                    },
                )
            )

        # Show plural formula for more strings
        if show_plural_labels:
            ret.append(
                render_to_string(
                    "snippets/plural-formula.html",
                    {"plural": plural, "user": self.profile.user},
                )
            )

        return format_html_join("", "{}", ((v,) for v in ret))

    def value_from_datadict(self, data, files, name):
        """Return processed plurals as a list."""
        ret = []
        for idx in range(10):
            fieldname = f"{name}_{idx:d}"
            if fieldname not in data:
                break
            ret.append(data.get(fieldname, ""))
        return [normalize_newlines(r) for r in ret]


class PluralField(forms.CharField):
    """
    Renderer for the plural field.

    The only difference from CharField is that it does not
    enforce the value to be a string.
    """

    def __init__(self, **kwargs) -> None:
        kwargs["label"] = ""
        super().__init__(widget=PluralTextarea, **kwargs)

    def to_python(self, value):
        """Return list of strings as returned by PluralTextarea."""
        return value

    def clean(self, value):
        value = super().clean(value)
        if not value or (self.required and not any(value)):
            raise ValidationError(self.error_messages["required"], code="required")
        return value


class FilterField(forms.ChoiceField):
    def __init__(self, *args, **kwargs) -> None:
        kwargs["label"] = gettext_lazy("Search filter")
        if "required" not in kwargs:
            kwargs["required"] = False
        kwargs["choices"] = get_filter_choice()
        kwargs["error_messages"] = {
            "invalid_choice": gettext_lazy("Please choose a valid filter type.")
        }
        super().__init__(*args, **kwargs)

    def to_python(self, value):
        if value == "untranslated":
            return "todo"
        return super().to_python(value)


class ChecksumForm(forms.Form):
    """Form for handling checksum IDs for translation."""

    checksum = ChecksumField(required=True)

    def __init__(self, unit_set, *args, **kwargs) -> None:
        self.unit_set = unit_set
        super().__init__(*args, **kwargs)

    def clean_checksum(self) -> str | None:
        """Validate whether checksum is valid and fetches unit for it."""
        if "checksum" not in self.cleaned_data:
            return None

        unit_set = self.unit_set

        checksum = self.cleaned_data["checksum"]
        try:
            self.cleaned_data["unit"] = unit_set.filter(id_hash=checksum)[0]
        except (Unit.DoesNotExist, IndexError) as error:
            raise ValidationError(
                gettext("The string you wanted to translate is no longer available.")
            ) from error
        return checksum


class UnitForm(forms.Form):
    def __init__(self, unit: Unit, *args, **kwargs) -> None:
        self.unit = unit
        super().__init__(*args, **kwargs)


class FuzzyField(forms.BooleanField):
    help_as_icon = True

    def __init__(self, *args, **kwargs) -> None:
        kwargs["label"] = gettext_lazy("Needs editing")
        kwargs["help_text"] = gettext_lazy(
            'Strings are usually marked as "Needs editing" after the source '
            "string is updated, or when marked as such manually."
        )
        super().__init__(*args, **kwargs)
        self.widget.attrs["class"] = "fuzzy_checkbox"


class TranslationForm(UnitForm):
    """Form used for translation of single string."""

    contentsum = ChecksumField(required=True)
    translationsum = ChecksumField(required=True)
    target = PluralField(required=False)
    fuzzy = FuzzyField(required=False)
    review = forms.ChoiceField(
        label=gettext_lazy("Review state"),
        choices=[
            (state, get_state_label(state, label, True))
            for state, label in StringState.choices
            if state not in {STATE_READONLY, STATE_EMPTY}
        ],
        required=False,
        widget=forms.RadioSelect,
    )
    explanation = forms.CharField(
        widget=MarkdownTextarea,
        label=gettext_lazy("Explanation"),
        help_text=gettext_lazy(
            "Additional explanation to clarify meaning or usage of the string."
        ),
        max_length=1000,
        required=False,
    )

    def __init__(self, user: User, unit: Unit, *args, **kwargs) -> None:
        if unit is not None:
            kwargs["initial"] = {
                "checksum": unit.checksum,
                "contentsum": hash_to_checksum(unit.content_hash),
                "translationsum": hash_to_checksum(unit.get_target_hash()),
                "target": unit,
                "fuzzy": unit.fuzzy,
                "review": unit.state,
                "explanation": unit.explanation,
            }
            kwargs["auto_id"] = f"id_{unit.checksum}_%s"
        super().__init__(unit, *args, **kwargs)
        if unit.readonly:
            for field in ["target", "fuzzy", "review"]:
                self.fields[field].widget.attrs["readonly"] = 1
            self.fields["review"].choices = [
                (state, label)
                for state, label in StringState.choices
                if state == STATE_READONLY
            ]
        self.user = user
        self.fields["target"].widget.profile = user.profile
        self.fields["review"].widget.attrs["class"] = "review_radio"
        # Avoid failing validation on untranslated string
        if args:
            self.fields["review"].choices.append((STATE_EMPTY, ""))
        self.helper = FormHelper()
        self.helper.form_method = "post"
        self.helper.form_tag = False
        self.helper.disable_csrf = True
        self.helper.layout = Layout(
            Field("target"),
            Field("fuzzy"),
            Field("contentsum"),
            Field("translationsum"),
            InlineRadios("review"),
            Field("explanation"),
        )
        if unit and user.has_perm("unit.review", unit.translation):
            self.fields["fuzzy"].widget = forms.HiddenInput()
        else:
            self.fields["review"].widget = forms.HiddenInput()
        if unit.translation.component.is_glossary:
            if unit.is_source:
                self.fields["explanation"].label = gettext("Source string explanation")
            else:
                self.fields["explanation"].label = gettext("Translation explanation")
        else:
            self.fields["explanation"].widget = forms.HiddenInput()

    def clean(self) -> None:
        super().clean()

        # Check required fields
        required = {"target", "contentsum", "translationsum"}
        if not required.issubset(self.cleaned_data):
            return

        unit = self.unit

        if self.cleaned_data["contentsum"] != unit.content_hash:
            raise ValidationError(
                gettext(
                    "The source string has changed meanwhile. "
                    "Please check your changes."
                )
            )

        if self.cleaned_data["translationsum"] != unit.get_target_hash():
            # Allow repeated edits by the same author
            last_author = unit.get_last_content_change()[0]
            if last_author != self.user:
                raise ValidationError(
                    gettext(
                        "The translation of the string has changed meanwhile. "
                        "Please check your changes."
                    )
                )

        # Add extra margin to limit to allow XML tags which might
        # be ignored for the length calculation. On the other side,
        # we do not want to process arbitrarily long strings here.
        max_length = 10 * (unit.get_max_length() + 100)
        for text in self.cleaned_data["target"]:
            if len(text) > max_length:
                raise ValidationError(gettext("Translation text too long!"))
        if self.user.has_perm(
            "unit.review", unit.translation
        ) and self.cleaned_data.get("review"):
            self.cleaned_data["state"] = int(self.cleaned_data["review"])
        elif self.cleaned_data["fuzzy"]:
            self.cleaned_data["state"] = STATE_FUZZY
        else:
            self.cleaned_data["state"] = STATE_TRANSLATED


class ZenTranslationForm(TranslationForm):
    checksum = ChecksumField(required=True)

    def __init__(self, user: User, unit, *args, **kwargs) -> None:
        super().__init__(user, unit, *args, **kwargs)
        self.helper.form_action = reverse(
            "save_zen", kwargs={"path": unit.translation.get_url_path()}
        )
        self.helper.form_tag = True
        self.helper.disable_csrf = False
        self.helper.layout.append(Field("checksum"))
        self.fields["target"].widget.attrs["zen-mode"] = True
        if not user.has_perm("unit.edit", unit):
            for field in ["target", "fuzzy", "review"]:
                self.fields[field].widget.attrs["disabled"] = 1


class DownloadForm(forms.Form):
    q = QueryField()
    format = forms.ChoiceField(
        label=gettext_lazy("File format"),
        choices=[],
        initial="po",
        required=True,
        widget=forms.RadioSelect,
    )

    def __init__(self, translation: Translation, *args, **kwargs) -> None:
        super().__init__(*args, **kwargs)
        self.fields["format"].choices = [
            (x.name, x.verbose) for x in EXPORTERS.values() if x.supports(translation)
        ]
        self.helper = FormHelper(self)
        self.helper.form_tag = False
        self.helper.layout = Layout(
            SearchField("q"),
            InlineRadios("format"),
        )


class SimpleUploadForm(FieldDocsMixin, forms.Form):
    """Base form for uploading a file."""

    file = forms.FileField(
        label=gettext_lazy("File"), validators=[validate_file_extension]
    )
    method = forms.ChoiceField(
        label=gettext_lazy("File upload mode"),
        choices=FileUploadMethod.choices,
        widget=forms.RadioSelect,
        required=True,
    )
    fuzzy = forms.ChoiceField(
        label=gettext_lazy('Processing of "Needs editing" strings'),
        choices=(
            ("", gettext_lazy("Do not import")),
            ("process", gettext_lazy('Import as "Needs editing"')),
            ("approve", gettext_lazy("Import as translated")),
        ),
        required=False,
    )

    def __init__(self, *args, **kwargs) -> None:
        super().__init__(*args, **kwargs)
        self.helper = FormHelper(self)
        self.helper.form_tag = False

    def get_field_doc(self, field: forms.Field) -> tuple[str, str] | None:
        return ("user/files", f"upload-{field.name}")

    def remove_translation_choice(self, value) -> None:
        """Remove given file upload method from choices."""
        choices = self.fields["method"].choices
        self.fields["method"].choices = [
            choice for choice in choices if choice[0] != value
        ]


class UploadForm(SimpleUploadForm):
    """Uploading form with the option to overwrite current messages."""

    conflicts = forms.ChoiceField(
        label=gettext_lazy("Conflict handling"),
        help_text=gettext_lazy(
            "Whether to overwrite existing translations if the string is "
            "already translated."
        ),
        choices=(
            ("", gettext_lazy("Change only untranslated strings")),
            ("replace-translated", gettext_lazy("Change translated strings")),
            (
                "replace-approved",
                gettext_lazy("Change translated and approved strings"),
            ),
        ),
        required=False,
        initial="replace-translated",
    )


class ExtraUploadForm(UploadForm):
    """Advanced upload form for users who can override authorship."""

    author_name = forms.CharField(label=gettext_lazy("Author name"))
    author_email = EmailField(label=gettext_lazy("Author e-mail"))


def get_upload_form(user: User, translation: Translation, *args, **kwargs):
    """Return correct upload form based on user permissions."""
    if user.has_perm("upload.authorship", translation):
        form = ExtraUploadForm
        kwargs["initial"] = {"author_name": user.full_name, "author_email": user.email}
    elif user.has_perm("upload.overwrite", translation):
        form = UploadForm
    else:
        form = SimpleUploadForm
    result = form(*args, **kwargs)
    for method in [x[0] for x in result.fields["method"].choices]:
        if not check_upload_method_permissions(user, translation, method):
            result.remove_translation_choice(method)
    # Remove approved choice for non review projects
    if not user.has_perm("unit.review", translation) and form != SimpleUploadForm:
        result.fields["conflicts"].choices = [
            choice
            for choice in result.fields["conflicts"].choices
            if choice[0] != "approved"
        ]
    return result


class SearchForm(forms.Form):
    """Text-searching form."""

    q = QueryField()
    sort_by = forms.CharField(required=False, widget=forms.HiddenInput)
    checksum = ChecksumField(required=False)
    offset = forms.IntegerField(min_value=-1, required=False, widget=forms.HiddenInput)
    offset_kwargs = {}

    @staticmethod
    def get_initial(request: AuthenticatedHttpRequest):
        if "q" in request.GET:
            return {"q": request.GET["q"]}
        return None

    def __init__(
        self,
        *,
        request: AuthenticatedHttpRequest,
        language: Language | None = None,
        show_builder=True,
        obj: type[Model | BaseURLMixin] | None = None,
        **kwargs,
    ) -> None:
        """Generate choices for other components in the same project."""
        self.user = request.user
        self.language = language
        sort_by = get_sort_name(request, obj)
        self.sort_name = sort_by["name"]
        self.sort_query = sort_by["query"]
        super().__init__(**kwargs)

        self.helper = FormHelper(self)
        self.helper.disable_csrf = True
        self.helper.form_tag = False
        self.helper.layout = Layout(
            Div(
                Field("offset", **self.offset_kwargs),
                SearchField("q"),
                Field("sort_by", template="snippets/sort-field.html"),
                css_class="btn-toolbar",
                role="toolbar",
            ),
            ContextDiv(
                template="snippets/query-builder.html",
                context={
                    "user": self.user,
                    "show_builder": show_builder,
                    "language": self.language,
                },
            ),
            Field("checksum"),
            # Add hidden submit button so that submission via enter works
            # See https://stackoverflow.com/a/477699/225718
            HTML('<input type="submit" hidden />'),
        )

    def get_name(self):
        """Return verbose name for a search."""
        return FILTERS.get_search_name(self.cleaned_data.get("q", ""))

    def clean_offset(self):
        if self.cleaned_data.get("offset") is None:
            self.cleaned_data["offset"] = 1
        return self.cleaned_data["offset"]

    def items(self):
        items = []
        # Skip checksum and offset as these change
        ignored = {"offset", "checksum"}
        for param in sorted(self.cleaned_data):
            value = self.cleaned_data[param]
            # We don't care about empty values or ignored ones
            if value is None or param in ignored:
                continue
            if isinstance(value, bool):
                # Only store true values
                if value:
                    items.append((param, "1"))
            elif isinstance(value, int):
                # Avoid storing 0 values
                if value > 0:
                    items.append((param, str(value)))
            elif isinstance(value, datetime):
                # Convert date to string
                items.append((param, value.date().isoformat()))
            elif isinstance(value, list):
                items.extend((param, val) for val in value)
            elif isinstance(value, User):
                items.append((param, value.username))
            elif value:
                # It should be a string here
                items.append((param, value))
        return items

    def urlencode(self):
        return urlencode(self.items())

    def reset_offset(self):
        """
        Reset form offset.

        This is needed to avoid issues when using the form as the default for
        any new search.
        """
        data = copy.copy(self.data)  # pylint: disable=access-member-before-definition
        data["offset"] = "1"
        data["checksum"] = ""
        self.data = data
        return self


class PositionSearchForm(SearchForm):
    offset = forms.IntegerField(min_value=-1, required=False)
    offset_kwargs = {"template": "snippets/position-field.html"}


class MergeForm(UnitForm):
    """Simple form for merging the translation of two units."""

    merge = forms.IntegerField()

    def clean(self):
        super().clean()
        if "merge" not in self.cleaned_data:
            return None
        unit = self.unit
        translation = unit.translation
        project = translation.component.project
        try:
            self.cleaned_data["merge_unit"] = merge_unit = Unit.objects.get(
                pk=self.cleaned_data["merge"],
                translation__component__project=project,
                translation__language=translation.language,
            )
        except Unit.DoesNotExist as error:
            raise ValidationError(
                gettext("Could not find the merged string.")
            ) from error
        else:
            # Compare in Python to ensure case sensitiveness on MySQL
            if not translation.is_source and unit.source != merge_unit.source:
                raise ValidationError(gettext("Could not find the merged string."))
        return self.cleaned_data


class RevertForm(UnitForm):
    """Form for reverting edits."""

    revert = forms.IntegerField()

    def clean(self):
        super().clean()
        if "revert" not in self.cleaned_data:
            return None
        try:
            self.cleaned_data["revert_change"] = Change.objects.get(
                pk=self.cleaned_data["revert"], unit=self.unit
            )
        except Change.DoesNotExist as error:
            raise ValidationError(
                gettext("Could not find the reverted change.")
            ) from error
        return self.cleaned_data


class AutoForm(forms.Form):
    """Automatic translation form."""

    mode = forms.ChoiceField(
        label=gettext_lazy("Automatic translation mode"),
        initial="suggest",
    )
    filter_type = FilterField(
        required=True,
        initial="todo",
        help_text=gettext_lazy(
            "Please note that translating all strings will "
            "discard all existing translations."
        ),
    )
    auto_source = forms.ChoiceField(
        label=gettext_lazy("Source of automated translations"),
        choices=[
            ("others", gettext_lazy("Other translation components")),
            ("mt", gettext_lazy("Machine translation")),
        ],
        initial="others",
        widget=forms.RadioSelect,
    )
    component = forms.ChoiceField(
        label=gettext_lazy("Component"),
        required=False,
        help_text=gettext_lazy(
            "Turn on contribution to shared translation memory for the project to "
            "get access to additional components."
        ),
        initial="",
    )
    engines = forms.MultipleChoiceField(
        label=gettext_lazy("Machine translation engines"), choices=[], required=False
    )
    threshold = forms.IntegerField(
        label=gettext_lazy("Score threshold"), initial=80, min_value=1, max_value=100
    )

    def __init__(
        self, obj: Component | Project | None, user=None, *args, **kwargs
    ) -> None:
        """Generate choices for other components in the same project."""
        super().__init__(*args, **kwargs)
        self.obj = obj
        self.project: Project | None = None
        machinery_settings = {}

        if isinstance(obj, Component):
            self.components = obj.project.component_set.filter(
                source_language=obj.source_language
            ) | Component.objects.filter(
                source_language_id=obj.source_language_id,
                project__contribute_shared_tm=True,
            ).exclude(project=obj.project)
            machinery_settings = obj.project.get_machinery_settings()
            self.project = obj.project
        elif isinstance(obj, Project):
            self.components = obj.component_set.filter(
                source_language_id__in=obj.source_language_ids
            ) | Component.objects.filter(
                source_language_id__in=obj.source_language_ids,
                project__contribute_shared_tm=True,
            ).exclude(project=obj)
            machinery_settings = obj.get_machinery_settings()
            self.project = obj
        else:
            # Site-wide add-ons
            self.components = Component.objects.all()
            machinery_settings = Setting.objects.get_settings_dict(SettingCategory.MT)

        # Fetching first few entries is faster than doing a count query on possibly
        # thousands of components
        if len(self.components.values_list("id")[:30]) == 30:
            # Do not show choices when too many
            self.fields["component"] = forms.CharField(
                required=False,
                label=gettext("Component"),
                help_text=gettext(
                    "Enter slug of a component to use as source, "
                    "keep blank to use all components in the current project."
                ),
            )
        else:
            choices = [
                (s.id, str(s))
                for s in self.components.order_project().prefetch_related("project")
            ]

            self.fields["component"].choices = [
                ("", gettext("All components in current project")),
                *choices,
            ]

        engines = sorted(
            (
                MACHINERY[engine](setting)
                for engine, setting in machinery_settings.items()
                if engine in MACHINERY
            ),
            key=lambda engine: engine.name,
        )
        engine_ids = {engine.get_identifier() for engine in engines}
        self.fields["engines"].choices = [
            (engine.get_identifier(), engine.name) for engine in engines
        ]
        if "weblate" in engine_ids:
            self.fields["engines"].initial = "weblate"

        use_types = {
            "all",
            "nottranslated",
            "todo",
            "fuzzy",
            "check:inconsistent",
            "check:translated",
        }

        self.fields["filter_type"].choices = [
            x for x in self.fields["filter_type"].choices if x[0] in use_types
        ]

        choices = [
            ("suggest", gettext("Add as suggestion")),
            ("translate", gettext("Add as translation")),
            ("fuzzy", gettext('Add as "Needing edit"')),
        ]
        if user is not None and (user.has_perm("unit.review", obj) or obj is None):
            choices.append(("approved", gettext("Add as approved translation")))
        self.fields["mode"].choices = choices

        self.helper = FormHelper(self)
        self.helper.layout = Layout(
            Field("mode"),
            Field("filter_type"),
            InlineRadios("auto_source"),
            Div("component", css_id="auto_source_others"),
            Div("engines", "threshold", css_id="auto_source_mt"),
        )

    def clean_component(self):
        component = self.cleaned_data["component"]
        if not component:
            return None
        if component.isdigit():
            try:
                result = self.components.get(pk=component)
            except Component.DoesNotExist as error:
                raise ValidationError(gettext("Component not found!")) from error
        elif "/" not in component:
            if self.project is None:
                raise ValidationError(gettext("Component not found!"))
            try:
                result = self.components.get(slug=component, project=self.project)
            except Component.DoesNotExist as error:
                raise ValidationError(gettext("Component not found!")) from error
        else:
            try:
                result = self.components.get_by_path(component)
            except Component.DoesNotExist as error:
                raise ValidationError(gettext("Component not found!")) from error
        if (
            isinstance(self.obj, Component)
            and result.source_language != self.obj.source_language
        ):
            raise ValidationError(
                gettext(
                    "Source component needs to have same source language as target one."
                )
            )
        return result.pk


class CommentForm(forms.Form):
    """Simple commenting form."""

    scope = forms.ChoiceField(
        label=gettext_lazy("Scope"),
        help_text=gettext_lazy(
            "Is your comment specific to this translation, or generic for all of them?"
        ),
        choices=(
            (
                "report",
                gettext_lazy("Report issue with the source string"),
            ),
            (
                "global",
                gettext_lazy(
                    "Source string comment, suggestions for changes to this string"
                ),
            ),
            (
                "translation",
                gettext_lazy("Translation comment, discussions with other translators"),
            ),
        ),
    )
    comment = NormalizedNewlineCharField(
        widget=MarkdownTextarea,
        label=gettext_lazy("New comment"),
        help_text=gettext_lazy("You can use Markdown and mention users by @username."),
        max_length=1000,
    )

    def __init__(self, translation: Translation, *args, **kwargs) -> None:
        super().__init__(*args, **kwargs)
        remove: set[str] = set()
        # Remove bug-report in case source review is not enabled
        if not translation.component.project.source_review:
            remove.add("report")
        # Remove translation comment when commenting on source
        if translation.is_source:
            remove.add("translation")
        self.fields["scope"].choices = [
            choice for choice in self.fields["scope"].choices if choice[0] not in remove
        ]


class LanguageCodeChoiceField(forms.ModelChoiceField):
    def to_python(self, value):
        # Add explicit validation here to avoid DataError on invalid input
        # such as: PostgreSQL text fields cannot contain NUL (0x00) bytes
        if value:
            validate_slug(value)
        return super().to_python(value)


class EngageForm(forms.Form):
    """Form to choose language for engagement widgets."""

    lang = LanguageCodeChoiceField(
        Language.objects.none(),
        empty_label=gettext_lazy("All languages"),
        required=False,
        to_field_name="code",
    )
    component = forms.ModelChoiceField(
        Component.objects.none(),
        required=False,
        empty_label=gettext_lazy("All components"),
    )

    def __init__(self, user: User, project, *args, **kwargs) -> None:
        """Dynamically generate choices for used languages in the project."""
        super().__init__(*args, **kwargs)

        self.fields["lang"].queryset = project.languages
        self.fields["component"].queryset = (
            project.component_set.filter_access(user).prefetch().order()
        )


class FullLanguageForm(forms.Form):
    """Form for requesting a new language."""

    lang = forms.MultipleChoiceField(
        label=gettext_lazy("Languages"), choices=[], widget=forms.SelectMultiple
    )
    project: Project

    def __init__(self, user: User, *args, **kwargs) -> None:
        super().__init__(*args, **kwargs)
        self.user = user
        languages = self.get_lang_objects()
        self.fields["lang"].choices = languages.as_choices(user=user)

    def get_lang_objects(self) -> QuerySet[Language]:
        raise NotImplementedError


class RestrictedLanguageForm(forms.Form):
    lang = forms.ChoiceField(
        label=gettext_lazy("Language"), choices=[], widget=forms.Select
    )

    def __init__(self, user: User, *args, **kwargs) -> None:
        super().__init__(user, *args, **kwargs)
        self.fields["lang"].choices = [
            ("", gettext("Please choose")),
            *self.fields["lang"].choices,
        ]

    def get_lang_objects(self) -> QuerySet[Language]:
        return super().get_lang_objects().filter_for_add(self.project)

    def clean_lang(self):
        # Compatibility with NewLanguageOwnerForm
        return [self.cleaned_data["lang"]]


class NewComponentLanguageOwnerForm(FullLanguageForm):
    def get_lang_objects(self) -> QuerySet[Language]:
        return self.component.get_all_available_languages()

    def __init__(self, user: User, component: Component, *args, **kwargs) -> None:
        self.component = component
        self.project = component.project
        super().__init__(user, *args, **kwargs)


class NewComponentLanguageForm(RestrictedLanguageForm, NewComponentLanguageOwnerForm):
    """Form for requesting a new language."""


class NewProjectLanguageOwnerForm(FullLanguageForm):
    """Form for adding a new language to all components in a project."""

    def get_lang_objects(self) -> QuerySet[Language]:
        # Get all child components
        components = self.project.get_child_components_access(
            self.user, lambda qs: qs.exclude(Q(new_lang="none") | Q(new_lang="url"))
        )
        components_count = components.count()

        # Count source and target languages
        source_languages = components.annotate(count=Count("id")).values_list(
            "source_language", "count"
        )
        target_languages = components.annotate(
            count=Count("translation__id")
        ).values_list("translation__language", "count")

        # Summarize language count
        language_counter: dict[int, int] = defaultdict(int)
        for language_id, count in chain(source_languages, target_languages):
            language_counter[language_id] += count

        languages_in_all_components = [
            language_id
            for language_id, count in language_counter.items()
            if count >= components_count
        ]

        # Exclude already existing languages from the list
        return Language.objects.exclude(id__in=languages_in_all_components)

    def __init__(self, user: User, project: Project, *args, **kwargs) -> None:
        self.project = project
        super().__init__(user, *args, **kwargs)


class NewProjectLanguageForm(RestrictedLanguageForm, NewProjectLanguageOwnerForm):
    pass


def get_new_project_language_form(
    request: AuthenticatedHttpRequest, project: Project
) -> type[NewProjectLanguageForm | NewProjectLanguageOwnerForm]:
    if not request.user.has_perm("translation.add", project):
        raise PermissionDenied
    if request.user.has_perm("translation.add_more", project):
        return NewProjectLanguageOwnerForm
    return NewProjectLanguageForm


def get_new_component_language_form(
    request: AuthenticatedHttpRequest, component: Component
) -> type[NewComponentLanguageOwnerForm | NewComponentLanguageForm]:
    """Return new language form for user."""
    if not request.user.has_perm("translation.add", component):
        raise PermissionDenied
    if request.user.has_perm("translation.add_more", component):
        return NewComponentLanguageOwnerForm
    return NewComponentLanguageForm


class ContextForm(FieldDocsMixin, forms.ModelForm):
    class Meta:
        model = Unit
        fields = ("explanation", "labels", "extra_flags")
        widgets = {
            "labels": forms.CheckboxSelectMultiple(),
            "explanation": MarkdownTextarea,
        }

    doc_links = {
        "explanation": ("admin/translating", "additional-explanation"),
        "labels": ("devel/translations", "labels"),
        "extra_flags": ("admin/translating", "additional-flags"),
    }

    def get_field_doc(self, field: forms.Field) -> tuple[str, str] | None:
        return self.doc_links[field.name]

    def __init__(self, data=None, instance=None, user=None, **kwargs) -> None:
        kwargs["initial"] = {"labels": list(instance.all_labels)}
        super().__init__(data=data, instance=instance, **kwargs)
        project = instance.translation.component.project
        self.fields["labels"].queryset = project.label_set.all()
        self.helper = FormHelper(self)
        self.helper.disable_csrf = True
        self.helper.form_tag = False
        self.helper.layout = Layout(
            Field("explanation"),
            Field("labels"),
            ContextDiv(
                template="snippets/labels_description.html",
                context={"project": project, "user": user},
            ),
            Field("extra_flags"),
        )
        self.user = user

    def save(self, commit=True):
        self.instance.update_explanation(
            self.cleaned_data["explanation"], self.user, save=False
        )
        self.instance.update_extra_flags(
            self.cleaned_data["extra_flags"], self.user, save=False
        )
        if commit:
            self.instance.save(same_content=True)
            self._save_m2m()
            return self.instance
        return super().save(commit)


class UserManageForm(forms.Form):
    user = UserField(
        label=gettext_lazy("User to add"),
        required=True,
        help_text=gettext_lazy(
            "Please type in an existing Weblate account name or e-mail address."
        ),
    )


class UserAddTeamForm(UserManageForm):
    make_admin = forms.BooleanField(
        required=False,
        initial=False,
        label=gettext_lazy("Team administrator"),
        help_text=gettext_lazy("Allow user to add or remove users from a team."),
    )


class UserBlockForm(forms.Form):
    user = UserField(
        label=gettext_lazy("User to block"),
        help_text=gettext_lazy(
            "Please type in an existing Weblate account name or e-mail address."
        ),
    )
    expiry = forms.ChoiceField(
        label=gettext_lazy("Block duration"),
        choices=(
            ("", gettext_lazy("Block the user until I unblock")),
            ("1", gettext_lazy("Block the user for one day")),
            ("7", gettext_lazy("Block the user for one week")),
            ("30", gettext_lazy("Block the user for one month")),
        ),
        required=False,
    )

    def __init__(self, *args, **kwargs) -> None:
        if "auto_id" not in kwargs:
            kwargs["auto_id"] = "id_block_%s"
        super().__init__(*args, **kwargs)


class ReportsForm(forms.Form):
    style = forms.ChoiceField(
        label=gettext_lazy("Report format"),
        help_text=gettext_lazy("Choose a file format for the report"),
        choices=(
            ("rst", gettext_lazy("reStructuredText")),
            ("json", gettext_lazy("JSON")),
            ("html", gettext_lazy("HTML")),
        ),
    )
    period = DateRangeField(
        label=gettext_lazy("Report period"),
        required=True,
    )
    language = forms.ChoiceField(
        label=gettext_lazy("Language"),
        choices=[("", gettext_lazy("All languages"))],
        required=False,
    )
    sort_by = forms.ChoiceField(
        label=gettext_lazy("Sort by"),
        choices=[
            ("count", gettext_lazy("Strings translated")),
            ("date_joined", gettext_lazy("Date joined")),
        ],
        required=False,
    )
    sort_order = forms.ChoiceField(
        label=gettext_lazy("Sort order"),
        choices=[
            ("descending", gettext_lazy("Descending")),
            ("ascending", gettext_lazy("Ascending")),
        ],
    )

    def __init__(self, scope: dict[str, Model], *args, **kwargs) -> None:
        super().__init__(*args, **kwargs)
        self.helper = FormHelper(self)
        self.helper.form_tag = False
        self.helper.layout = Layout(
            Field("style"),
            Field("period"),
            Field("language"),
            Field("sort_by"),
            Field("sort_order"),
        )
        if not scope:
            languages = Language.objects.have_translation()
        elif "project" in scope:
            languages = Language.objects.filter(
                translation__component__project=scope["project"]
            ).distinct()
        elif "category" in scope:
            languages = Language.objects.filter(
                translation__component__category=scope["category"]
            ).distinct()
        elif "component" in scope:
            languages = Language.objects.filter(
                translation__component=scope["component"]
            ).exclude(pk=scope["component"].source_language_id)
        else:
            msg = f"Invalid scope: {scope}"
            raise ValueError(msg)
        self.fields["language"].choices += languages.as_choices()

    def clean(self) -> None:
        super().clean()
        # Invalid value, skip rest of the validation
        if "period" not in self.cleaned_data:
            return


class CleanRepoMixin:
    def clean_repo(self):
        repo = self.cleaned_data.get("repo")
        if not repo or not is_repo_link(repo) or "/" not in repo[10:]:
            return repo
        try:
            obj = Component.objects.get_linked(repo)
        except Component.DoesNotExist:
            return repo
        if not self.request.user.has_perm("component.edit", obj):
            raise ValidationError(
                gettext("You do not have permission to access this component.")
            )
        return repo


class SettingsBaseForm(CleanRepoMixin, forms.ModelForm):
    """Component base form."""

    class Meta:
        model = Component
        fields = []

    def __init__(self, request: AuthenticatedHttpRequest, *args, **kwargs) -> None:
        super().__init__(*args, **kwargs)
        self.request = request
        self.helper = FormHelper()
        self.helper.form_tag = False


class SelectChecksWidget(SortedSelectMultiple):
    def __init__(self, attrs=None, choices=()) -> None:
        choices = CHECKS.get_choices()
        super().__init__(attrs=attrs, choices=choices)

    def value_from_datadict(self, data, files, name):
        value = super().value_from_datadict(data, files, name)
        if isinstance(value, str):
            return json.loads(value)
        return value

    def format_value(self, value):
        value = super().format_value(value)
        if isinstance(value, str):
            return value
        return json.dumps(value)


class SelectChecksField(forms.JSONField):
    def to_python(self, value):
        if value in self.empty_values:
            return []
        return super().to_python(value)

    def bound_data(self, data, initial):
        if data is None:
            return []
        if isinstance(data, list):
            data = json.dumps(data)
        return super().bound_data(data, initial)


class FormParamsWidget(forms.MultiWidget):
    template_name = "bootstrap3/labelled_multiwidget.html"
    subwidget_class = "file-format-param"

    def __init__(
        self,
        widgets: dict[str, forms.Widget],
        fields_order: list[tuple[str, str]],
        attrs=None,
    ):
        self.fields_order = fields_order
        super().__init__(widgets, attrs)

    def decompress(self, value: dict) -> list[Any]:
        initial_params: dict[str, Any] = {}
        for param_class in FILE_FORMATS_PARAMS:
            param = param_class()
            initial_params[param.get_identifier()] = param.get_field_kwargs().get(
                "initial"
            )
        value = {**initial_params, **(value or {})}
        return [value.get(param_name) for param_name in self.fields_order]

    def get_context(self, *args, **kwargs) -> dict[str, Any]:
        context = super().get_context(*args, **kwargs)
        context["subwidget_class"] = self.subwidget_class
        return context


class FormParamsField(forms.MultiValueField):
    def __init__(self, encoder=None, decoder=None, **kwargs):
        fields = []
        subwidgets = {}

        self.fields_order: list[tuple] = []
        for file_param in FILE_FORMATS_PARAMS:
            field = file_param().get_field()
            fields.append(field)
            subwidgets[file_param.get_identifier()] = field.widget
            self.fields_order.append(file_param.get_identifier())

        widget = FormParamsWidget(subwidgets, self.fields_order)
        super().__init__(fields, widget=widget, require_all_fields=False, **kwargs)

    def compress(self, data_list) -> dict:
        compressed_value: dict[str, Any] = {}
        if data_list:
            update_data = {
                param_name: value
                for param_name, value in zip(self.fields_order, data_list, strict=False)
                if value is not None
            }
            compressed_value.update(update_data)
        return compressed_value


class ComponentDocsMixin(FieldDocsMixin):
    def get_field_doc(self, field: forms.Field) -> tuple[str, str] | None:
        return ("admin/projects", f"component-{field.name}")


class ProjectDocsMixin(FieldDocsMixin):
    def get_field_doc(self, field: forms.Field) -> tuple[str, str] | None:
        return ("admin/projects", f"project-{field.name}")


class SpamCheckMixin(forms.Form):
    spam_fields: ClassVar[tuple[str, ...]]

    def clean(self) -> None:
        data = self.cleaned_data
        check_values: list[str] = [
            data[field] for field in self.spam_fields if field in data
        ]
        if is_spam(self.request, check_values):
            raise ValidationError(
                gettext("This submission has been identified as spam!")
            )


class ComponentAntispamMixin(SpamCheckMixin):
    spam_fields = ("agreement",)


class ProjectAntispamMixin(SpamCheckMixin):
    spam_fields = ("web", "instructions")


class ComponentSettingsForm(
    SettingsBaseForm, ComponentDocsMixin, ComponentAntispamMixin
):
    """Component settings form."""

    class Meta:
        model = Component
        fields = (
            "name",
            "report_source_bugs",
            "license",
            "agreement",
            "allow_translation_propagation",
            "contribute_project_tm",
            "enable_suggestions",
            "suggestion_voting",
            "suggestion_autoaccept",
            "priority",
            "check_flags",
            "enforced_checks",
            "commit_message",
            "add_message",
            "delete_message",
            "merge_message",
            "addon_message",
            "pull_message",
            "vcs",
            "repo",
            "branch",
            "push",
            "push_branch",
            "repoweb",
            "push_on_commit",
            "commit_pending_age",
            "merge_style",
            "file_format",
            "file_format_params",
            "edit_template",
            "new_lang",
            "language_code_style",
            "source_language",
            "new_base",
            "filemask",
            "screenshot_filemask",
            "template",
            "intermediate",
            "language_regex",
            "key_filter",
            "secondary_language",
            "variant_regex",
            "restricted",
            "auto_lock_error",
            "links",
            "manage_units",
            "is_glossary",
            "glossary_color",
        )
        widgets = {
            "enforced_checks": SelectChecksWidget,
            "source_language": SortedSelect,
            "secondary_language": SortedSelect,
            "language_code_style": SortedSelect,
        }
        field_classes = {
            "enforced_checks": SelectChecksField,
            "file_format_params": FormParamsField,
        }

    def __init__(self, request: AuthenticatedHttpRequest, *args, **kwargs) -> None:
        super().__init__(request, *args, **kwargs)
        if self.hide_restricted:
            self.fields["restricted"].widget = forms.HiddenInput()
        self.fields["links"].queryset = request.user.managed_projects.exclude(
            pk=self.instance.project.pk
        )

        self.helper.layout = Layout(
            TabHolder(
                Tab(
                    gettext("Basic"),
                    Fieldset(
                        gettext("Name"),
                        "name",
                        ContextDiv(
                            template="snippets/settings-organize.html",
                            context={
                                "object": self.instance,
                                "type": "component",
                            },
                        ),
                    ),
                    Fieldset(gettext("License"), "license", "agreement"),
                    Fieldset(gettext("Upstream links"), "report_source_bugs"),
                    Fieldset(
                        gettext("Listing and access"),
                        "priority",
                        "restricted",
                        "links",
                    ),
                    Fieldset(
                        gettext("Glossary"),
                        "is_glossary",
                        "glossary_color",
                    ),
                    css_id="basic",
                ),
                Tab(
                    gettext("Translation"),
                    Fieldset(
                        gettext("Suggestions"),
                        "enable_suggestions",
                        "suggestion_voting",
                        "suggestion_autoaccept",
                    ),
                    Fieldset(
                        gettext("Translation settings"),
                        "allow_translation_propagation",
                        "contribute_project_tm",
                        "manage_units",
                        "check_flags",
                        "variant_regex",
                        "enforced_checks",
                        "secondary_language",
                    ),
                    css_id="translation",
                ),
                Tab(
                    gettext("Version control"),
                    Fieldset(
                        gettext("Locations"),
                        Div(template="trans/repo_help.html"),
                        "vcs",
                        "repo",
                        "branch",
                        "push",
                        "push_branch",
                        "repoweb",
                    ),
                    Fieldset(
                        gettext("Version control settings"),
                        "push_on_commit",
                        "commit_pending_age",
                        "merge_style",
                        "auto_lock_error",
                    ),
                    css_id="vcs",
                ),
                Tab(
                    gettext("Commit messages"),
                    ContextDiv(
                        template="trans/messages_help.html",
                        context={"user": request.user},
                    ),
                    "commit_message",
                    "add_message",
                    "delete_message",
                    "merge_message",
                    "addon_message",
                    "pull_message",
                    css_id="messages",
                ),
                Tab(
                    gettext("Files"),
                    Fieldset(
                        gettext("Translation files"),
                        "file_format",
                        "filemask",
                        "language_regex",
                        "key_filter",
                        "source_language",
                        "file_format_params",
                    ),
                    Fieldset(
                        gettext("Monolingual translations"),
                        "template",
                        "edit_template",
                        "intermediate",
                    ),
                    Fieldset(
                        gettext("Adding new languages"),
                        "new_base",
                        "new_lang",
                        "language_code_style",
                    ),
                    Fieldset(
                        gettext("Screenshots"),
                        "screenshot_filemask",
                    ),
                    css_id="files",
                ),
                template="layout/pills.html",
            )
        )
        vcses: set[str] = VCS_REGISTRY.git_based
        if self.instance.vcs not in vcses:
            vcses = (self.instance.vcs,)
        self.fields["vcs"].choices = [
            c for c in self.fields["vcs"].choices if c[0] in vcses
        ]

    @property
    def hide_restricted(self) -> bool:
        user = self.request.user
        if user.is_superuser:
            return False
        if settings.OFFER_HOSTING:
            return True
        return not any(
            "component.edit" in permissions
            for permissions, _langs in user.component_permissions[self.instance.pk]
        )

    def clean(self) -> None:
        data = self.cleaned_data
        if self.hide_restricted:
            data["restricted"] = self.instance.restricted

        if "file_format_params" in data:
            selected_format = data["file_format"]
            for param_format in FILE_FORMATS_PARAMS:
                if selected_format not in param_format.file_formats:
                    data["file_format_params"].pop(param_format.name, None)


class ComponentCreateForm(SettingsBaseForm, ComponentDocsMixin, ComponentAntispamMixin):
    """Component creation form."""

    source_component = forms.ModelChoiceField(
        queryset=Component.objects.none(),
        required=False,
        widget=forms.HiddenInput(),
    )

    class Meta:
        model = Component
        fields = [
            "project",
            "category",
            "name",
            "slug",
            "vcs",
            "repo",
            "branch",
            "push",
            "push_branch",
            "repoweb",
            "file_format",
            "file_format_params",
            "filemask",
            "template",
            "edit_template",
            "intermediate",
            "new_lang",
            "new_base",
            "license",
            "language_code_style",
            "language_regex",
            "key_filter",
            "source_language",
            "is_glossary",
        ]
        widgets = {
            "source_language": SortedSelect,
            "language_code_style": SortedSelect,
        }
        field_classes = {
            "file_format_params": FormParamsField,
        }

    def __init__(self, request: AuthenticatedHttpRequest, *args, **kwargs) -> None:
        if (
            source_component := request.GET.get("source_component")
        ) and "file_format" in kwargs["initial"]:
            source_component = Component.objects.get(pk=int(source_component))
            if source_component.file_format_params:
                kwargs["initial"]["file_format_params"] = {
                    k: v
                    for k, v in source_component.file_format_params.items()
                    if k
                    in [
                        param.get_identifier()
                        for param in get_params_for_file_format(
                            kwargs["initial"]["file_format"]
                        )
                    ]
                }
        super().__init__(request, *args, **kwargs)

    def clean(self):
        super().clean()
        data = self.cleaned_data

        # only applicable fields are saved to model
        if "file_format_params" in data:
            selected_format = data["file_format"]
            for param_format in FILE_FORMATS_PARAMS:
                if selected_format not in param_format.file_formats:
                    data["file_format_params"].pop(param_format.name, None)


class ComponentNameForm(ComponentDocsMixin, ComponentAntispamMixin):
    name = forms.CharField(
        label=Component.name.field.verbose_name,
        max_length=COMPONENT_NAME_LENGTH,
        help_text=Component.name.field.help_text,
    )
    slug = forms.SlugField(
        label=Component.slug.field.verbose_name,
        max_length=COMPONENT_NAME_LENGTH,
        help_text=Component.slug.field.help_text,
    )
    is_glossary = forms.BooleanField(
        label=Component.is_glossary.field.verbose_name,
        help_text=Component.is_glossary.field.help_text,
        required=False,
    )

    def __init__(self, request: AuthenticatedHttpRequest, *args, **kwargs) -> None:
        super().__init__(*args, **kwargs)
        self.helper = FormHelper()
        self.helper.form_tag = False
        self.request = request


class ComponentSelectForm(ComponentNameForm):
    component = forms.ModelChoiceField(
        queryset=Component.objects.none(),
        label=gettext_lazy("Component"),
        help_text=gettext_lazy("Select an existing component configuration to copy."),
    )

    def __init__(self, request: AuthenticatedHttpRequest, *args, **kwargs) -> None:
        if "instance" in kwargs:
            kwargs.pop("instance")
        if "auto_id" not in kwargs:
            kwargs["auto_id"] = "id_existing_%s"
        super().__init__(request, *args, **kwargs)


class ComponentBranchForm(ComponentSelectForm):
    branch = forms.ChoiceField(label=gettext_lazy("Repository branch"))

    branch_data: dict[int, list[str]] = {}
    instance = None

    def __init__(self, *args, **kwargs) -> None:
        kwargs["auto_id"] = "id_branch_%s"
        super().__init__(*args, **kwargs)

    def clean_component(self):
        component = self.cleaned_data["component"]
        self.fields["branch"].choices = [(x, x) for x in self.branch_data[component.pk]]
        return component

    def clean(self) -> None:
        form_fields = ("branch", "slug", "name")
        data = self.cleaned_data
        component = data.get("component")
        if not component or any(field not in data for field in form_fields):
            return
        kwargs = model_to_dict(component, exclude=["id", "links"])
        # We need a object, not integer here
        kwargs["source_language"] = component.source_language
        kwargs["project"] = component.project
        kwargs["category"] = component.category
        for field in form_fields:
            kwargs[field] = data[field]
        self.instance = Component(**kwargs)
        try:
            self.instance.full_clean()
        except ValidationError as error:
            # Can not raise directly, as this will contain errors
            # from fields not present here
            result: dict[str, list[str]] = {NON_FIELD_ERRORS: []}
            for key, value in error.message_dict.items():
                if key in self.fields:
                    result[key] = value
                else:
                    result[NON_FIELD_ERRORS].extend(value)
            raise ValidationError(error.messages) from error


class ComponentProjectForm(ComponentNameForm):
    project = forms.ModelChoiceField(
        queryset=Project.objects.none(), label=gettext_lazy("Project")
    )
    category = forms.ModelChoiceField(
        queryset=Category.objects.all(),
        label=gettext_lazy("Category"),
        widget=forms.HiddenInput,
        blank=True,
        required=False,
    )
    source_language = forms.ModelChoiceField(
        widget=SortedSelect,
        label=Component.source_language.field.verbose_name,
        help_text=Component.source_language.field.help_text,
        queryset=Language.objects.all(),
    )
    instance: Project

    def __init__(self, request: AuthenticatedHttpRequest, *args, **kwargs) -> None:
        if "instance" in kwargs:
            kwargs.pop("instance")
        super().__init__(request, *args, **kwargs)
        # It might be overridden based on preset project
        self.fields["source_language"].initial = Language.objects.default_language
        self.request = request
        self.helper = FormHelper()
        self.helper.form_tag = False

    def clean(self) -> None:
        if "project" not in self.cleaned_data:
            return

        project = self.cleaned_data["project"]
        name = self.cleaned_data.get("name", "")
        slug = self.cleaned_data.get("slug", "")
        category = self.cleaned_data.get("category")

        fake = Component(project=project, category=category, name=name, slug=slug)
        fake.clean_unique_together()
        # Check if category is from this project
        fake.clean_category()


class ComponentScratchCreateForm(ComponentProjectForm):
    file_format = forms.ChoiceField(
        label=gettext_lazy("File format"),
        initial="po-mono",
        choices=FILE_FORMATS.get_choices(
            cond=lambda x: bool(x.new_translation) or hasattr(x, "update_bilingual")
        ),
    )
    file_format_params = FormParamsField()

    def __init__(self, *args, **kwargs) -> None:
        kwargs["auto_id"] = "id_scratchcreate_%s"
        super().__init__(*args, **kwargs)


class ComponentZipCreateForm(ComponentProjectForm):
    zipfile = forms.FileField(
        label=gettext_lazy("ZIP file containing translations"),
        validators=[FileExtensionValidator(allowed_extensions=["zip"])],
        widget=forms.FileInput(attrs={"accept": ".zip,application/zip"}),
    )

    field_order = ["zipfile", "project", "name", "slug"]

    def __init__(self, *args, **kwargs) -> None:
        kwargs["auto_id"] = "id_zipcreate_%s"
        super().__init__(*args, **kwargs)


class ComponentDocCreateForm(ComponentProjectForm):
    docfile = forms.FileField(
        label=gettext_lazy("Document to translate"),
        validators=[validate_file_extension],
    )

    target_language = forms.ModelChoiceField(
        widget=SortedSelect,
        label=gettext_lazy("Target language"),
        help_text=gettext_lazy("Target language of the document for bilingual files"),
        queryset=Language.objects.all(),
        required=False,
    )
    field_order = ["docfile", "project", "name", "slug"]

    def __init__(self, *args, **kwargs) -> None:
        kwargs["auto_id"] = "id_doccreate_%s"
        super().__init__(*args, **kwargs)


class ComponentInitCreateForm(CleanRepoMixin, ComponentProjectForm):
    """Component creation form."""

    vcs = forms.ChoiceField(
        label=Component.vcs.field.verbose_name,
        help_text=Component.vcs.field.help_text,
        choices=VCS_REGISTRY.get_choices(exclude={"local"}),
        initial=settings.DEFAULT_VCS,
    )
    repo = forms.CharField(
        label=Component.repo.field.verbose_name,
        max_length=REPO_LENGTH,
        help_text=Component.repo.field.help_text,
    )
    branch = forms.CharField(
        label=Component.branch.field.verbose_name,
        max_length=BRANCH_LENGTH,
        help_text=Component.branch.field.help_text,
        required=False,
    )
    instance: Component  # type: ignore[assignment]

    def clean_instance(self, data) -> None:
        params = copy.copy(data)
        if "discovery" in params:
            params.pop("discovery")

        instance = Component(**params)
        instance.clean_fields(
            exclude=(
                "filemask",
                "screenshot_filemask",
                "template",
                "file_format",
                "license",
            )
        )
        instance.validate_unique()
        instance.clean_unique_together()
        instance.clean_repo()
        instance.clean_category()
        self.instance = instance

        # Create linked repos automatically
        repo = instance.suggest_repo_link()
        if repo:
            data["repo"] = repo
            data["branch"] = ""
            self.clean_instance(data)

    def clean(self) -> None:
        self.clean_instance(self.cleaned_data)


class ComponentDiscoverForm(ComponentInitCreateForm):
    discovery = forms.ChoiceField(
        label=gettext_lazy("Choose translation files to import"),
        choices=[("manual", gettext_lazy("Specify configuration manually"))],
        required=True,
        widget=forms.RadioSelect,
    )
    filemask = forms.CharField(
        label=Component.filemask.field.verbose_name,
        max_length=FILENAME_LENGTH,
        required=False,
        widget=forms.HiddenInput,
    )
    template = forms.CharField(
        label=Component.template.field.verbose_name,
        max_length=FILENAME_LENGTH,
        required=False,
        widget=forms.HiddenInput,
    )

    def render_choice(self, value: DiscoveryResult) -> str:
        context = cast("dict[str, str]", value.data.copy())
        try:
            format_cls = FILE_FORMATS[value["file_format"]]
            context["file_format_name"] = format_cls.name
            context["valid"] = True
        except KeyError:
            context["file_format_name"] = value["file_format"]
            context["valid"] = False
        context["origin"] = value.meta["origin"]
        return render_to_string("trans/discover-choice.html", context)

    def __init__(self, request: AuthenticatedHttpRequest, *args, **kwargs) -> None:
        super().__init__(request, *args, **kwargs)
        # Hide all fields with exception of discovery
        for field, value in self.fields.items():
            if field == "discovery":
                continue
            value.widget = forms.HiddenInput()
        # Allow all VCS now (to handle zip file upload case)
        self.fields["vcs"].choices = VCS_REGISTRY.get_choices()
        self.discovered = self.perform_discovery(request, kwargs)
        # Can not use .extend here as it does not update widget
        self.fields["discovery"].choices += [
            (i, self.render_choice(value)) for i, value in enumerate(self.discovered)
        ]

    def perform_discovery(self, request: AuthenticatedHttpRequest, kwargs):
        if "data" in kwargs and "create_discovery" in request.session:
            discovered = []
            for i, data in enumerate(request.session["create_discovery"]):
                item = DiscoveryResult(data)
                item.meta = request.session["create_discovery_meta"][i]
                discovered.append(item)
            return discovered
        try:
            self.clean_instance(kwargs["initial"])
            discovered = self.discover()
            if not discovered:
                discovered = self.discover(eager=True)
        except ValidationError:
            discovered = []
        request.session["create_discovery"] = [x.data for x in discovered]
        request.session["create_discovery_meta"] = [x.meta for x in discovered]
        return discovered

    def discover(self, eager: bool = False):
        return discover(
            self.instance.full_path,
            source_language=self.instance.source_language.code,
            eager=eager,
            hint=self.instance.filemask,
        )

    def clean(self) -> None:
        super().clean()
        discovery = self.cleaned_data.get("discovery")
        if discovery and discovery != "manual":
            self.cleaned_data.update(self.discovered[int(discovery)])


class ComponentRenameForm(SettingsBaseForm, ComponentDocsMixin):
    """Component rename form."""

    class Meta:
        model = Component
        fields = ["name", "slug", "project", "category"]

    def __init__(self, request: AuthenticatedHttpRequest, *args, **kwargs) -> None:
        super().__init__(request, *args, **kwargs)
        self.fields["project"].queryset = request.user.managed_projects
        self.fields["category"].queryset = self.instance.project.category_set.all()


class CategoryRenameForm(SettingsBaseForm):
    """Category rename form."""

    class Meta:
        model = Category
        fields = ["name", "slug", "project", "category"]

    def __init__(self, request: AuthenticatedHttpRequest, *args, **kwargs) -> None:
        super().__init__(request, *args, **kwargs)
        self.fields["project"].queryset = request.user.managed_projects
        self.fields["category"].queryset = self.instance.project.category_set.exclude(
            pk=self.instance.pk
        )


class AddCategoryForm(SettingsBaseForm):
    class Meta:
        model = Category
        fields = ["name", "slug"]

    def __init__(
        self, request: AuthenticatedHttpRequest, parent, *args, **kwargs
    ) -> None:
        self.parent = parent
        super().__init__(request, *args, **kwargs)

    def clean(self) -> None:
        if isinstance(self.parent, Category):
            self.instance.category = self.parent
            self.instance.project = self.parent.project
        else:
            self.instance.project = self.parent
        super().clean()


class ProjectSettingsForm(SettingsBaseForm, ProjectDocsMixin, ProjectAntispamMixin):
    """Project settings form."""

    class Meta:
        model = Project
        fields = (
            "name",
            "web",
            "instructions",
            "set_language_team",
            "use_shared_tm",
            "contribute_shared_tm",
            "autoclean_tm",
            "enable_hooks",
            "language_aliases",
            "secondary_language",
            "access_control",
            "enforced_2fa",
            "translation_review",
            "source_review",
            "commit_policy",
            "check_flags",
        )
        widgets = {
            "access_control": forms.RadioSelect,
            "instructions": MarkdownTextarea,
            "language_aliases": forms.TextInput,
            "secondary_language": SortedSelect,
        }

    def clean(self) -> None:
        data = self.cleaned_data
        if settings.OFFER_HOSTING:
            data["contribute_shared_tm"] = data["use_shared_tm"]

        # ACCESS_PUBLIC = 0, so the condition can not be simplified to not data["access_control"]
        if (
            "access_control" not in data
            or data["access_control"] is None
            or data["access_control"] == ""  # noqa: PLC1901
        ):
            data["access_control"] = self.instance.access_control
        access = data["access_control"]

        self.changed_access = access != self.instance.access_control

        if self.changed_access and not self.user_can_change_access:
            raise ValidationError(
                {
                    "access_control": gettext(
                        "You do not have permission to change project access control."
                    )
                }
            )
        if self.changed_access and access in {
            Project.ACCESS_PUBLIC,
            Project.ACCESS_PROTECTED,
        }:
            unlicensed = self.instance.component_set.filter(license="")
            if unlicensed:
                raise ValidationError(
                    {
                        "access_control": gettext(
                            "You must specify a license for these components "
                            "to make them publicly accessible: %s"
                        )
                        % format_html_join_comma(
                            '<a href="{}">{}</a>',
                            (
                                (component.get_absolute_url(), component.name)
                                for component in unlicensed
                            ),
                        )
                    }
                )

        if (
            data.get("commit_policy") != self.instance.commit_policy
            and data.get("commit_policy") == CommitPolicyChoices.APPROVED_ONLY
            and not data.get("translation_review", self.instance.translation_review)
        ):
            raise ValidationError(
                {
                    "commit_policy": gettext(
                        "Approved-only commit policy requires translation reviews to be enabled. "
                        "Please enable translation reviews first or choose a different commit policy."
                    )
                }
            )

        if (
            data.get("translation_review") != self.instance.translation_review
            and not data.get("translation_review")
            and data.get("commit_policy", self.instance.commit_policy)
            == CommitPolicyChoices.APPROVED_ONLY
        ):
            raise ValidationError(
                {
                    "translation_review": gettext(
                        "Translation reviews are required for approved-only commit policy. "
                        "Please choose a different commit policy before disabling translation reviews."
                    )
                }
            )

    def save(self, commit: bool = True) -> None:
        super().save(commit=commit)
        if self.changed_access:
            self.instance.change_set.create(
                action=ActionEvents.ACCESS_EDIT,
                user=self.user,
                details={"access_control": self.instance.access_control},
            )

    def __init__(self, request: AuthenticatedHttpRequest, *args, **kwargs) -> None:
        super().__init__(request, *args, **kwargs)
        self.user = request.user
        self.user_can_change_access = request.user.has_perm(
            "billing:project.permissions", self.instance
        )
        self.changed_access = False
        self.helper.form_tag = False
        if not self.user_can_change_access:
            disabled = {"disabled": True}
            self.fields["access_control"].required = False
            self.fields["access_control"].help_text = gettext(
                "You do not have permission to change project access control."
            )
        else:
            disabled = {}
        self.helper.layout = Layout(
            TabHolder(
                Tab(
                    gettext("Basic"),
                    "name",
                    ContextDiv(
                        template="snippets/settings-organize.html",
                        context={
                            "object": self.instance,
                            "type": "project",
                        },
                    ),
                    "web",
                    "instructions",
                    css_id="basic",
                ),
                Tab(
                    gettext("Access"),
                    InlineRadios(
                        "access_control",
                        template="%s/layout/radioselect_access.html",
                        **disabled,
                    ),
                    "enforced_2fa",
                    css_id="access",
                ),
                Tab(
                    gettext("Workflow"),
                    "set_language_team",
                    "use_shared_tm",
                    "contribute_shared_tm",
                    "autoclean_tm",
                    "check_flags",
                    "enable_hooks",
                    "language_aliases",
                    "secondary_language",
                    "translation_review",
                    "source_review",
                    "commit_policy",
                    ContextDiv(
                        template="snippets/project-workflow-settings.html",
                        context={
                            "object": self.instance,
                            "project_languages": self.instance.project_languages.preload(),
                            "custom_workflows": set(
                                self.instance.workflowsetting_set.values_list(
                                    "language_id", flat=True
                                )
                            ),
                        },
                    ),
                    css_id="workflow",
                ),
                Tab(
                    gettext("Components"),
                    ContextDiv(
                        template="snippets/project-component-settings.html",
                        context={"object": self.instance, "user": request.user},
                    ),
                    css_id="components",
                ),
                template="layout/pills.html",
            )
        )

        if settings.OFFER_HOSTING:
            self.fields["contribute_shared_tm"].widget = forms.HiddenInput()
            self.fields["use_shared_tm"].help_text = gettext(
                "Uses and contributes to the pool of shared translations "
                "between projects."
            )
            self.fields["access_control"].choices = [
                choice
                for choice in self.fields["access_control"].choices
                if choice[0] != Project.ACCESS_CUSTOM
            ]


class ProjectRenameForm(SettingsBaseForm, ProjectDocsMixin):
    """Project renaming form."""

    class Meta:
        model = Project
        fields = ["name", "slug"]


class BillingMixin(forms.Form):
    # This is fake field with is either hidden or configured
    # in the view
    billing = forms.ModelChoiceField(
        label=gettext_lazy("Billing"),
        queryset=User.objects.none(),
        required=True,
        empty_label=None,
    )


class ProjectCreateForm(
    BillingMixin, SettingsBaseForm, ProjectDocsMixin, ProjectAntispamMixin
):
    """Project creation form."""

    class Meta:
        model = Project
        fields = ("name", "slug", "web", "instructions")


class ProjectImportCreateForm(ProjectCreateForm):
    class Meta:
        model = Project
        fields = ("name", "slug")

    def __init__(
        self, request: AuthenticatedHttpRequest, projectbackup, *args, **kwargs
    ) -> None:
        kwargs["initial"] = {
            "name": projectbackup.data["project"]["name"],
            "slug": projectbackup.data["project"]["slug"],
        }
        super().__init__(request, *args, **kwargs)
        self.projectbackup = projectbackup
        self.helper.layout = Layout(
            ContextDiv(
                template="trans/project_import_info.html",
                context={"projectbackup": projectbackup},
            ),
            Field("name"),
            Field("slug"),
            Field("billing"),
        )


class ProjectImportForm(BillingMixin, forms.Form):
    """Component base form."""

    zipfile = forms.FileField(
        label=gettext_lazy("ZIP file containing project backup"),
        validators=[FileExtensionValidator(allowed_extensions=["zip"])],
        widget=forms.FileInput(attrs={"accept": ".zip,application/zip"}),
    )

    def __init__(
        self, request: AuthenticatedHttpRequest, projectbackup=None, *args, **kwargs
    ) -> None:
        kwargs.pop("instance", None)
        super().__init__(*args, **kwargs)
        self.request = request
        self.helper = FormHelper()
        self.helper.form_tag = False
        self.helper.layout = Layout(
            Field("zipfile"),
            Field("billing"),
        )

    def clean_zipfile(self):
        zipfile = self.cleaned_data["zipfile"]
        backup = ProjectBackup(fileio=zipfile)
        try:
            backup.validate()
        except jsonschema.exceptions.ValidationError as error:
            version = backup.data.get("metadata", {}).get("version", "unknown")
            raise ValidationError(
                gettext(
                    "Could not load project backup: The backup is from an incompatible version (%(version)s). Please upgrade your Weblate instance."
                )
                % {"version": version}
            ) from error
        except Exception as error:
            raise ValidationError(
                gettext("Could not load project backup: %s") % error
            ) from error
        self.cleaned_data["projectbackup"] = backup
        return zipfile


class ReplaceForm(forms.Form):
    q = QueryField(
        required=False,
        help_text=gettext_lazy("Optional additional filter applied to the strings"),
    )
    path = forms.CharField(widget=forms.HiddenInput, required=False)
    search = forms.CharField(
        label=gettext_lazy("Search string"),
        min_length=1,
        required=True,
        strip=False,
        help_text=gettext_lazy("Case-sensitive string to search for and replace."),
    )
    replacement = forms.CharField(
        label=gettext_lazy("Replacement string"),
        min_length=1,
        required=True,
        strip=False,
    )

    def __init__(self, obj: URLMixin, data: dict | None = None) -> None:
        super().__init__(
            data=data, auto_id="id_replace_%s", initial={"path": obj.full_slug}
        )
        self.helper = FormHelper(self)
        self.helper.form_tag = False
        self.helper.layout = Layout(
            SearchField("q"),
            Field("path"),
            Field("search"),
            Field("replacement"),
            Div(template="snippets/replace-help.html"),
        )


class ReplaceConfirmForm(forms.Form):
    units = forms.ModelMultipleChoiceField(queryset=Unit.objects.none(), required=False)
    confirm = forms.BooleanField(required=True, initial=True, widget=forms.HiddenInput)

    def __init__(self, units, *args, **kwargs) -> None:
        super().__init__(*args, **kwargs)
        self.fields["units"].queryset = units


class MatrixLanguageForm(forms.Form):
    """Form for requesting a new language."""

    lang = forms.MultipleChoiceField(
        label=gettext_lazy("Languages"), choices=[], widget=forms.SelectMultiple
    )

    def __init__(self, component, *args, **kwargs) -> None:
        super().__init__(*args, **kwargs)
        languages = Language.objects.filter(translation__component=component).exclude(
            pk=component.source_language_id
        )
        self.fields["lang"].choices = languages.as_choices()


class NewUnitBaseForm(forms.Form):
    variant = forms.ModelChoiceField(
        Unit.objects.none(),
        widget=forms.HiddenInput,
        required=False,
    )

    def __init__(
        self,
        translation: Translation,
        user: User,
        data: dict | None = None,
        initial: dict | None = None,
        is_source_plural: Literal[True] | None = None,
        auto_id: str = "id_%s",
    ) -> None:
        super().__init__(data=data, initial=initial, auto_id=auto_id)
        self.translation = translation
        self.user = user
        self.is_source_plural = is_source_plural
        self.patch_fields()

    def patch_fields(self) -> None:
        self.fields["variant"].queryset = self.translation.unit_set.all()

    def clean(self) -> None:
        try:
            data = self.as_kwargs()
        except KeyError:
            # Probably the validation of some fields has failed
            return
        self.translation.validate_new_unit_data(**data)

    def get_glossary_flags(self) -> str:
        return ""

    def as_kwargs(self) -> NewUnitParams:
        flags = Flags()
        flags.merge(self.get_glossary_flags())
        variant = self.cleaned_data.get("variant")
        if variant:
            flags.set_value("variant", variant.source)
        return {
            "context": self.cleaned_data.get("context", ""),
            "source": self.cleaned_data["source"],
            "target": self.cleaned_data.get("target"),
            "extra_flags": flags.format(),
            "explanation": self.cleaned_data.get("explanation", ""),
            "auto_context": self.cleaned_data.get("auto_context", False),
        }


class NewMonolingualUnitForm(NewUnitBaseForm):
    context = forms.CharField(
        label=gettext_lazy("Translation key"),
        help_text=gettext_lazy(
            "Key used to identify the string in the translation file. "
            "File-format specific rules might apply."
        ),
        required=True,
    )
    source = PluralField(
        label=gettext_lazy("Source language text"),
        help_text=gettext_lazy(
            "You can edit this later, as with any other string in the source language."
        ),
        required=True,
    )

    def patch_fields(self) -> None:
        super().patch_fields()
        self.fields["source"].widget.profile = self.user.profile
        self.fields["source"].widget.is_source_plural = self.is_source_plural
        self.fields["source"].initial = Unit(translation=self.translation, id_hash=0)


class NewBilingualSourceUnitForm(NewUnitBaseForm):
    context = forms.CharField(
        label=gettext_lazy("Context"),
        help_text=gettext_lazy("Optional context to clarify the source strings."),
        required=False,
    )
    auto_context = forms.BooleanField(
        required=False,
        initial=True,
        label=gettext_lazy(
            "Auto-adjust context when an identical string already exists."
        ),
    )
    source = PluralField(
        label=gettext_lazy("Source string"),
        required=True,
    )

    def patch_fields(self) -> None:
        super().patch_fields()
        self.fields["context"].label = self.translation.component.context_label
        self.fields["source"].widget.profile = self.user.profile
        self.fields["source"].widget.is_source_plural = self.is_source_plural
        self.fields["source"].initial = Unit(
            translation=self.translation.component.source_translation, id_hash=0
        )


class NewBilingualUnitForm(NewBilingualSourceUnitForm):
    target = PluralField(
        label=gettext_lazy("Translated string"),
        help_text=gettext_lazy(
            "You can edit this later, as with any other string in the translation."
        ),
        required=True,
    )

    def patch_fields(self) -> None:
        super().patch_fields()
        self.fields["target"].widget.profile = self.user.profile
        self.fields["target"].widget.is_source_plural = self.is_source_plural
        self.fields["target"].initial = Unit(translation=self.translation, id_hash=0)


class GlossaryAddMixin(NewUnitBaseForm):
    terminology = forms.BooleanField(
        label=gettext_lazy("Terminology"),
        help_text=gettext_lazy("String will be part of the glossary in all languages"),
        required=False,
    )
    forbidden = forms.BooleanField(
        label=gettext_lazy("Forbidden translation"),
        required=False,
    )
    read_only = forms.BooleanField(
        label=gettext_lazy("Untranslatable term"),
        required=False,
    )

    def can_edit_terminology(self) -> bool:
        return (
            self.user.has_perm("glossary.terminology", self.translation)
            or self.translation.is_source
        )

    def patch_fields(self) -> None:
        super().patch_fields()
        if not self.can_edit_terminology():
            self.fields["terminology"].widget = forms.HiddenInput()

    def get_glossary_flags(self) -> str:
        result = []
        if self.cleaned_data.get("terminology"):
            result.append("terminology")
        if self.cleaned_data.get("forbidden"):
            result.append("forbidden")
        if self.cleaned_data.get("read_only"):
            result.append("read-only")
        return ", ".join(result)

    def clean(self) -> None:
        if not self.can_edit_terminology() and self.cleaned_data.get("terminology"):
            raise ValidationError(
                gettext("You do not have permission to create terminology.")
            )
        super().clean()


class NewBilingualGlossarySourceUnitForm(GlossaryAddMixin, NewBilingualSourceUnitForm):
    def patch_fields(self) -> None:
        super().patch_fields()
        self.fields["terminology"].initial = True


class NewBilingualGlossaryUnitForm(GlossaryAddMixin, NewBilingualUnitForm):
    pass


def get_new_unit_form(
    translation: Translation,
    user: User,
    data: dict | None = None,
    initial: dict | None = None,
    is_source_plural: Literal[True] | None = None,
):
    if translation.component.has_template():
        return NewMonolingualUnitForm(
            translation,
            user,
            data=data,
            initial=initial,
            is_source_plural=is_source_plural,
        )
    if translation.component.is_glossary:
        if translation.is_source:
            return NewBilingualGlossarySourceUnitForm(
                translation,
                user,
                data=data,
                initial=initial,
                is_source_plural=is_source_plural,
            )
        return NewBilingualGlossaryUnitForm(
            translation,
            user,
            data=data,
            initial=initial,
            is_source_plural=is_source_plural,
        )
    if translation.is_source:
        return NewBilingualSourceUnitForm(
            translation,
            user,
            data=data,
            initial=initial,
            is_source_plural=is_source_plural,
        )
    return NewBilingualUnitForm(
        translation,
        user,
        data=data,
        initial=initial,
        is_source_plural=is_source_plural,
    )


class BulkEditForm(forms.Form):
    q = QueryField(required=True)
    state = forms.ChoiceField(
        label=gettext_lazy("State to set"),
        choices=[(-1, gettext_lazy("Do not change"))],
    )
    path = forms.CharField(widget=forms.HiddenInput, required=False)
    add_flags = FlagField(
        label=gettext_lazy("Translation flags to add"), required=False
    )
    remove_flags = FlagField(
        label=gettext_lazy("Translation flags to remove"), required=False
    )
    add_labels = CachedModelMultipleChoiceField(
        queryset=Label.objects.none(),
        label=gettext_lazy("Labels to add"),
        widget=forms.CheckboxSelectMultiple(),
        required=False,
    )
    remove_labels = CachedModelMultipleChoiceField(
        queryset=Label.objects.none(),
        label=gettext_lazy("Labels to remove"),
        widget=forms.CheckboxSelectMultiple(),
        required=False,
    )

    def __init__(
        self, user: User | None, obj: URLMixin | None, *args, **kwargs
    ) -> None:
        project = kwargs.pop("project", None)
        kwargs["auto_id"] = "id_bulk_%s"
        if obj is not None:
            kwargs["initial"] = {"path": obj.full_slug}
        super().__init__(*args, **kwargs)
        labels = Label.objects.all() if project is None else project.label_set.all()
        if labels:
            self.fields["remove_labels"].queryset = labels
            self.fields["add_labels"].queryset = labels

        excluded = {STATE_EMPTY, STATE_READONLY}
        show_review = True
        if user is not None and not user.has_perm("unit.review", obj):
            show_review = False
            excluded.add(STATE_APPROVED)

        # Filter offered states
        choices = self.fields["state"].choices

        # Special case for list_addons
        if isinstance(obj, Component) and obj.pk == -1:
            show_review = False
        choices.extend(
            (state, get_state_label(state, label, show_review))
            for state, label in StringState.choices
            if state not in excluded
        )
        self.fields["state"].choices = choices

        self.helper = FormHelper(self)
        self.helper.form_tag = False
        self.helper.layout = Layout(
            Div(template="snippets/bulk-help.html"),
            SearchField("q"),
            Field("path"),
            Field("state"),
            Field("add_flags"),
            Field("remove_flags"),
        )
        if labels:
            self.helper.layout.append(InlineCheckboxes("add_labels"))
            self.helper.layout.append(InlineCheckboxes("remove_labels"))


class ContributorAgreementForm(forms.Form):
    confirm = forms.BooleanField(
        label=gettext_lazy("I accept the contributor license agreement"), required=True
    )
    next = forms.CharField(required=False, widget=forms.HiddenInput)


class BaseDeleteForm(forms.Form):
    confirm = forms.CharField(required=True)
    warning_template = ""

    def __init__(self, obj, *args, **kwargs) -> None:
        super().__init__(*args, **kwargs)
        self.obj = obj
        self.helper = FormHelper(self)
        self.helper.layout = Layout(
            ContextDiv(
                template=self.warning_template,
                css_class="form-group",
                context=self.get_template_context(obj),
            ),
            Field("confirm"),
        )
        self.helper.form_tag = False

    def get_template_context(self, obj):
        return {"object": obj}

    def clean(self) -> None:
        if self.cleaned_data.get("confirm") != self.obj.full_slug:
            raise ValidationError(
                gettext("The slug does not match the one marked for deletion!")
            )


class TranslationDeleteForm(BaseDeleteForm):
    confirm = forms.CharField(
        label=gettext_lazy("Removal confirmation"),
        help_text=gettext_lazy(
            "Please type in the full slug of the translation to confirm."
        ),
        required=True,
    )
    warning_template = "trans/delete-translation.html"

    def get_template_context(self, obj):
        context = super().get_template_context(obj)
        context["languages_addon"] = any(
            addon.name == "weblate.consistency.languages"
            for addon in obj.component.addons_cache["__all__"]
        )
        return context


class ComponentDeleteForm(BaseDeleteForm):
    confirm = forms.CharField(
        label=gettext_lazy("Removal confirmation"),
        help_text=gettext_lazy(
            "Please type in the full slug of the component to confirm."
        ),
        required=True,
    )
    warning_template = "trans/delete-component.html"


class ProjectDeleteForm(BaseDeleteForm):
    confirm = forms.CharField(
        label=gettext_lazy("Removal confirmation"),
        help_text=gettext_lazy("Please type in the slug of the project to confirm."),
        required=True,
    )
    warning_template = "trans/delete-project.html"

    def get_template_context(self, obj):
        context = super().get_template_context(obj)
        components = obj.component_set.order()
        context["components"] = components
        context["components_count"] = components.count()
        return context


class CategoryDeleteForm(BaseDeleteForm):
    confirm = forms.CharField(
        label=gettext_lazy("Removal confirmation"),
        help_text=gettext_lazy("Please type in the slug of the category to confirm."),
        required=True,
    )
    warning_template = "trans/delete-category.html"


class ProjectLanguageDeleteForm(BaseDeleteForm):
    confirm = forms.CharField(
        label=gettext_lazy("Removal confirmation"),
        help_text=gettext_lazy(
            "Please type in the slug of the project and language to confirm."
        ),
        required=True,
    )
    warning_template = "trans/delete-project-language.html"


class CategoryLanguageDeleteForm(BaseDeleteForm):
    confirm = forms.CharField(
        label=gettext_lazy("Removal confirmation"),
        help_text=gettext_lazy(
            "Please type in the slug of the category and language to confirm."
        ),
        required=True,
    )
    warning_template = "trans/delete-category-language.html"


class AnnouncementForm(forms.ModelForm):
    """Announcement posting form."""

    class Meta:
        model = Announcement
        fields = ["message", "severity", "expiry", "notify"]
        widgets = {
            "expiry": WeblateDateInput(),
            "message": MarkdownTextarea,
        }


class ChangesForm(forms.Form):
    action = forms.MultipleChoiceField(
        label=gettext_lazy("Action"),
        required=False,
        widget=SortedSelectMultiple,
        choices=ActionEvents.choices,
    )
    user = UserField(
        label=gettext_lazy("Author username"), required=False, help_text=None
    )
    exclude_user = UserField(
        label=gettext_lazy("Exclude author (username)"), required=False, help_text=None
    )
    period = DateRangeField(
        label=gettext_lazy("Change period"),
        required=False,
    )

    def items(self):
        items = []
        for param in sorted(self.cleaned_data):
            value = self.cleaned_data[param]
            # We don't care about empty values
            if not value:
                continue
            if (
                isinstance(value, dict)
                and "start_date" in value
                and "end_date" in value
            ):
                # Convert date to string
                start_date = value["start_date"].strftime("%m/%d/%Y")
                end_date = value["end_date"].strftime("%m/%d/%Y")
                items.append((param, f"{start_date} - {end_date}"))
            elif isinstance(value, User):
                items.append((param, value.username))
            elif isinstance(value, list):
                items.extend((param, part) for part in value)
            else:
                # It should be a string here
                items.append((param, value))
        return items

    def urlencode(self):
        return urlencode(self.items())


class LabelForm(forms.ModelForm):
    class Meta:
        model = Label
        fields = ("name", "description", "color", "project")
        widgets = {
            "color": ColorWidget(),
            "project": forms.HiddenInput(),
        }

    def clean_project(self):
        # Ignore any passed value, override by current one
        return self.project

    def __init__(self, project: Project, *args, **kwargs) -> None:
        kwargs["initial"] = {"project": project}
        super().__init__(*args, **kwargs)
        self.project = project
        self.helper = FormHelper(self)
        self.helper.form_tag = False


class ProjectTokenCreateForm(forms.ModelForm):
    class Meta:
        model = User
        fields = ["full_name", "date_expires"]
        widgets = {
            "date_expires": WeblateDateInput(),
        }

    def __init__(self, project, *args, **kwargs) -> None:
        self.project = project
        super().__init__(*args, **kwargs)

    def save(self, *args, **kwargs):
        self.instance.is_bot = True
        base_name = name = f"bot-{self.project.slug}-{slugify(self.instance.full_name)}"
        while User.objects.filter(
            Q(username=name) | Q(email=f"{name}@bots.noreply.weblate.org")
        ).exists():
            name = f"{base_name}-{token_hex(2)}"
        self.instance.username = name
        self.instance.email = f"{name}@bots.noreply.weblate.org"
        result = super().save(*args, **kwargs)
        self.project.add_user(self.instance, "Administration")
        return result

    def clean_expires(self):
        expires = self.cleaned_data["expires"]
        expires = expires.replace(hour=23, minute=59, second=59, microsecond=999999)
        if expires < timezone.now():
            raise forms.ValidationError(gettext("Expiry cannot be in the past."))
        return expires


class ProjectGroupDeleteForm(forms.Form):
    group = forms.ModelChoiceField(
        Group.objects.none(),
        widget=forms.HiddenInput,
        required=True,
    )

    def __init__(self, project, *args, **kwargs) -> None:
        self.project = project
        super().__init__(*args, **kwargs)
        self.fields["group"].queryset = project.defined_groups.all()


class ProjectUserGroupForm(UserManageForm):
    groups = forms.ModelMultipleChoiceField(
        Group.objects.none(),
        widget=forms.CheckboxSelectMultiple,
        label=gettext_lazy("Teams"),
        required=False,
    )

    def __init__(self, project, *args, **kwargs) -> None:
        self.project = project
        super().__init__(*args, **kwargs)
        self.fields["user"].widget = forms.HiddenInput()
        self.fields["groups"].queryset = project.defined_groups.all()


class ProjectFilterForm(forms.Form):
    owned = UserField(required=False)
    watched = UserField(required=False)


class WorkflowSettingForm(FieldDocsMixin, forms.ModelForm):
    enable = forms.BooleanField(
        label=gettext_lazy("Customize translation workflow for this language"),
        help_text=gettext_lazy(
            "The translation workflow is configured at project and component. "
            "By enabling customization here, you override these settings for this language."
        ),
        required=False,
        initial=False,
    )

    class Meta:
        model = WorkflowSetting
        fields = [
            "translation_review",
            "enable_suggestions",
            "suggestion_voting",
            "suggestion_autoaccept",
        ]

    def __init__(
        self,
        data=None,
        files=None,
        *,
        instance: WorkflowSetting | None = None,
        prefix=None,
        initial=None,
        project: Project | None = None,
        **kwargs,
    ) -> None:
        if instance is not None:
            # The enable field indicates presence of the instance,
            # untoggling it removes it
            initial = {"enable": True}
        elif project is not None:
            # Default review setting based on the project one
            initial = {"translation_review": project.translation_review}

        self.project = project
        self.instance = instance
        super().__init__(
            data, files, instance=instance, initial=initial, prefix="workflow", **kwargs
        )
        if self.project:
            enable_field = self.fields["enable"]
            enable_field.label = gettext(
                "Customize translation workflow for this language in this project"
            )
            enable_field.help_text = gettext(
                "The translation workflow is configured at project, component, and language. "
                "By enabling customization here, you override these settings for this language in this project."
            )

        self.helper = FormHelper(self)
        self.helper.form_tag = False
        self.helper.layout = Layout(
            Field("enable"),
            Div(
                Field("translation_review"),
                Field("enable_suggestions"),
                Field("suggestion_voting"),
                Field("suggestion_autoaccept"),
                css_id="workflow-enable-target",
            ),
        )

    def clean_translation_review(self) -> bool | None:
        if "translation_review" not in self.cleaned_data:
            return None
        translation_review = self.cleaned_data["translation_review"]
        if not self.project:
            return translation_review
        if translation_review and not self.project.enable_review:
            msg = "Please turn on reviews on the project first."
            raise ValidationError(msg)
        return translation_review

    def save(self, commit: bool = True):
        if self.cleaned_data["enable"]:
            return super().save(commit=commit)
        if self.instance and self.instance.pk:
            self.instance.delete()
            self.instance = None
        return self.instance

    def get_field_doc(self, field: forms.Field) -> tuple[str, str] | None:
        if field.name == "enable":
            return ("workflows", "workflow-customization")
        return None<|MERGE_RESOLUTION|>--- conflicted
+++ resolved
@@ -11,11 +11,7 @@
 from datetime import datetime
 from itertools import chain
 from secrets import token_hex
-<<<<<<< HEAD
-from typing import TYPE_CHECKING, Any, ClassVar, Literal
-=======
-from typing import TYPE_CHECKING, ClassVar, Literal, cast
->>>>>>> 4ae3e815
+from typing import TYPE_CHECKING, Any, ClassVar, Literal, cast
 
 import jsonschema
 from crispy_forms.bootstrap import InlineCheckboxes, InlineRadios, Tab, TabHolder
