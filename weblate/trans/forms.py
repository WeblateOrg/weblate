--- conflicted
+++ resolved
@@ -1084,17 +1084,11 @@
         label=_("Languages"), choices=[], widget=forms.SelectMultiple
     )
 
-<<<<<<< HEAD
-    def get_lang_filter(self):
+    def get_lang_objects(self):
         return (
             Q(translation__component=self.component)
             | Q(project=self.component.project)
             | Q(code__contains=NAMESPACE_SEPARATOR)
-=======
-    def get_lang_objects(self):
-        return Language.objects.exclude(
-            Q(translation__component=self.component) | Q(component=self.component)
->>>>>>> 39021fe4
         )
 
     def __init__(self, component, *args, **kwargs):
