#
# Copyright © 2012 - 2020 Michal Čihař <michal@cihar.com>
#
# This file is part of Weblate <https://weblate.org/>
#
# This program is free software: you can redistribute it and/or modify
# it under the terms of the GNU General Public License as published by
# the Free Software Foundation, either version 3 of the License, or
# (at your option) any later version.
#
# This program is distributed in the hope that it will be useful,
# but WITHOUT ANY WARRANTY; without even the implied warranty of
# MERCHANTABILITY or FITNESS FOR A PARTICULAR PURPOSE.  See the
# GNU General Public License for more details.
#
# You should have received a copy of the GNU General Public License
# along with this program.  If not, see <https://www.gnu.org/licenses/>.
#

import json
import time

from django.conf import settings
from django.contrib.auth.decorators import login_required
from django.contrib.messages import get_messages
from django.core.exceptions import PermissionDenied
from django.db.models import Q
from django.http import (
    HttpResponse,
    HttpResponseBadRequest,
    HttpResponseRedirect,
    JsonResponse,
)
from django.shortcuts import get_object_or_404, redirect
from django.utils.encoding import force_str
from django.utils.http import urlencode
from django.utils.translation import gettext as _
from django.utils.translation import gettext_noop
from django.views.decorators.http import require_POST

from weblate.checks.models import CHECKS, get_display_checks
from weblate.glossary.forms import TermForm
from weblate.glossary.models import Term
from weblate.lang.models import Language
from weblate.machinery import MACHINE_TRANSLATION_SERVICES
from weblate.trans.autofixes import fix_target
from weblate.trans.forms import (
    AntispamForm,
    AutoForm,
    ChecksumForm,
    CommentForm,
    ContextForm,
    MergeForm,
    NewUnitForm,
    PositionSearchForm,
    RevertForm,
    SearchForm,
    TranslationForm,
    ZenTranslationForm,
)
from weblate.trans.models import Change, Comment, Suggestion, Unit, Vote
from weblate.trans.tasks import auto_translate
from weblate.trans.util import get_state_css, join_plural, redirect_next, render
from weblate.utils import messages
from weblate.utils.antispam import is_spam
from weblate.utils.hash import hash_to_checksum
from weblate.utils.ratelimit import revert_rate_limit, session_ratelimit_post
from weblate.utils.state import STATE_FUZZY, STATE_TRANSLATED
from weblate.utils.stats import ProjectLanguage
from weblate.utils.views import (
    get_project,
    get_sort_name,
    get_translation,
    show_form_errors,
)


def parse_params(request, project, component, lang):
    """Parses base object and unit set from request."""
    if component == "-":
        project = get_project(request, project)
        language = get_object_or_404(Language, code=lang)
        obj = ProjectLanguage(project, language)
        unit_set = Unit.objects.filter(
            translation__component__project=project, translation__language=language
        )
    else:
        # Translation case
        obj = get_translation(request, project, component, lang)
        unit_set = obj.unit_set
        project = obj.component.project

    return obj, project, unit_set


def get_other_units(unit):
    """Returns other units to show while translating."""
    result = {"total": 0, "same": [], "matching": [], "context": [], "source": []}

    translation = unit.translation

    query = Q(source=unit.source)
    if unit.context:
        query |= Q(context=unit.context)

    units = (
        Unit.objects.prefetch()
        .filter(
            translation__component__project=translation.component.project,
            translation__language=translation.language,
        )
        .exclude(source="")
        .filter(query)
    )

    # Is it only this unit?
    if len(units) == 1:
        return result

    for item in units:
        if item.pk == unit.pk:
            result["same"].append(item)
        elif item.source == unit.source and item.context == unit.context:
            result["matching"].append(item)
        elif item.source == unit.source:
            result["source"].append(item)
        elif item.context == unit.context:
            result["context"].append(item)

    result["total"] = sum((len(result[x]) for x in ("matching", "source", "context")))

    return result


def cleanup_session(session):
    """Delete old search results from session storage."""
    now = int(time.time())
    keys = list(session.keys())
    for key in keys:
        if not key.startswith("search_"):
            continue
        value = session[key]
        if not isinstance(value, dict) or value["ttl"] < now or "items" not in value:
            del session[key]


def search(base, unit_set, request, form_class=SearchForm):
    """Perform search or returns cached search results."""
    # Possible new search
    form = form_class(request.user, request.GET, show_builder=False)

    # Process form
    form_valid = form.is_valid()
    if not form_valid:
        show_form_errors(request, form)

    search_result = {
        "form": form,
        "offset": form.cleaned_data.get("offset", 1),
    }
    search_url = form.urlencode()
    session_key = "search_{0}_{1}".format(base.cache_key, search_url)

    if (
        session_key in request.session
        and "offset" in request.GET
        and "items" in request.session[session_key]
    ):
        search_result.update(request.session[session_key])
        return search_result

    allunits = unit_set.search(form.cleaned_data.get("q", "")).distinct()

    search_query = form.get_search_query() if form_valid else ""
    name = form.get_name()

    # Grab unit IDs
    unit_ids = list(
        allunits.order_by_request(form.cleaned_data).values_list("id", flat=True)
    )

    # Check empty search results
    if not unit_ids:
        messages.warning(request, _("No string matched your search!"))
        return redirect(base)

    # Remove old search results
    cleanup_session(request.session)

    store_result = {
        "query": search_query,
        "url": search_url,
        "items": form.items(),
        "key": session_key,
        "name": force_str(name),
        "ids": unit_ids,
        "ttl": int(time.time()) + 86400,
    }
    request.session[session_key] = store_result

    search_result.update(store_result)
    return search_result


def perform_suggestion(unit, form, request):
    """Handle suggesion saving."""
    if form.cleaned_data["target"][0] == "":
        messages.error(request, _("Your suggestion is empty!"))
        # Stay on same entry
        return False
    if not request.user.has_perm("suggestion.add", unit):
        # Need privilege to add
        messages.error(request, _("You don't have privileges to add suggestions!"))
        # Stay on same entry
        return False
    if not request.user.is_authenticated:
        # Spam check
        if is_spam("\n".join(form.cleaned_data["target"]), request):
            messages.error(request, _("Your suggestion has been identified as spam!"))
            return False

    # Create the suggestion
    result = Suggestion.objects.add(
        unit,
        join_plural(form.cleaned_data["target"]),
        request,
        request.user.has_perm("suggestion.vote", unit),
    )
    if not result:
        messages.error(request, _("Your suggestion already exists!"))
    return result


def perform_translation(unit, form, request):
    """Handle translation and stores it to a backend."""
    # Remember old checks
    oldchecks = unit.all_checks_names

    # Run AutoFixes on user input
    if not unit.translation.is_template:
        new_target, fixups = fix_target(form.cleaned_data["target"], unit)
    else:
        new_target = form.cleaned_data["target"]
        fixups = []

    # Save
    saved = unit.translate(request.user, new_target, form.cleaned_data["state"])

    # Should we skip to next entry
    if not saved:
        revert_rate_limit("translate", request)
        return True

    # Warn about applied fixups
    if fixups:
        messages.info(
            request,
            _("Following fixups were applied to translation: %s")
            % ", ".join(force_str(f) for f in fixups),
        )

    # Get new set of checks
    newchecks = unit.all_checks_names

    # Did we introduce any new failures?
    if (
        saved
        and form.cleaned_data["state"] >= STATE_TRANSLATED
        and newchecks > oldchecks
    ):
        # Show message to user
        messages.error(
            request,
            _(
                "The translation has been saved, however there "
                "are some newly failing checks: {0}"
            ).format(", ".join(force_str(CHECKS[check].name) for check in newchecks)),
        )
        # Stay on same entry
        return False

    return True


@session_ratelimit_post("translate")
def handle_translate(request, unit, this_unit_url, next_unit_url):
    """Save translation or suggestion to database and backend."""
    # Antispam protection
    antispam = AntispamForm(request.POST)
    if not antispam.is_valid():
        # Silently redirect to next entry
        return HttpResponseRedirect(next_unit_url)

    form = TranslationForm(request.user, unit, request.POST)
    if not form.is_valid():
        show_form_errors(request, form)
        return None

    go_next = True

    if "suggest" in request.POST:
        go_next = perform_suggestion(unit, form, request)
    elif not request.user.has_perm("unit.edit", unit):
        messages.error(request, _("Insufficient privileges for saving translations."))
    else:
        go_next = perform_translation(unit, form, request)

    # Redirect to next entry
    if go_next:
        return HttpResponseRedirect(next_unit_url)
    return HttpResponseRedirect(this_unit_url)


def handle_merge(unit, request, next_unit_url):
    """Handle unit merging."""
    mergeform = MergeForm(unit, request.GET)
    if not mergeform.is_valid():
        messages.error(request, _("Invalid merge request!"))
        return None

    merged = mergeform.cleaned_data["merge_unit"]

    if not request.user.has_perm("unit.edit", unit):
        messages.error(request, _("Insufficient privileges for saving translations."))
        return None

    # Store unit
    unit.translate(request.user, merged.target, merged.state)
    # Redirect to next entry
    return HttpResponseRedirect(next_unit_url)


def handle_revert(unit, request, next_unit_url):
    revertform = RevertForm(unit, request.GET)
    if not revertform.is_valid():
        messages.error(request, _("Invalid revert request!"))
        return None

    change = revertform.cleaned_data["revert_change"]

    if not request.user.has_perm("unit.edit", unit):
        messages.error(request, _("Insufficient privileges for saving translations."))
        return None

    if not change.can_revert():
        messages.error(request, _("Can not revert to empty translation!"))
        return None
    # Store unit
    unit.translate(
        request.user,
        change.old,
        STATE_FUZZY if change.action == Change.ACTION_MARKED_EDIT else unit.state,
        change_action=Change.ACTION_REVERT,
    )
    # Redirect to next entry
    return HttpResponseRedirect(next_unit_url)


def check_suggest_permissions(request, mode, unit, suggestion):
    """Check permission for suggestion handling."""
    user = request.user
    if mode in ("accept", "accept_edit"):
        if not user.has_perm("suggestion.accept", unit):
            messages.error(
                request, _("You do not have privilege to accept suggestions!")
            )
            return False
    elif mode in ("delete", "spam"):
        if not user.has_perm("suggestion.delete", suggestion):
            messages.error(
                request, _("You do not have privilege to delete suggestions!")
            )
            return False
    elif mode in ("upvote", "downvote"):
        if not user.has_perm("suggestion.vote", unit):
            messages.error(
                request, _("You do not have privilege to vote for suggestions!")
            )
            return False
    return True


def handle_suggestions(request, unit, this_unit_url, next_unit_url):
    """Handle suggestion deleting/accepting."""
    sugid = ""
    params = ("accept", "accept_edit", "delete", "spam", "upvote", "downvote")
    redirect_url = this_unit_url
    mode = None

    # Parse suggestion ID
    for param in params:
        if param in request.POST:
            sugid = request.POST[param]
            mode = param
            break

    # Fetch suggestion
    try:
        suggestion = Suggestion.objects.get(pk=int(sugid), unit=unit)
    except (Suggestion.DoesNotExist, ValueError):
        messages.error(request, _("Invalid suggestion!"))
        return HttpResponseRedirect(this_unit_url)

    # Permissions check
    if not check_suggest_permissions(request, mode, unit, suggestion):
        return HttpResponseRedirect(this_unit_url)

    # Perform operation
    if "accept" in request.POST or "accept_edit" in request.POST:
        suggestion.accept(request)
        if "accept" in request.POST:
            redirect_url = next_unit_url
    elif "delete" in request.POST or "spam" in request.POST:
        suggestion.delete_log(request.user, is_spam="spam" in request.POST)
    elif "upvote" in request.POST:
        suggestion.add_vote(request, Vote.POSITIVE)
        redirect_url = next_unit_url
    elif "downvote" in request.POST:
        suggestion.add_vote(request, Vote.NEGATIVE)

    return HttpResponseRedirect(redirect_url)


def translate(request, project, component, lang):
    """Generic entry point for translating, suggesting and searching."""
    obj, project, unit_set = parse_params(request, project, component, lang)

    # Search results
    search_result = search(obj, unit_set, request, PositionSearchForm)

    # Handle redirects
    if isinstance(search_result, HttpResponse):
        return search_result

    # Get numer of results
    num_results = len(search_result["ids"])

    # Search offset
    offset = search_result["offset"]

    # Checksum unit access
    checksum_form = ChecksumForm(unit_set, request.GET or request.POST)
    if checksum_form.is_valid():
        unit = checksum_form.cleaned_data["unit"]
        try:
            offset = search_result["ids"].index(unit.id) + 1
        except ValueError:
            messages.warning(request, _("No string matched your search!"))
            return redirect(obj)
    else:
        # Check boundaries
        if not 0 < offset <= num_results:
            messages.info(request, _("The translation has come to an end."))
            # Delete search
            del request.session[search_result["key"]]
            return redirect(obj)

        # Grab actual unit
        try:
            unit = unit_set.get(pk=search_result["ids"][offset - 1])
        except Unit.DoesNotExist:
            # Can happen when using SID for other translation
            messages.error(request, _("Invalid search string!"))
            return redirect(obj)

    # Check locks
    locked = unit.translation.component.locked

    # Some URLs we will most likely use
    base_unit_url = "{0}?{1}&offset=".format(
        obj.get_translate_url(), search_result["url"]
    )
    this_unit_url = base_unit_url + str(offset)
    next_unit_url = base_unit_url + str(offset + 1)

    response = None

    # Any form submitted?
    if "skip" in request.POST:
        return redirect(next_unit_url)
    if request.method == "POST":
        if (
            not locked
            and "accept" not in request.POST
            and "accept_edit" not in request.POST
            and "delete" not in request.POST
            and "spam" not in request.POST
            and "upvote" not in request.POST
            and "downvote" not in request.POST
        ):
            # Handle translation
            response = handle_translate(request, unit, this_unit_url, next_unit_url)
        elif not locked or "delete" in request.POST or "spam" in request.POST:
            # Handle accepting/deleting suggestions
            response = handle_suggestions(request, unit, this_unit_url, next_unit_url)

    # Handle translation merging
    elif "merge" in request.GET and not locked:
        response = handle_merge(unit, request, next_unit_url)

    # Handle reverting
    elif "revert" in request.GET and not locked:
        response = handle_revert(unit, request, this_unit_url)

    # Pass possible redirect further
    if response is not None:
        return response

    # Show secondary languages for signed in users
    if request.user.is_authenticated:
        secondary = unit.get_secondary_units(request.user)
    else:
        secondary = None

    # Spam protection
    antispam = AntispamForm()

    # Prepare form
    form = TranslationForm(request.user, unit)
    sort = get_sort_name(request)

    # Access namespace
    user_can_access_namespace = request.user.can_access_namespaced_lang(lang)

    return render(
        request,
        "translate.html",
        {
            "this_unit_url": this_unit_url,
            "first_unit_url": base_unit_url + "1",
            "last_unit_url": base_unit_url + str(num_results),
            "next_unit_url": next_unit_url,
            "prev_unit_url": base_unit_url + str(offset - 1),
            "object": obj,
            "project": project,
            "unit": unit,
            "nearby": unit.nearby(request.user.profile.nearby_strings),
            "nearby_keys": unit.nearby_keys(request.user.profile.nearby_strings),
            "others": get_other_units(unit),
            "search_url": search_result["url"],
            "search_items": search_result["items"],
            "search_query": search_result["query"],
            "offset": offset,
            "sort_name": sort["name"],
            "sort_query": sort["query"],
            "filter_name": search_result["name"],
            "filter_count": num_results,
            "filter_pos": offset,
            "form": form,
            "antispam": antispam,
            "comment_form": CommentForm(
                project,
                initial={
                    "scope": "global" if unit.translation.is_source else "translation"
                },
            ),
            "context_form": ContextForm(instance=unit.source_info, user=request.user),
            "search_form": search_result["form"].reset_offset(),
            "secondary": secondary,
            "locked": locked,
            "glossary": Term.objects.get_terms(unit),
            "addterm_form": TermForm(project),
            "last_changes": unit.change_set.prefetch().order()[:10],
            "last_changes_url": urlencode(unit.translation.get_reverse_url_kwargs()),
            "display_checks": list(get_display_checks(unit)),
<<<<<<< HEAD
            "user_can_access_namespace": user_can_access_namespace,
=======
            "machinery_services": json.dumps(list(MACHINE_TRANSLATION_SERVICES.keys())),
>>>>>>> 006f7a44
        },
    )


@require_POST
@login_required
def auto_translation(request, project, component, lang):
    translation = get_translation(request, project, component, lang)
    project = translation.component.project
    if not request.user.has_perm("translation.auto", project):
        raise PermissionDenied()

    autoform = AutoForm(translation.component, request.POST)

    if translation.component.locked or not autoform.is_valid():
        messages.error(request, _("Failed to process form!"))
        show_form_errors(request, autoform)
        return redirect(translation)

    args = (
        request.user.id,
        translation.id,
        autoform.cleaned_data["mode"],
        autoform.cleaned_data["filter_type"],
        autoform.cleaned_data["auto_source"],
        autoform.cleaned_data["component"],
        autoform.cleaned_data["engines"],
        autoform.cleaned_data["threshold"],
    )

    if settings.CELERY_TASK_ALWAYS_EAGER:
        messages.success(request, auto_translate(*args))
    else:
        task = auto_translate.delay(*args)
        messages.success(
            request, _("Automatic translation in progress"), "task:{}".format(task.id)
        )

    return redirect(translation)


@login_required
@session_ratelimit_post("comment")
def comment(request, pk):
    """Add new comment."""
    scope = unit = get_object_or_404(Unit, pk=pk)
    component = unit.translation.component
    request.user.check_access_component(component)

    if not request.user.has_perm("comment.add", unit.translation):
        raise PermissionDenied()

    form = CommentForm(component.project, request.POST)

    if form.is_valid():
        # Is this source or target comment?
        if form.cleaned_data["scope"] in ("global", "report"):
            scope = unit.source_info
        # Create comment object
        Comment.objects.add(scope, request, form.cleaned_data["comment"])
        # Add review label/flag
        if form.cleaned_data["scope"] == "report":
            if component.has_template():
                if scope.translated and not scope.readonly:
                    scope.translate(
                        request.user,
                        scope.target,
                        STATE_FUZZY,
                        change_action=Change.ACTION_MARKED_EDIT,
                    )
            else:
                label = component.project.label_set.get_or_create(
                    name=gettext_noop("Source needs review"), defaults={"color": "red"}
                )[0]
                scope.labels.add(label)
        messages.success(request, _("Posted new comment"))
    else:
        messages.error(request, _("Failed to add comment!"))

    return redirect_next(request.POST.get("next"), unit)


@login_required
@require_POST
def delete_comment(request, pk):
    """Delete comment."""
    comment_obj = get_object_or_404(Comment, pk=pk)
    project = comment_obj.unit.translation.component.project
    request.user.check_access(project)

    if not request.user.has_perm("comment.delete", comment_obj):
        raise PermissionDenied()

    fallback_url = comment_obj.unit.get_absolute_url()

    if "spam" in request.POST:
        comment_obj.report_spam()
    comment_obj.delete()
    messages.info(request, _("Translation comment has been deleted."))

    return redirect_next(request.POST.get("next"), fallback_url)


@login_required
@require_POST
def resolve_comment(request, pk):
    """Resolve comment."""
    comment_obj = get_object_or_404(Comment, pk=pk)
    project = comment_obj.unit.translation.component.project
    request.user.check_access(project)

    if not request.user.has_perm("comment.delete", comment_obj):
        raise PermissionDenied()

    fallback_url = comment_obj.unit.get_absolute_url()

    comment_obj.resolved = True
    comment_obj.save(update_fields=["resolved"])
    messages.info(request, _("Translation comment has been resolved."))

    return redirect_next(request.POST.get("next"), fallback_url)


def get_zen_unitdata(obj, unit_set, request):
    """Load unit data for zen mode."""
    # Search results
    search_result = search(obj, unit_set, request)

    # Handle redirects
    if isinstance(search_result, HttpResponse):
        return search_result, None

    offset = search_result["offset"] - 1
    search_result["last_section"] = offset + 20 >= len(search_result["ids"])

    units = unit_set.filter(pk__in=search_result["ids"][offset : offset + 20]).order()

    unitdata = [
        {
            "unit": unit,
            "secondary": (
                unit.get_secondary_units(request.user)
                if request.user.is_authenticated
                and request.user.profile.secondary_in_zen
                else None
            ),
            "form": ZenTranslationForm(
                request.user, unit, tabindex=100 + (unit.position * 10)
            ),
            "offset": offset + pos + 1,
        }
        for pos, unit in enumerate(units)
    ]

    return search_result, unitdata


def zen(request, project, component, lang):
    """Generic entry point for translating, suggesting and searching."""
    obj, project, unit_set = parse_params(request, project, component, lang)

    search_result, unitdata = get_zen_unitdata(obj, unit_set, request)
    sort = get_sort_name(request)

    # Handle redirects
    if isinstance(search_result, HttpResponse):
        return search_result

    return render(
        request,
        "zen.html",
        {
            "object": obj,
            "project": project,
            "unitdata": unitdata,
            "search_query": search_result["query"],
            "filter_name": search_result["name"],
            "filter_count": len(search_result["ids"]),
            "sort_name": sort["name"],
            "sort_query": sort["query"],
            "last_section": search_result["last_section"],
            "search_url": search_result["url"],
            "offset": search_result["offset"],
            "search_form": search_result["form"].reset_offset(),
        },
    )


def load_zen(request, project, component, lang):
    """Load additional units for zen editor."""
    obj, project, unit_set = parse_params(request, project, component, lang)

    search_result, unitdata = get_zen_unitdata(obj, unit_set, request)

    # Handle redirects
    if isinstance(search_result, HttpResponse):
        return search_result

    return render(
        request,
        "zen-units.html",
        {
            "object": obj,
            "project": project,
            "unitdata": unitdata,
            "search_query": search_result["query"],
            "search_url": search_result["url"],
            "last_section": search_result["last_section"],
        },
    )


@login_required
@require_POST
def save_zen(request, project, component, lang):
    """Save handler for zen mode."""
    _obj, _project, unit_set = parse_params(request, project, component, lang)

    checksum_form = ChecksumForm(unit_set, request.POST)
    if not checksum_form.is_valid():
        show_form_errors(request, checksum_form)
        return HttpResponseBadRequest("Invalid checksum")

    unit = checksum_form.cleaned_data["unit"]
    translationsum = ""

    form = TranslationForm(request.user, unit, request.POST)
    if not form.is_valid():
        show_form_errors(request, form)
    elif not request.user.has_perm("unit.edit", unit):
        messages.error(request, _("Insufficient privileges for saving translations."))
    else:
        perform_translation(unit, form, request)

        translationsum = hash_to_checksum(unit.get_target_hash())

    response = {
        "messages": [],
        "state": "success",
        "translationsum": translationsum,
        "unit_flags": get_state_css(unit) if unit is not None else [],
    }

    storage = get_messages(request)
    if storage:
        response["messages"] = [{"tags": m.tags, "text": m.message} for m in storage]
        tags = {m.tags for m in storage}
        if "error" in tags:
            response["state"] = "danger"
        elif "warning" in tags:
            response["state"] = "warning"
        elif "info" in tags:
            response["state"] = "info"

    return JsonResponse(data=response)


@require_POST
@login_required
def new_unit(request, project, component, lang):
    translation = get_translation(request, project, component, lang)
    if not request.user.has_perm("unit.add", translation):
        raise PermissionDenied()

    form = NewUnitForm(request.user, request.POST)
    if not form.is_valid():
        show_form_errors(request, form)
    else:
        key = form.cleaned_data["key"]
        value = form.cleaned_data["value"][0]

        if translation.unit_set.filter(context=key).exists():
            messages.error(
                request, _("Translation with this key seem to already exist!")
            )
        else:
            translation.new_unit(request, key, value)
            messages.success(request, _("New string has been added."))

    return redirect(translation)<|MERGE_RESOLUTION|>--- conflicted
+++ resolved
@@ -563,11 +563,8 @@
             "last_changes": unit.change_set.prefetch().order()[:10],
             "last_changes_url": urlencode(unit.translation.get_reverse_url_kwargs()),
             "display_checks": list(get_display_checks(unit)),
-<<<<<<< HEAD
+            "machinery_services": json.dumps(list(MACHINE_TRANSLATION_SERVICES.keys())),
             "user_can_access_namespace": user_can_access_namespace,
-=======
-            "machinery_services": json.dumps(list(MACHINE_TRANSLATION_SERVICES.keys())),
->>>>>>> 006f7a44
         },
     )
 
