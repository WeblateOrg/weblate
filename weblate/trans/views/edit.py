#
# Copyright © 2012–2022 Michal Čihař <michal@cihar.com>
#
# This file is part of Weblate <https://weblate.org/>
#
# This program is free software: you can redistribute it and/or modify
# it under the terms of the GNU General Public License as published by
# the Free Software Foundation, either version 3 of the License, or
# (at your option) any later version.
#
# This program is distributed in the hope that it will be useful,
# but WITHOUT ANY WARRANTY; without even the implied warranty of
# MERCHANTABILITY or FITNESS FOR A PARTICULAR PURPOSE.  See the
# GNU General Public License for more details.
#
# You should have received a copy of the GNU General Public License
# along with this program.  If not, see <https://www.gnu.org/licenses/>.
#

import json
import time
from math import ceil

from django.conf import settings
from django.contrib.auth.decorators import login_required
from django.contrib.messages import get_messages
from django.core.exceptions import PermissionDenied
from django.db.models import Case, IntegerField, Q, When
from django.http import (
    HttpResponse,
    HttpResponseBadRequest,
    HttpResponseRedirect,
    JsonResponse,
)
from django.shortcuts import get_object_or_404, redirect
from django.urls import reverse
from django.utils.http import urlencode
from django.utils.translation import gettext as _
from django.utils.translation import gettext_noop
from django.views.decorators.http import require_POST

from weblate.checks.models import CHECKS, get_display_checks
from weblate.glossary.forms import TermForm
from weblate.glossary.models import get_glossary_terms
from weblate.lang.models import Language
from weblate.screenshots.forms import ScreenshotForm
from weblate.trans.exceptions import FileParseError
from weblate.trans.forms import (
    AutoForm,
    ChecksumForm,
    CommentForm,
    ContextForm,
    MergeForm,
    PositionSearchForm,
    RevertForm,
    TranslationForm,
    ZenTranslationForm,
    get_new_unit_form,
)
from weblate.trans.models import Change, Comment, Suggestion, Unit, Vote
from weblate.trans.tasks import auto_translate
from weblate.trans.templatetags.translations import (
    try_linkify_filename,
    unit_state_class,
    unit_state_title,
)
from weblate.trans.util import join_plural, redirect_next, render, split_plural
from weblate.utils import messages
from weblate.utils.antispam import is_spam
from weblate.utils.hash import hash_to_checksum
from weblate.utils.messages import get_message_kind
from weblate.utils.ratelimit import revert_rate_limit, session_ratelimit_post
from weblate.utils.state import STATE_FUZZY, STATE_TRANSLATED
from weblate.utils.stats import ProjectLanguage
from weblate.utils.views import (
    get_project,
    get_sort_name,
    get_translation,
    show_form_errors,
)


def parse_params(request, project, component, lang):
    """Parses base object and unit set from request."""
    if component == "-":
        project = get_project(request, project)
        language = get_object_or_404(Language, code=lang)
        obj = ProjectLanguage(project, language)
        unit_set = Unit.objects.filter(
            translation__component__project=project, translation__language=language
        )
    else:
        # Translation case
        obj = get_translation(request, project, component, lang)
        unit_set = obj.unit_set
        project = obj.component.project

    return obj, project, unit_set


def get_other_units(unit):
    """Returns other units to show while translating."""
    result = {
        "total": 0,
        "skipped": False,
        "same": [],
        "matching": [],
        "context": [],
        "source": [],
    }

    allow_merge = False
    untranslated = False
    translation = unit.translation
    component = translation.component
    propagation = component.allow_translation_propagation
    same = None

    if unit.source and unit.context:
        match = Q(source=unit.source) & Q(context=unit.context)
        if component.has_template():
            query = Q(source=unit.source) | Q(context=unit.context)
        else:
            query = Q(source=unit.source)
    elif unit.source:
        match = Q(source=unit.source) & Q(context="")
        query = Q(source=unit.source)
    elif unit.context:
        match = Q(context=unit.context)
        query = Q(context=unit.context)
    else:
        return result

    units = (
        Unit.objects.filter(
            query,
            translation__component__project=component.project,
            translation__language=translation.language,
        )
        .annotate(
            matches_current=Case(
                When(condition=match, then=1), default=0, output_field=IntegerField()
            )
        )
        .order_by("-matches_current")
    )

    units_count = units.count()

    # Is it only this unit?
    if units_count == 1:
        return result

    result["total"] = units_count
    result["skipped"] = units_count > 20

    for item in units[:20]:
        item.allow_merge = item.differently_translated = (
            item.translated and item.target != unit.target
        )
        item.is_propagated = (
            propagation
            and item.translation.component.allow_translation_propagation
            and item.translation.plural_id == translation.plural_id
            and item.source == unit.source
            and item.context == unit.context
        )
        untranslated |= not item.translated
        allow_merge |= item.allow_merge
        if item.pk == unit.pk:
            same = item
            result["same"].append(item)
        elif item.source == unit.source and item.context == unit.context:
            result["matching"].append(item)
        elif item.source == unit.source:
            result["source"].append(item)
        elif item.context == unit.context:
            result["context"].append(item)

    # Slightly different logic to allow applying current translation to
    # the propagated strings
    if same is not None:
        same.allow_merge = (
            (untranslated or allow_merge) and same.translated and propagation
        )
        allow_merge |= same.allow_merge

    result["total"] = sum(len(result[x]) for x in ("matching", "source", "context"))
    result["allow_merge"] = allow_merge

    return result


def cleanup_session(session, delete_all: bool = False):
    """Delete old search results from session storage."""
    now = int(time.monotonic())
    keys = list(session.keys())
    for key in keys:
        if not key.startswith("search_"):
            continue
        value = session[key]
        if (
            delete_all
            or not isinstance(value, dict)
            or value["ttl"] < now
            or "items" not in value
        ):
            del session[key]


def search(base, project, unit_set, request, blank: bool = False):
    """Perform search or returns cached search results."""
    # Possible new search
    form = PositionSearchForm(user=request.user, data=request.GET, show_builder=False)

    # Process form
    form_valid = form.is_valid()
    if form_valid:
        cleaned_data = form.cleaned_data
        search_url = form.urlencode()
        search_query = form.get_search_query()
        name = form.get_name()
        search_items = form.items()
    else:
        cleaned_data = {}
        show_form_errors(request, form)
        search_url = ""
        search_query = ""
        name = ""
        search_items = ()

    search_result = {
        "form": form,
        "offset": cleaned_data.get("offset", 1),
    }
    session_key = f"search_{base.cache_key}_{search_url}"

    if (
        session_key in request.session
        and "offset" in request.GET
        and "items" in request.session[session_key]
    ):
        search_result.update(request.session[session_key])
        return search_result

    allunits = unit_set.search(cleaned_data.get("q", ""), project=project)

    # Grab unit IDs
    unit_ids = list(
        allunits.order_by_request(cleaned_data, base).values_list("id", flat=True)
    )

    # Check empty search results
    if not unit_ids and not blank:
        messages.warning(request, _("No strings found!"))
        return redirect(base)

    # Remove old search results
    cleanup_session(request.session)

    store_result = {
        "query": search_query,
        "url": search_url,
        "items": search_items,
        "key": session_key,
        "name": str(name),
        "ids": unit_ids,
        "ttl": int(time.monotonic()) + 86400,
    }
    request.session[session_key] = store_result

    search_result.update(store_result)
    return search_result


def perform_suggestion(unit, form, request):
    """Handle suggesion saving."""
    if form.cleaned_data["target"][0] == "":
        messages.error(request, _("Your suggestion is empty!"))
        # Stay on same entry
        return False
    if not request.user.has_perm("suggestion.add", unit):
        # Need privilege to add
        messages.error(request, _("You don't have privileges to add suggestions!"))
        # Stay on same entry
        return False
    if not request.user.is_authenticated:
        # Spam check
        if is_spam("\n".join(form.cleaned_data["target"]), request):
            messages.error(request, _("Your suggestion has been identified as spam!"))
            return False

    # Create the suggestion
    result = Suggestion.objects.add(
        unit,
        join_plural(form.cleaned_data["target"]),
        request,
        request.user.has_perm("suggestion.vote", unit),
    )
    if not result:
        messages.error(request, _("Your suggestion already exists!"))
    return result


def update_explanation(unit, form):
    unit.explanation = form.cleaned_data["explanation"]
    unit.save(update_fields=["explanation"], only_save=True)


def perform_translation(unit, form, request):
    """Handle translation and stores it to a backend."""
    user = request.user
    profile = user.profile
    project = unit.translation.component.project
    # Remember old checks
    oldchecks = unit.all_checks_names
    # TODO
    add_alternative = "add_alternative" in request.POST

    # Update explanation for glossary
    change_explanation = (
        unit.translation.component.is_glossary
        and unit.explanation != form.cleaned_data["explanation"]
    )
    if change_explanation:
        unit.explanation = form.cleaned_data["explanation"]
    # Save
    saved = unit.translate(
        user,
        form.cleaned_data["target"],
        form.cleaned_data["state"],
        request=request,
        add_alternative=add_alternative,
    )
    # Make sure explanation is saved
    if not saved and change_explanation:
        update_explanation(unit, form)

    # Warn about applied fixups
    if unit.fixups:
        messages.info(
            request,
            _("Following fixups were applied to translation: %s")
            % ", ".join(str(f) for f in unit.fixups),
        )

    # No change edit - should we skip to next entry
    if not saved:
        revert_rate_limit("translate", request)
        return True

    # Auto subscribe user
    if not profile.all_languages:
        language = unit.translation.language
        profile.languages.add(language)
        messages.info(
            request,
            _(
                "Added %(language)s to your translated languages. "
                "You can adjust them in the settings."
            )
            % {"language": language},
        )
    if profile.auto_watch and not profile.watched.filter(pk=project.pk).exists():
        profile.watched.add(project)
        messages.info(
            request,
            _(
                "Added %(project)s to your watched projects. "
                "You can adjust them and this behavior in the settings."
            )
            % {"project": project},
        )

    # Get new set of checks
    newchecks = unit.all_checks_names

    # Did we introduce any new failures?
    if (
        saved
        and form.cleaned_data["state"] >= STATE_TRANSLATED
        and newchecks > oldchecks
    ):
        # Show message to user
        messages.error(
            request,
            _(
                "The translation has been saved, however there "
                "are some newly failing checks: {0}"
            ).format(", ".join(str(CHECKS[check].name) for check in newchecks)),
        )
        # Stay on same entry
        return False

    return True and not add_alternative


@session_ratelimit_post("translate")
def handle_translate(request, unit, this_unit_url, next_unit_url):
    """Save translation or suggestion to database and backend."""
    form = TranslationForm(request.user, unit, request.POST)
    if not form.is_valid():
        show_form_errors(request, form)
        return None

    go_next = True

    if "suggest" in request.POST:
        go_next = perform_suggestion(unit, form, request)
    elif not request.user.has_perm("unit.edit", unit):
        if request.user.has_perm("unit.flag", unit):
            update_explanation(unit, form)
        else:
            messages.error(
                request, _("Insufficient privileges for saving translations.")
            )
    else:
        go_next = perform_translation(unit, form, request)

    # Redirect to next entry
    if "save-stay" not in request.POST and go_next:
        return HttpResponseRedirect(next_unit_url)
    return HttpResponseRedirect(this_unit_url)


def handle_merge(unit, request, next_unit_url):
    """Handle unit merging."""
    mergeform = MergeForm(unit, request.POST)
    if not mergeform.is_valid():
        messages.error(request, _("Invalid merge request!"))
        return None

    merged = mergeform.cleaned_data["merge_unit"]

    if not request.user.has_perm("unit.edit", unit):
        messages.error(request, _("Insufficient privileges for saving translations."))
        return None

    # Store unit
    unit.translate(request.user, merged.get_target_plurals(), merged.state)
    # Redirect to next entry
    return HttpResponseRedirect(next_unit_url)


def handle_revert(unit, request, next_unit_url):
    revertform = RevertForm(unit, request.GET)
    if not revertform.is_valid():
        messages.error(request, _("Invalid revert request!"))
        return None

    change = revertform.cleaned_data["revert_change"]

    if not request.user.has_perm("unit.edit", unit):
        messages.error(request, _("Insufficient privileges for saving translations."))
        return None

    if not change.can_revert():
        messages.error(request, _("Can not revert to empty translation!"))
        return None
    # Store unit
    unit.translate(
        request.user,
        split_plural(change.old),
        STATE_FUZZY if change.action == Change.ACTION_MARKED_EDIT else unit.state,
        change_action=Change.ACTION_REVERT,
    )
    # Redirect to next entry
    return HttpResponseRedirect(next_unit_url)


def check_suggest_permissions(request, mode, unit, suggestion):
    """Check permission for suggestion handling."""
    user = request.user
    if mode in ("accept", "accept_edit"):
        if not user.has_perm("suggestion.accept", unit):
            messages.error(
                request, _("You do not have privilege to accept suggestions!")
            )
            return False
    elif mode in ("delete", "spam"):
        if not user.has_perm("suggestion.delete", suggestion):
            messages.error(
                request, _("You do not have privilege to delete suggestions!")
            )
            return False
    elif mode in ("upvote", "downvote"):
        if not user.has_perm("suggestion.vote", unit):
            messages.error(
                request, _("You do not have privilege to vote for suggestions!")
            )
            return False
    return True


def handle_suggestions(request, unit, this_unit_url, next_unit_url):
    """Handle suggestion deleting/accepting."""
    sugid = ""
    params = ("accept", "accept_edit", "delete", "spam", "upvote", "downvote")
    redirect_url = this_unit_url
    mode = None

    # Parse suggestion ID
    for param in params:
        if param in request.POST:
            sugid = request.POST[param]
            mode = param
            break

    # Fetch suggestion
    try:
        suggestion = Suggestion.objects.get(pk=int(sugid), unit=unit)
    except (Suggestion.DoesNotExist, ValueError):
        messages.error(request, _("Invalid suggestion!"))
        return HttpResponseRedirect(this_unit_url)

    # Permissions check
    if not check_suggest_permissions(request, mode, unit, suggestion):
        return HttpResponseRedirect(this_unit_url)

    # Perform operation
    if "accept" in request.POST or "accept_edit" in request.POST:
        suggestion.accept(request)
        if "accept" in request.POST:
            redirect_url = next_unit_url
    elif "delete" in request.POST or "spam" in request.POST:
        suggestion.delete_log(request.user, is_spam="spam" in request.POST)
    elif "upvote" in request.POST:
        suggestion.add_vote(request, Vote.POSITIVE)
        redirect_url = next_unit_url
    elif "downvote" in request.POST:
        suggestion.add_vote(request, Vote.NEGATIVE)

    return HttpResponseRedirect(redirect_url)


def translate(request, project, component, lang):  # noqa: C901
    """Generic entry point for translating, suggesting and searching."""
    obj, project, unit_set = parse_params(request, project, component, lang)
    user = request.user

    # Search results
    search_result = search(obj, project, unit_set, request)

    # Handle redirects
    if isinstance(search_result, HttpResponse):
        return search_result

    # Get number of results
    num_results = len(search_result["ids"])

    # Search offset
    offset = search_result["offset"]

    # Checksum unit access
    payload = request.GET or request.POST
    if payload.get("checksum"):
        checksum_form = ChecksumForm(unit_set, payload)
        if checksum_form.is_valid():
            unit = checksum_form.cleaned_data["unit"]
            try:
                offset = search_result["ids"].index(unit.id) + 1
            except ValueError:
                offset = None
        else:
            offset = None
        if offset is None:
            messages.warning(request, _("No strings found!"))
            return redirect(obj)
    else:
        # Check boundaries
        if not 0 < offset <= num_results:
            messages.info(request, _("The translation has come to an end."))
            # Delete search
            del request.session[search_result["key"]]
            return redirect(obj)

        # Grab actual unit
        try:
            unit = unit_set.get(pk=search_result["ids"][offset - 1])
        except Unit.DoesNotExist:
            # Can happen when using SID for other translation
            messages.error(request, _("Invalid search string!"))
            return redirect(obj)

    # Some URLs we will most likely use
    base_unit_url = "{}?{}&offset=".format(
        obj.get_translate_url(), search_result["url"]
    )
    this_unit_url = base_unit_url + str(offset)
    next_unit_url = base_unit_url + str(offset + 1)

    response = None

    if request.method == "POST" and "merge" not in request.POST:
        if (
            "accept" in request.POST
            or "accept_edit" in request.POST
            or "delete" in request.POST
            or "spam" in request.POST
            or "upvote" in request.POST
            or "downvote" in request.POST
        ):
            # Handle accepting/deleting suggestions
            response = handle_suggestions(request, unit, this_unit_url, next_unit_url)
        else:
            # Handle translation
            response = handle_translate(request, unit, this_unit_url, next_unit_url)

    # Handle translation merging
    elif "merge" in request.POST:
        response = handle_merge(unit, request, next_unit_url)

    # Handle reverting
    elif "revert" in request.GET:
        response = handle_revert(unit, request, this_unit_url)

    # Pass possible redirect further
    if response is not None:
        return response

    # Show secondary languages for signed in users
    if user.is_authenticated:
        secondary = unit.get_secondary_units(user)
    else:
        secondary = None

    # Prepare form
    form = TranslationForm(user, unit)
    sort = get_sort_name(request, obj)

    screenshot_form = None
    if user.has_perm("screenshot.add", unit.translation):
        screenshot_form = ScreenshotForm(
            unit.translation.component, initial={"translation": unit.translation}
        )

    # Access namespace
    user_can_access_namespace = request.user.can_access_namespaced_lang(lang)

    return render(
        request,
        "translate.html",
        {
            "this_unit_url": this_unit_url,
            "first_unit_url": base_unit_url + "1",
            "last_unit_url": base_unit_url + str(num_results),
            "next_unit_url": next_unit_url,
            "prev_unit_url": base_unit_url + str(offset - 1),
            "object": obj,
            "project": project,
            "unit": unit,
            "nearby": unit.nearby(user.profile.nearby_strings),
            "nearby_keys": unit.nearby_keys(user.profile.nearby_strings),
            "others": get_other_units(unit),
            "search_url": search_result["url"],
            "search_items": search_result["items"],
            "search_query": search_result["query"],
            "offset": offset,
            "sort_name": sort["name"],
            "sort_query": sort["query"],
            "filter_name": search_result["name"],
            "filter_count": num_results,
            "filter_pos": offset,
            "form": form,
            "comment_form": CommentForm(
                project,
                initial={"scope": "global" if unit.is_source else "translation"},
            ),
            "context_form": ContextForm(instance=unit.source_unit, user=user),
            "search_form": search_result["form"].reset_offset(),
            "secondary": secondary,
            "locked": unit.translation.component.locked,
            "glossary": get_glossary_terms(unit),
            "addterm_form": TermForm(unit, user),
            "last_changes": unit.change_set.prefetch().order()[:10].preload("unit"),
            "screenshots": (
                unit.source_unit.screenshots.all() | unit.screenshots.all()
            ).order,
            "last_changes_url": urlencode(unit.translation.get_reverse_url_kwargs()),
            "display_checks": list(get_display_checks(unit)),
<<<<<<< HEAD
            "machinery_services": json.dumps(list(MACHINE_TRANSLATION_SERVICES.keys())),
            "user_can_access_namespace": user_can_access_namespace,
=======
            "comments_to_check": unit.unresolved_comments,
            "machinery_services": json.dumps(
                list(project.get_machinery_settings().keys())
            ),
            "new_unit_form": get_new_unit_form(
                unit.translation, user, initial={"variant": unit.pk}
            ),
            "screenshot_form": screenshot_form,
            "translation_file_link": lambda: try_linkify_filename(
                unit.translation.filename,
                unit.translation.filename,
                # '1' as a placeholder, because `get_repoweb_link` can't currently
                # generate links without line specified. Although it's ok to use
                # '' or '0' on GitHub or GitLab, let's play it safe for now.
                "1",
                unit,
                user.profile,
            ),
>>>>>>> 39021fe4
        },
    )


@require_POST
@login_required
def auto_translation(request, project, component, lang):
    translation = get_translation(request, project, component, lang)
    project = translation.component.project
    if not request.user.has_perm("translation.auto", project):
        raise PermissionDenied()

    autoform = AutoForm(translation.component, request.POST)

    if translation.component.locked or not autoform.is_valid():
        messages.error(request, _("Failed to process form!"))
        show_form_errors(request, autoform)
        return redirect(translation)

    args = (
        request.user.id,
        translation.id,
        autoform.cleaned_data["mode"],
        autoform.cleaned_data["filter_type"],
        autoform.cleaned_data["auto_source"],
        autoform.cleaned_data["component"],
        autoform.cleaned_data["engines"],
        autoform.cleaned_data["threshold"],
    )

    if settings.CELERY_TASK_ALWAYS_EAGER:
        messages.success(
            request, auto_translate(*args, translation=translation)["message"]
        )
    else:
        task = auto_translate.delay(*args)
        messages.success(
            request, _("Automatic translation in progress"), f"task:{task.id}"
        )

    return redirect(translation)


@login_required
@session_ratelimit_post("comment")
def comment(request, pk):
    """Add new comment."""
    scope = unit = get_object_or_404(Unit, pk=pk)
    component = unit.translation.component

    if not request.user.has_perm("comment.add", unit.translation):
        raise PermissionDenied()

    form = CommentForm(component.project, request.POST)

    if form.is_valid():
        # Is this source or target comment?
        if form.cleaned_data["scope"] in ("global", "report"):
            scope = unit.source_unit
        # Create comment object
        Comment.objects.add(scope, request, form.cleaned_data["comment"])
        # Add review label/flag
        if form.cleaned_data["scope"] == "report":
            if component.has_template():
                if scope.translated and not scope.readonly:
                    scope.translate(
                        request.user,
                        scope.target,
                        STATE_FUZZY,
                        change_action=Change.ACTION_MARKED_EDIT,
                    )
            else:
                label = component.project.label_set.get_or_create(
                    name=gettext_noop("Source needs review"), defaults={"color": "red"}
                )[0]
                scope.labels.add(label)
        messages.success(request, _("Posted new comment"))
    else:
        messages.error(request, _("Failed to add comment!"))

    return redirect_next(request.POST.get("next"), unit)


@login_required
@require_POST
def delete_comment(request, pk):
    """Delete comment."""
    comment_obj = get_object_or_404(Comment, pk=pk)

    if not request.user.has_perm("comment.delete", comment_obj):
        raise PermissionDenied()

    fallback_url = comment_obj.unit.get_absolute_url()

    if "spam" in request.POST:
        comment_obj.report_spam()
    comment_obj.delete()
    messages.info(request, _("Comment has been deleted."))

    return redirect_next(request.POST.get("next"), fallback_url)


@login_required
@require_POST
def resolve_comment(request, pk):
    """Resolve comment."""
    comment_obj = get_object_or_404(Comment, pk=pk)

    if not request.user.has_perm("comment.resolve", comment_obj):
        raise PermissionDenied()

    fallback_url = comment_obj.unit.get_absolute_url()

    comment_obj.resolved = True
    comment_obj.save(update_fields=["resolved"])
    messages.info(request, _("Comment has been resolved."))

    return redirect_next(request.POST.get("next"), fallback_url)


def get_zen_unitdata(obj, project, unit_set, request):
    """Load unit data for zen mode."""
    # Search results
    search_result = search(obj, project, unit_set, request)

    # Handle redirects
    if isinstance(search_result, HttpResponse):
        return search_result, None

    offset = search_result["offset"] - 1
    search_result["last_section"] = offset + 20 >= len(search_result["ids"])

    units = unit_set.prefetch_full().get_ordered(
        search_result["ids"][offset : offset + 20]
    )

    unitdata = [
        {
            "unit": unit,
            "secondary": (
                unit.get_secondary_units(request.user)
                if request.user.is_authenticated
                and request.user.profile.secondary_in_zen
                else None
            ),
            "form": ZenTranslationForm(
                request.user, unit, tabindex=100 + (unit.position * 10)
            ),
            "offset": offset + pos + 1,
            "glossary": get_glossary_terms(unit),
        }
        for pos, unit in enumerate(units)
    ]

    return search_result, unitdata


def zen(request, project, component, lang):
    """Generic entry point for translating, suggesting and searching."""
    obj, project, unit_set = parse_params(request, project, component, lang)

    search_result, unitdata = get_zen_unitdata(obj, project, unit_set, request)
    sort = get_sort_name(request, obj)

    # Handle redirects
    if isinstance(search_result, HttpResponse):
        return search_result

    return render(
        request,
        "zen.html",
        {
            "object": obj,
            "project": project,
            "unitdata": unitdata,
            "search_query": search_result["query"],
            "filter_name": search_result["name"],
            "filter_count": len(search_result["ids"]),
            "sort_name": sort["name"],
            "sort_query": sort["query"],
            "last_section": search_result["last_section"],
            "search_url": search_result["url"],
            "offset": search_result["offset"],
            "search_form": search_result["form"].reset_offset(),
            "is_zen": True,
        },
    )


def load_zen(request, project, component, lang):
    """Load additional units for zen editor."""
    obj, project, unit_set = parse_params(request, project, component, lang)

    search_result, unitdata = get_zen_unitdata(obj, project, unit_set, request)

    # Handle redirects
    if isinstance(search_result, HttpResponse):
        return search_result

    return render(
        request,
        "zen-units.html",
        {
            "object": obj,
            "project": project,
            "unitdata": unitdata,
            "search_query": search_result["query"],
            "search_url": search_result["url"],
            "last_section": search_result["last_section"],
        },
    )


@login_required
@require_POST
def save_zen(request, project, component, lang):
    """Save handler for zen mode."""
    _obj, _project, unit_set = parse_params(request, project, component, lang)

    checksum_form = ChecksumForm(unit_set, request.POST)
    if not checksum_form.is_valid():
        show_form_errors(request, checksum_form)
        return HttpResponseBadRequest("Invalid checksum")

    unit = checksum_form.cleaned_data["unit"]
    translationsum = ""

    form = TranslationForm(request.user, unit, request.POST)
    if not form.is_valid():
        show_form_errors(request, form)
    elif not request.user.has_perm("unit.edit", unit):
        if request.user.has_perm("unit.flag", unit):
            update_explanation(unit, form)
        else:
            messages.error(
                request, _("Insufficient privileges for saving translations.")
            )
    else:
        perform_translation(unit, form, request)

        translationsum = hash_to_checksum(unit.get_target_hash())

    response = {
        "messages": [],
        "state": "success",
        "translationsum": translationsum,
        "unit_state_class": unit_state_class(unit) if unit else "",
        "unit_state_title": unit_state_title(unit) if unit else "",
    }

    storage = get_messages(request)
    if storage:
        response["messages"] = [
            {"tags": m.tags, "kind": get_message_kind(m.tags), "text": m.message}
            for m in storage
        ]
        tags = {m.tags for m in storage}
        if "error" in tags:
            response["state"] = "danger"
        elif "warning" in tags:
            response["state"] = "warning"
        elif "info" in tags:
            response["state"] = "info"

    return JsonResponse(data=response)


@require_POST
@login_required
def new_unit(request, project, component, lang):
    translation = get_translation(request, project, component, lang)
    if not request.user.has_perm("unit.add", translation):
        raise PermissionDenied()

    form = get_new_unit_form(translation, request.user, request.POST)
    if not form.is_valid():
        show_form_errors(request, form)
    else:
        created_unit = translation.add_unit(request, **form.as_kwargs())
        messages.success(request, _("New string has been added."))
        return redirect(created_unit)

    return redirect(translation)


@login_required
@require_POST
def delete_unit(request, unit_id):
    """Delete unit."""
    unit = get_object_or_404(Unit, pk=unit_id)

    if not request.user.has_perm("unit.delete", unit):
        raise PermissionDenied()

    try:
        unit.translation.delete_unit(request, unit)
    except FileParseError as error:
        unit.translation.component.update_import_alerts(delete=False)
        messages.error(request, _("Failed to remove the string: %s") % error)
        return redirect(unit)
    # Remove cached search results as we've just removed one of the unit there
    cleanup_session(request.session, delete_all=True)
    return redirect(unit.translation)


def browse(request, project, component, lang):
    """Strings browsing."""
    obj, project, unit_set = parse_params(request, project, component, lang)
    search_result = search(obj, project, unit_set, request, blank=True)
    offset = search_result["offset"]
    page = 20
    units = unit_set.prefetch_full().get_ordered(
        search_result["ids"][(offset - 1) * page : (offset - 1) * page + page]
    )

    base_unit_url = "{}?{}&offset=".format(
        reverse("browse", kwargs=obj.get_reverse_url_kwargs()),
        search_result["url"],
    )
    num_results = ceil(len(search_result["ids"]) / page)
    sort = get_sort_name(request, obj)

    return render(
        request,
        "browse.html",
        {
            "object": obj,
            "project": project,
            "units": units,
            "search_query": search_result["query"],
            "search_url": search_result["url"],
            "search_form": search_result["form"].reset_offset(),
            "filter_count": num_results,
            "filter_pos": offset,
            "filter_name": search_result["name"],
            "first_unit_url": base_unit_url + "1",
            "last_unit_url": base_unit_url + str(num_results),
            "next_unit_url": base_unit_url + str(offset + 1)
            if offset < num_results
            else None,
            "prev_unit_url": base_unit_url + str(offset - 1) if offset > 1 else None,
            "sort_name": sort["name"],
            "sort_query": sort["query"],
        },
    )<|MERGE_RESOLUTION|>--- conflicted
+++ resolved
@@ -678,14 +678,11 @@
             ).order,
             "last_changes_url": urlencode(unit.translation.get_reverse_url_kwargs()),
             "display_checks": list(get_display_checks(unit)),
-<<<<<<< HEAD
-            "machinery_services": json.dumps(list(MACHINE_TRANSLATION_SERVICES.keys())),
-            "user_can_access_namespace": user_can_access_namespace,
-=======
             "comments_to_check": unit.unresolved_comments,
             "machinery_services": json.dumps(
                 list(project.get_machinery_settings().keys())
             ),
+            "user_can_access_namespace": user_can_access_namespace,
             "new_unit_form": get_new_unit_form(
                 unit.translation, user, initial={"variant": unit.pk}
             ),
@@ -700,7 +697,6 @@
                 unit,
                 user.profile,
             ),
->>>>>>> 39021fe4
         },
     )
 
