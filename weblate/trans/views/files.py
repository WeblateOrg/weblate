# -*- coding: utf-8 -*-
#
# Copyright © 2012 - 2018 Michal Čihař <michal@cihar.com>
#
# This file is part of Weblate <https://weblate.org/>
#
# This program is free software: you can redistribute it and/or modify
# it under the terms of the GNU General Public License as published by
# the Free Software Foundation, either version 3 of the License, or
# (at your option) any later version.
#
# This program is distributed in the hope that it will be useful,
# but WITHOUT ANY WARRANTY; without even the implied warranty of
# MERCHANTABILITY or FITNESS FOR A PARTICULAR PURPOSE.  See the
# GNU General Public License for more details.
#
# You should have received a copy of the GNU General Public License
# along with this program.  If not, see <https://www.gnu.org/licenses/>.
#
from __future__ import unicode_literals

from django.core.exceptions import PermissionDenied
from django.utils.translation import ugettext as _, ungettext
from django.utils.encoding import force_text
from django.shortcuts import redirect
from django.views.decorators.http import require_POST

from weblate.utils import messages
from weblate.utils.errors import report_error
from weblate.trans.forms import get_upload_form, DownloadForm
<<<<<<< HEAD
from weblate.trans.views.helper import (
    get_translation, download_translation_files, show_form_errors,
=======
from weblate.utils.views import (
    get_translation, download_translation_file, show_form_errors,
>>>>>>> db67eb16
)
from weblate.trans.models import Project



def download_translation(request, project, component=None):
    projectRecord = Project.objects.get(slug=project)

    if 'lang' in request.GET:
        languages = [request.GET['lang']]
    else:
        languages = [langRecord.code for langRecord in projectRecord.get_languages()]

    translations = []


    for lang in languages:
        if component == None:
            for projectsComponent in projectRecord.component_set.all():
                translations.append(get_translation(request, project, projectsComponent.slug, lang))
        else:
            translations.append(get_translation(request, project, component, lang))

    kwargs = {}

    if 'format' in request.GET or 'type' in request.GET:
        form = DownloadForm(request.GET)
        if not form.is_valid():
            show_form_errors(request, form)
            return redirect(obj)
        
        kwargs['form_cleaned_data'] = form.cleaned_data
        kwargs['fmt'] = form.cleaned_data['format']

    return download_translation_files(translations, **kwargs)


@require_POST
def upload_translation(request, project, component, lang):
    """Handling of translation uploads."""
    obj = get_translation(request, project, component, lang)

    if not request.user.has_perm('upload.perform', obj):
        raise PermissionDenied()

    # Check method and lock
    if obj.component.locked:
        messages.error(request, _('Access denied.'))
        return redirect(obj)

    # Get correct form handler based on permissions
    form = get_upload_form(
        request.user, obj,
        request.POST, request.FILES
    )

    # Check form validity
    if not form.is_valid():
        messages.error(request, _('Please fix errors in the form.'))
        show_form_errors(request, form)
        return redirect(obj)

    # Create author name
    author = None
    if (request.user.has_perm('upload.authorship', obj) and
            form.cleaned_data['author_name'] != '' and
            form.cleaned_data['author_email'] != ''):
        author = '{0} <{1}>'.format(
            form.cleaned_data['author_name'],
            form.cleaned_data['author_email']
        )

    # Check for overwriting
    overwrite = False
    if request.user.has_perm('upload.overwrite', obj):
        overwrite = form.cleaned_data['upload_overwrite']

    # Do actual import
    try:
        not_found, skipped, accepted, total = obj.merge_upload(
            request,
            request.FILES['file'],
            overwrite,
            author,
            method=form.cleaned_data['method'],
            fuzzy=form.cleaned_data['fuzzy'],
        )
        if total == 0:
            message = _('No strings were imported from the uploaded file.')
        else:
            message = ungettext(
                'Processed {0} string from the uploaded files '
                '(skipped: {1}, not found: {2}, updated: {3}).',
                'Processed {0} strings from the uploaded files '
                '(skipped: {1}, not found: {2}, updated: {3}).',
                total
            ).format(total, skipped, not_found, accepted)
        if accepted == 0:
            messages.warning(request, message)
        else:
            messages.success(request, message)
    except Exception as error:
        messages.error(
            request, _('File content merge failed: %s') % force_text(error)
        )
        report_error(error, request)

    return redirect(obj)<|MERGE_RESOLUTION|>--- conflicted
+++ resolved
@@ -28,13 +28,8 @@
 from weblate.utils import messages
 from weblate.utils.errors import report_error
 from weblate.trans.forms import get_upload_form, DownloadForm
-<<<<<<< HEAD
-from weblate.trans.views.helper import (
-    get_translation, download_translation_files, show_form_errors,
-=======
 from weblate.utils.views import (
     get_translation, download_translation_file, show_form_errors,
->>>>>>> db67eb16
 )
 from weblate.trans.models import Project
 
