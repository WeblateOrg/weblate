# Copyright © Michal Čihař <michal@weblate.org>
#
# SPDX-License-Identifier: GPL-3.0-or-later
from __future__ import annotations

import re
from collections import defaultdict
from datetime import date, datetime
from html import escape as html_escape
from typing import TYPE_CHECKING

from django import forms, template
from django.contrib.humanize.templatetags.humanize import intcomma
from django.template.loader import render_to_string
from django.urls import reverse
from django.utils import timezone
from django.utils.formats import number_format as django_number_format
from django.utils.html import escape, format_html, format_html_join, urlize
from django.utils.safestring import SafeString, mark_safe
from django.utils.translation import gettext, gettext_lazy, ngettext, pgettext
from siphashc import siphash

from weblate.accounts.avatar import get_user_display
from weblate.accounts.models import Profile
from weblate.auth.models import User
from weblate.checks.models import CHECKS
from weblate.checks.utils import highlight_string
from weblate.lang.models import Language
from weblate.trans.filter import FILTERS, get_filter_choice
from weblate.trans.forms import FieldDocsMixin
from weblate.trans.models import (
    Announcement,
    Category,
    Component,
    ComponentList,
    ContributorAgreement,
    Project,
    Translation,
    Unit,
)
from weblate.trans.models.translation import GhostTranslation
from weblate.trans.specialchars import get_display_char
from weblate.trans.util import split_plural, translation_percent
from weblate.utils.diff import Differ
from weblate.utils.docs import get_doc_url
from weblate.utils.hash import hash_to_checksum
from weblate.utils.html import format_html_join_comma, list_to_tuples
from weblate.utils.markdown import render_markdown
from weblate.utils.messages import get_message_kind as get_message_kind_impl
from weblate.utils.random import get_random_identifier
from weblate.utils.stats import (
    BaseStats,
    CategoryLanguage,
    GhostProjectLanguageStats,
    GhostStats,
    ProjectLanguage,
)
from weblate.utils.templatetags.icons import icon
from weblate.utils.views import SORT_CHOICES

if TYPE_CHECKING:
    from collections.abc import Generator, Iterable

    from django.db.models import QuerySet
    from django.template.context import Context
    from django_stubs_ext import StrOrPromise

    from weblate.metrics.wrapper import MetricsWrapper

register = template.Library()

SPACE_START = '<span class="hlspace"><span class="space-space">'
SPACE_NL_START = '<span class="hlspace"><span class="space-nl">'
SPACE_MIDDLE_1 = "</span>"
SPACE_MIDDLE_2 = '<span class="space-space">'
SPACE_END = "</span></span>"
SPACE_NL_END = "</span></span><br>"

GLOSSARY_TEMPLATE = """<span class="glossary-term" title="{}">"""

# This should match whitespace_regex in weblate/static/loader-bootstrap.js
WHITESPACE_REGEX = (
    r"(\t|\u00A0|\u00AD|\u1680|\u2000|\u2001|\u2002|\u2003|"
    r"\u2004|\u2005|\u2006|\u2007|\u2008|\u2009|\u200A|"
    r"\u202F|\u205F|\u3000)"
)
WHITESPACE_RE = re.compile(WHITESPACE_REGEX, re.MULTILINE)
NEWLINE_RE = re.compile(r"(\r\n|\r|\n)", re.MULTILINE)
MULTISPACE_RE = re.compile(r"(  +| $|^ )", re.MULTILINE)
ESCAPE_RE = re.compile(r"""['"&<>]""")
TYPE_MAPPING = {True: "yes", False: "no", None: "unknown"}
# Mapping of status report flags to names
NAME_MAPPING = {
    True: gettext_lazy("Good configuration"),
    False: gettext_lazy("Bad configuration"),
    None: gettext_lazy("Possible configuration"),
}

FLAG_TEMPLATE = '<span title="{0}" class="{1}">{2}</span>'

SOURCE_LINK = (
    '<a href="{0}" target="_blank" rel="noopener noreferrer"'
    ' class="{2}" dir="ltr" tabindex="-1">{1}</a>'
)
HLCHECK = '<span class="hlcheck" data-value="{}"><span class="highlight-number"></span>'


class Formatter:
    def __init__(
        self,
        idx,
        value,
        unit,
        glossary,
        diff,
        search_match,
        match,
        whitespace: bool = True,
    ) -> None:
        # Inputs
        self.idx = idx
        self.cleaned_value = self.value = value
        self.unit = unit
        self.glossary = glossary
        self.diff = diff
        self.search_match = search_match
        self.match = match
        # Tags output
        self.tags: dict[int, list[str]] = defaultdict(list)
        self.differ = Differ()
        self.whitespace = whitespace

    def parse(self) -> None:
        if self.unit:
            self.parse_highlight()
        if self.glossary:
            self.parse_glossary()
        if self.search_match:
            self.parse_search()
        if self.whitespace:
            self.parse_whitespace()
        if self.diff:
            self.parse_diff()

    def parse_diff(self) -> None:  # noqa: C901
        """Highlights diff, including extra whitespace."""
        diff = self.differ.compare(self.value, self.diff[self.idx])
        offset = 0
        for op, data in diff:
            if op == self.differ.DIFF_DELETE:
                formatter = Formatter(
                    0,
                    data,
                    self.unit,
                    self.glossary,
                    None,
                    self.search_match,
                    self.match,
                )
                formatter.parse()
                self.tags[offset].append(f"<del>{formatter.format()}</del>")
            elif op == self.differ.DIFF_INSERT:
                end = offset + len(data)
                # Rearrange space highlighting
                move_space = False
                start_space = -1
                if offset in self.tags:
                    for pos, tag in enumerate(self.tags[offset]):
                        if tag == SPACE_MIDDLE_2:
                            self.tags[offset][pos] = SPACE_MIDDLE_1
                            move_space = True
                            break
                        if tag == SPACE_START:
                            start_space = pos
                            break

                if start_space != -1:
                    self.tags[offset].insert(start_space, "<ins>")
                    last_middle = None
                    for i in range(len(data)):
                        tagoffset = offset + i + 1
                        if tagoffset not in self.tags:
                            continue
                        for pos, tag in enumerate(self.tags[tagoffset]):
                            if tag == SPACE_END:
                                # Whitespace ends within <ins>
                                start_space = -1
                                break
                            if tag == SPACE_MIDDLE_2:
                                last_middle = (tagoffset, pos)
                        if start_space == -1:
                            break
                    if start_space != -1 and last_middle is not None:
                        self.tags[tagoffset][pos] = SPACE_MIDDLE_1

                else:
                    self.tags[offset].append("<ins>")
                if move_space:
                    self.tags[offset].append(SPACE_START)
                self.tags[end].append("</ins>")
                if start_space != -1:
                    self.tags[end].append(SPACE_START)

                # Rearange other tags
                open_tags = 0
                process = False
                for i in range(offset, end + 1):
                    remove = []
                    for pos, tag in enumerate(self.tags[i]):
                        if not process:
                            if tag.startswith("<ins"):
                                process = True
                            continue
                        if tag.startswith("</ins>"):
                            break
                        if tag.startswith("<span"):
                            open_tags += 1
                        elif tag.startswith("</span"):
                            if open_tags == 0:
                                # Remove tags spanning over <ins>
                                remove.append(pos)
                                found = None
                                for back in range(offset - 1, 0, -1):
                                    for child_pos, child in reversed(
                                        list(enumerate(self.tags[back]))
                                    ):
                                        if child.startswith("<span"):
                                            found = child_pos
                                            break
                                    if found is not None:
                                        del self.tags[back][found]
                                        break
                            else:
                                open_tags -= 1
                    # Remove closing tags (do this outside the loop)
                    for pos in reversed(remove):
                        del self.tags[i][pos]

                offset = end
            elif op == self.differ.DIFF_EQUAL:
                offset += len(data)

    def parse_highlight(self) -> None:
        """Highlights unit placeables."""
        highlights = highlight_string(self.value, self.unit)
        cleaned_value = list(self.value)
        for start, end, content in highlights:
            self.tags[start].append(format_html(HLCHECK, content))
            self.tags[end].insert(0, "</span>")
            cleaned_value[start:end] = [" "] * (end - start)

        # Prepare cleaned up value for glossary terms (we do not want to extract those
        # from format strings)
        self.cleaned_value = "".join(cleaned_value)

    @staticmethod
    def format_terms(terms):
        forbidden = []
        nontranslatable = []
        translations = []
        for term in terms:
            flags = term.all_flags
            target = html_escape(term.target)
            source = html_escape(term.source)
            # Translators: Glossary term formatting used in a tooltip
            formatted = pgettext("glossary term", "{target} [{source}]").format(
                source=source, target=target
            )
            if "read-only" in flags:
                nontranslatable.append(source)
            elif not target:
                continue
            elif "forbidden" in flags:
                forbidden.append(formatted)
            else:
                translations.append(formatted)

        output = []
        if forbidden:
            output.append(
                "\n".join(
                    (
                        ngettext(
                            "Forbidden translation:",
                            "Forbidden translations:",
                            len(forbidden),
                        ),
                        *forbidden,
                    )
                )
            )
        if nontranslatable:
            output.append(
                "\n".join(
                    (
                        ngettext(
                            "Untranslatable term:",
                            "Untranslatable terms:",
                            len(nontranslatable),
                        ),
                        *nontranslatable,
                    )
                )
            )
        if translations:
            output.append(
                "\n".join(
                    (
                        ngettext(
                            "Glossary term:",
                            "Glossary terms:",
                            len(translations),
                        ),
                        *translations,
                    )
                )
            )
        return "\n\n".join(output)

    def parse_glossary(self) -> None:
        """Highlights glossary entries."""
        # Annotate string with glossary terms
        locations = defaultdict(list)
        for term in self.glossary:
            for start, end in term.glossary_positions:
                # Skip terms whose parts belong to placeholders
                if self.cleaned_value[start:end].lower() != term.source.lower():
                    continue

                for i in range(start, end):
                    locations[i].append(term)
                locations[end].extend([])

        # Render span tags for each glossary term match
        last_entries: list[str] = []
        for position, entries in sorted(locations.items()):
            if last_entries and entries != last_entries:
                self.tags[position].insert(0, "</span>")

            if entries and entries != last_entries:
                self.tags[position].append(
                    GLOSSARY_TEMPLATE.format(self.format_terms(entries))
                )
            last_entries = entries

    def parse_search(self) -> None:
        """Highlights search matches."""
        tag = self.match
        if self.match == "search":
            tag = "hlmatch"

        start_tag = format_html('<span class="{}">', tag)
        end_tag = "</span>"

        for match in re.finditer(
            re.escape(self.search_match), self.value, flags=re.IGNORECASE
        ):
            self.tags[match.start()].append(start_tag)
            self.tags[match.end()].insert(0, end_tag)

    def parse_whitespace(self) -> None:
        """Highlight whitespaces."""
        value = self.value

        for match in NEWLINE_RE.finditer(value):
            self.tags[match.start()].append(SPACE_NL_START)
            self.tags[match.end()].insert(0, SPACE_NL_END)

        for match in MULTISPACE_RE.finditer(value):
            self.tags[match.start()].append(SPACE_START)
            for i in range(match.start() + 1, match.end()):
                self.tags[i].insert(0, SPACE_MIDDLE_1)
                self.tags[i].append(SPACE_MIDDLE_2)
            self.tags[match.end()].insert(0, SPACE_END)

        for match in WHITESPACE_RE.finditer(value):
            whitespace = match.group(0)
            cls = "space-tab" if whitespace == "\t" else "space-space"
            title = get_display_char(whitespace)[0]
            self.tags[match.start()].append(
                format_html(
                    '<span class="hlspace"><span class="{}" title="{}">', cls, title
                )
            )
            self.tags[match.end()].insert(0, "</span></span>")

    def format_generator(self) -> Generator[str]:
        tags = self.tags
        value = self.value
        current: list[str]
        replacements: dict[int, str] = {}

        # Extract tag positions
        positions: set[int] = set(tags.keys())

        # Avoid processing trailing tags in the loop
        positions.discard(len(value))

        # Replace special characters "&", "<" and ">" to HTML-safe sequences.
        # This is like html.escape but inline
        for match in ESCAPE_RE.finditer(value):
            position = match.start()
            positions.add(position)
            char = match.group()
            if char == "&":
                next_output = "&amp;"
            elif char == "<":
                next_output = "&lt;"
            elif char == ">":
                next_output = "&gt;"
            elif char == '"':
                next_output = "&quot;"
            elif char == "'":
                next_output = "&#x27;"
            else:
                raise ValueError(char)
            replacements[position] = next_output

        previous_start = 0
        for pos in sorted(positions):
            # String up to current position
            yield value[previous_start:pos]

            if pos in tags:
                current = tags[pos]
                # Special case for leading/trailing whitespace char in diff
                if (
                    current
                    and value[pos] == " "
                    and "<ins>" in current
                    and SPACE_START not in current
                ):
                    current.append(SPACE_START)
                    tags[pos + 1].insert(0, SPACE_END)

                elif pos + 1 in tags:
                    next_tags = tags[pos + 1]
                    if (
                        next_tags
                        and value[pos] == " "
                        and "</ins>" in next_tags
                        and SPACE_END not in next_tags
                        and SPACE_MIDDLE_1 not in next_tags
                    ):
                        current.append(SPACE_START)
                        next_tags.insert(0, SPACE_END)

                # Tags
                yield from current

            if pos in replacements:
                # HTML escaped string
                yield replacements[pos]
                previous_start = pos + 1
            else:
                previous_start = pos

        yield value[previous_start:]

        # Trailing tags
        yield from tags[len(value)]

    def format(self):
        return mark_safe("".join(self.format_generator()))  # noqa: S308


@register.inclusion_tag("snippets/format-translation.html")
def format_unit_target(
    unit,
    *,
    value: str | None = None,
    diff=None,
    search_match: str | None = None,
    match: str = "search",
    simple: bool = False,
    wrap: bool = False,
    show_copy: bool = False,
):
    return format_translation(
        plurals=unit.get_target_plurals() if value is None else split_plural(value),
        language=unit.translation.language,
        plural=unit.translation.plural,
        unit=unit,
        diff=diff,
        search_match=search_match,
        match=match,
        simple=simple,
        wrap=wrap,
        show_copy=show_copy,
    )


@register.inclusion_tag("snippets/format-translation.html")
def format_unit_source(
    unit,
    *,
    value: str | None = None,
    diff=None,
    search_match: str | None = None,
    match: str = "search",
    simple: bool = False,
    glossary=None,
    wrap: bool = False,
    show_copy: bool = False,
):
    source_translation = unit.translation.component.source_translation
    return format_translation(
        plurals=unit.get_source_plurals() if value is None else split_plural(value),
        language=source_translation.language,
        plural=source_translation.plural,
        unit=unit,
        diff=diff,
        search_match=search_match,
        match=match,
        simple=simple,
        glossary=glossary,
        wrap=wrap,
        show_copy=show_copy,
    )


@register.inclusion_tag("snippets/format-translation.html")
def format_source_string(
    value: str,
    unit,
    *,
    search_match: str | None = None,
    match: str = "search",
    simple: bool = False,
    glossary=None,
    wrap: bool = False,
    whitespace: bool = True,
):
    """Format simple string as in the unit source language."""
    return format_translation(
        plurals=[value],
        language=unit.translation.component.source_language,
        plural=unit.translation.plural,
        search_match=search_match,
        match=match,
        simple=simple,
        wrap=wrap,
        whitespace=whitespace,
    )


@register.inclusion_tag("snippets/format-translation.html")
def format_language_string(
    value: str,
    translation,
    *,
    diff=None,
):
    """Format simple string as in the language."""
    return format_translation(
        plurals=split_plural(value),
        language=translation.language,
        plural=translation.plural,
        diff=diff,
    )


def format_translation(
    plurals: list[str],
    language=None,
    *,
    plural=None,
    diff=None,
    search_match: str | None = None,
    simple: bool = False,
    wrap: bool = False,
    unit=None,
    match: str = "search",
    glossary=None,
    whitespace: bool = True,
    show_copy: bool = False,
):
    """Nicely formats translation text possibly handling plurals or diff."""
    is_multivalue = unit is not None and unit.translation.component.is_multivalue

    if plural is None:
        plural = language.plural

    # Split diff plurals
    if diff is not None:
        diff = split_plural(diff)
        # Previous message did not have to be a plural
        while len(diff) < len(plurals):
            diff.append(diff[0])

    # We will collect part for each plural
    parts = []
    has_content = False

    for idx, text in enumerate(plurals):
        formatter = Formatter(
            idx, text, unit, glossary, diff, search_match, match, whitespace=whitespace
        )
        formatter.parse()

        # Show label for plural (if there are any)
        title = ""
        if len(plurals) > 1 and not is_multivalue:
            title = plural.get_plural_name(idx)

        # Join paragraphs
        content = formatter.format()

        parts.append(
            {
                "title": title,
                "content": content,
                "copy": escape(text) if show_copy else "",
            }
        )
        has_content |= bool(content)

    return {
        "simple": simple,
        "wrap": wrap,
        "items": parts,
        "language": language,
        "unit": unit,
        "has_content": has_content,
    }


@register.simple_tag
def search_name(query):
    """Return name for a query string."""
    return FILTERS.get_search_name(query)


@register.simple_tag
def check_name(check):
    """Return check name, or its id if check is not known."""
    try:
        return escape(CHECKS[check].name)
    except KeyError:
        return escape(check)


@register.simple_tag
def check_description(check):
    """Return check description, or its id if check is not known."""
    try:
        return escape(CHECKS[check].description)
    except KeyError:
        return escape(check)


@register.simple_tag(takes_context=True)
def documentation(context: Context, page, anchor=""):
    """Return link to Weblate documentation."""
    # User might not be present on error pages
    user = context.get("user")
    # Use object method get_doc_url if present
    if hasattr(page, "get_doc_url"):
        return page.get_doc_url(user=user)
    return get_doc_url(page, anchor, user=user)


def render_documentation_icon(doc_url: str, *, right: bool = False):
    if not doc_url:
        return ""
    return format_html(
        """<a class="{} doc-link" href="{}" title="{}" target="_blank" rel="noopener" tabindex="-1">{}</a>""",
        "pull-right flip" if right else "",
        doc_url,
        gettext("Documentation"),
        icon("info.svg"),
    )


@register.simple_tag(takes_context=True)
def documentation_icon(
    context: Context, page: str, anchor: str = "", right: bool = False
):
    return render_documentation_icon(documentation(context, page, anchor), right=right)


@register.simple_tag(takes_context=True)
def form_field_doc_link(context: Context, form: forms.Form, field: forms.Field) -> str:
    if isinstance(form, FieldDocsMixin) and (field_doc := form.get_field_doc(field)):
        return render_documentation_icon(get_doc_url(*field_doc, user=context["user"]))
    return ""


@register.inclusion_tag("message.html")
def show_message(tags, message):
    tags = tags.split()
    final = []
    task_id = None
    for tag in tags:
        if tag.startswith("task:"):
            task_id = tag[5:]
        else:
            final.append(tag)
    return {"tags": " ".join(final), "task_id": task_id, "message": message}


def naturaltime_past(value, now):
    """Convert past dates to natural time."""
    delta = now - value

    if delta.days >= 365:
        count = delta.days // 365
        if count == 1:
            return gettext("a year ago")
        return ngettext("%(count)s year ago", "%(count)s years ago", count) % {
            "count": count
        }
    if delta.days >= 30:
        count = delta.days // 30
        if count == 1:
            return gettext("a month ago")
        return ngettext("%(count)s month ago", "%(count)s months ago", count) % {
            "count": count
        }
    if delta.days >= 14:
        count = delta.days // 7
        return ngettext("%(count)s week ago", "%(count)s weeks ago", count) % {
            "count": count
        }
    if delta.days > 0:
        if delta.days == 7:
            return gettext("a week ago")
        if delta.days == 1:
            return gettext("yesterday")
        return ngettext("%(count)s day ago", "%(count)s days ago", delta.days) % {
            "count": delta.days
        }
    if delta.seconds == 0:
        return gettext("now")
    if delta.seconds < 60:
        if delta.seconds == 1:
            return gettext("a second ago")
        return ngettext(
            "%(count)s second ago", "%(count)s seconds ago", delta.seconds
        ) % {"count": delta.seconds}
    if delta.seconds // 60 < 60:
        count = delta.seconds // 60
        if count == 1:
            return gettext("a minute ago")
        return ngettext("%(count)s minute ago", "%(count)s minutes ago", count) % {
            "count": count
        }
    count = delta.seconds // 60 // 60
    if count == 1:
        return gettext("an hour ago")
    return ngettext("%(count)s hour ago", "%(count)s hours ago", count) % {
        "count": count
    }


def naturaltime_future(value, now):
    """Convert future dates to natural time."""
    delta = value - now

    if delta.days >= 365:
        count = delta.days // 365
        if count == 1:
            return gettext("a year from now")
        return ngettext(
            "%(count)s year from now", "%(count)s years from now", count
        ) % {"count": count}
    if delta.days >= 30:
        count = delta.days // 30
        if count == 1:
            return gettext("a month from now")
        return ngettext(
            "%(count)s month from now", "%(count)s months from now", count
        ) % {"count": count}
    if delta.days >= 14:
        count = delta.days // 7
        return ngettext(
            "%(count)s week from now", "%(count)s weeks from now", count
        ) % {"count": count}
    if delta.days > 0:
        if delta.days == 1:
            return gettext("tomorrow")
        if delta.days == 7:
            return gettext("a week from now")
        return ngettext(
            "%(count)s day from now", "%(count)s days from now", delta.days
        ) % {"count": delta.days}
    if delta.seconds == 0:
        return gettext("now")
    if delta.seconds < 60:
        if delta.seconds == 1:
            return gettext("a second from now")
        return ngettext(
            "%(count)s second from now", "%(count)s seconds from now", delta.seconds
        ) % {"count": delta.seconds}
    if delta.seconds // 60 < 60:
        count = delta.seconds // 60
        if count == 1:
            return gettext("a minute from now")
        return ngettext(
            "%(count)s minute from now", "%(count)s minutes from now", count
        ) % {"count": count}
    count = delta.seconds // 60 // 60
    if count == 1:
        return gettext("an hour from now")
    return ngettext("%(count)s hour from now", "%(count)s hours from now", count) % {
        "count": count
    }


@register.filter(is_safe=True)
def naturaltime(
    value: float | datetime, microseconds: bool = False, *, now: datetime | None = None
):
    """
    Heavily based on Django's django.contrib.humanize implementation of naturaltime.

    For date and time values shows how many seconds, minutes or hours ago compared to
    current timestamp returns representing string.
    """
    # float is what time() returns
    if isinstance(value, float):
        value = datetime.fromtimestamp(value, tz=timezone.get_current_timezone())
    # datetime is a subclass of date
    if not isinstance(value, date):
        return value

    # Default to current timestamp
    if now is None:
        now = timezone.now()

    if value < now:
        text = naturaltime_past(value, now)
    else:
        text = naturaltime_future(value, now)

    # Strip microseconds
    if isinstance(value, datetime) and not microseconds:
        value = value.replace(microsecond=0)

    return format_html(
        '<span title="{}">{}</span>',
        timezone.localtime(value).isoformat(),
        text,
    )


def get_stats(obj):
    if isinstance(obj, BaseStats):
        return obj
    return obj.stats


@register.simple_tag
def review_percent(obj):
    stats = get_stats(obj)
    return list_objects_percent(
        value=stats.approved + stats.readonly,
        percent=stats.approved_percent + stats.readonly_percent,
        query="q=state:>=approved",
        total=stats.all,
        checks=stats.allchecks,
        css="zero-width-540",
    )


def translation_progress_render(
    total: int, readonly: int, approved: int, translated: int, has_review: bool
) -> StrOrPromise:
    if has_review:
        translated -= approved
        approved += readonly
        translated -= readonly

    approved_percent = translation_percent(approved, total, False)
    good_percent = translation_percent(translated, total)

    approved_tag = ""
    good_tag = ""
    if approved_percent > 0.1:
        approved_tag = format_html(
            """
            <div class="progress-bar"
                role="progressbar"
                aria-valuenow="{approved}"
                aria-valuemin="0"
                aria-valuemax="100"
                style="width: {approved}%"
                title="{title}"></div>
            """,
            approved=f"{approved_percent:.1f}",
            title=gettext("Approved"),
        )
    if good_percent > 0.1:
        good_tag = format_html(
            """
            <div class="progress-bar progress-bar-success"
                role="progressbar"
                aria-valuenow="{good}"
                aria-valuemin="0"
                aria-valuemax="100"
                style="width: {good}%"
                title="{title}"></div>
            """,
            good=f"{good_percent:.1f}",
            title=gettext("Translated without any problems"),
        )

    return format_html(
        """<div class="progress" title="{}">{}{}</div>""",
        gettext("Needs attention"),
        approved_tag,
        good_tag,
    )


@register.simple_tag
def translation_progress(obj):
    stats = get_stats(obj)
    return translation_progress_render(
        stats.all,
        stats.readonly,
        stats.approved,
        stats.translated_without_checks,
        stats.has_review,
    )


@register.simple_tag
def words_progress(obj):
    stats = get_stats(obj)
    return translation_progress_render(
        stats.all_words,
        stats.readonly_words,
        stats.approved_words,
        stats.translated_without_checks_words,
        stats.has_review,
    )


@register.simple_tag
def chars_progress(obj):
    stats = get_stats(obj)
    return translation_progress_render(
        stats.all_chars,
        stats.readonly_chars,
        stats.approved_chars,
        stats.translated_without_checks_chars,
        stats.has_review,
    )


@register.simple_tag
def unit_state_class(unit) -> str:
    """Return state flags."""
    if unit.has_failing_check:
        return "unit-state-bad"
    if not unit.translated:
        return "unit-state-todo"
    if unit.approved or (unit.readonly and unit.translation.enable_review):
        return "unit-state-approved"
    return "unit-state-translated"


@register.simple_tag
def unit_state_title(unit) -> str:
    state = [unit.get_state_display()]
    checks = unit.active_checks
    if checks:
        state.append(
            "{} {}".format(
                pgettext("String state", "Failing checks:"),
                format_html_join_comma(
                    "{}",
                    list_to_tuples(checks),
                ),
            )
        )
    checks = unit.dismissed_checks
    if checks:
        state.append(
            "{} {}".format(
                pgettext("String state", "Dismissed checks:"),
                format_html_join_comma("{}", list_to_tuples(checks)),
            )
        )
    if unit.has_comment:
        state.append(pgettext("String state", "Commented"))
    if unit.has_suggestion:
        state.append(pgettext("String state", "Suggested"))
    if "forbidden" in unit.all_flags:
        state.append(gettext("This translation is forbidden."))
    return "; ".join(state)


def try_linkify_filename(
    text, filename: str, line: str, unit, profile, link_class: str = ""
):
    """
    Attempt to convert `text` to a repo link to `filename:line`.

    If the `text` is prefixed with http:// or https://, the
    link will be an absolute link to the specified resource.
    """
    link = None
    if re.search(r"^https?://", text):
        link = text
    elif profile:
        link = unit.translation.component.get_repoweb_link(
            filename, line, profile.editor_link
        )
    if link:
        return format_html(SOURCE_LINK, link, text, link_class)
    return text


@register.simple_tag
def get_location_links(user: User | None, unit):
    """Generate links to source files where translation was used."""
    # Fallback to source unit if it has more information
    if not unit.location and unit.source_unit.location:
        unit = unit.source_unit

    # Do we have any locations?
    if not unit.location:
        return ""

    # Is it just an ID?
    if unit.location.isdigit():
        return gettext("string ID %s") % unit.location

    profile = user.profile if user else None

    # Go through all locations separated by comma
    return format_html_join(
        mark_safe('\n<span class="divisor">•</span>\n'),
        "{}",
        (
            (
                try_linkify_filename(
                    location, filename, line, unit, profile, "wrap-text"
                ),
            )
            for location, filename, line in unit.get_locations()
        ),
    )


@register.simple_tag(takes_context=True)
def announcements(context: Context, project=None, component=None, language=None):
    """Display announcement messages for given context."""
    user = context["user"]

    return format_html_join(
        "\n",
        "{}",
        (
            (
                render_to_string(
                    "message.html",
                    {
                        "tags": f"{announcement.severity} announcement",
                        "message": render_markdown(announcement.message),
                        "announcement": announcement,
                        "can_delete": user.has_perm(
                            "announcement.delete", announcement
                        ),
                    },
                ),
            )
            for announcement in Announcement.objects.context_filter(
                project, component, language
            )
        ),
    )


@register.simple_tag(takes_context=True)
def active_tab(context: Context, slug):
    active = "active" if slug == context["active_tab_slug"] else ""
    return format_html('class="tab-pane {}" id="{}"', active, slug)


@register.simple_tag(takes_context=True)
def active_link(context: Context, slug):
    if slug == context["active_tab_slug"]:
        return mark_safe('class="active"')
    return ""


def _needs_agreement(component, user: User) -> bool:
    if not component.agreement:
        return False
    return not ContributorAgreement.objects.has_agreed(user, component)


@register.simple_tag(takes_context=True)
def needs_agreement(context: Context, component):
    return _needs_agreement(component, context["user"])


@register.simple_tag(takes_context=True)
def show_contributor_agreement(context: Context, component):
    if not _needs_agreement(component, context["user"]):
        return ""

    return render_to_string(
        "snippets/component/contributor-agreement.html",
        {
            "object": component,
            "next": context["request"].get_full_path(),
            "user": context["user"],
        },
    )


@register.simple_tag(takes_context=True)
def get_translate_url(context: Context, obj, glossary_browse=True) -> str:
    """Get translate URL based on user preference."""
    if isinstance(obj, BaseStats) or not hasattr(obj, "get_translate_url"):
        return ""
    if glossary_browse and hasattr(obj, "component") and obj.component.is_glossary:
        name = "browse"
    elif context["user"].profile.translate_mode == Profile.TRANSLATE_ZEN:
        name = "zen"
    else:
        name = "translate"
    return reverse(name, kwargs={"path": obj.get_url_path()})


@register.simple_tag
def get_search_url(obj) -> str:
    """Get translate URL based on user preference."""
    if not hasattr(obj, "get_url_path"):
        # Ghost translation
        return ""
    return reverse("search", kwargs={"path": obj.get_url_path()})


@register.simple_tag(takes_context=True)
def get_browse_url(context: Context, obj):
    """Get translate URL based on user preference."""
    # Project listing on language page
    if "language" in context and isinstance(obj, Project):
        project_language = ProjectLanguage(obj, context["language"])
        return project_language.get_absolute_url()

    return obj.get_absolute_url()


@register.simple_tag(takes_context=True)
def init_unique_row_id(context) -> str:
    context["row_uuid"] = get_random_identifier()
    return ""


@register.simple_tag(takes_context=True)
def get_unique_row_id(context: Context, obj):
    """Get unique row ID for multiline tables."""
    return "{}-{}".format(context["row_uuid"], obj.pk)


@register.simple_tag
def get_filter_name(name: str) -> str:
    names = dict(get_filter_choice())
    return names[name]


def translation_alerts(
    translation: Translation | ProjectLanguage | GhostTranslation,
) -> Iterable[tuple[str, StrOrPromise, str | None]]:
    if translation.is_source:
        yield (
            "state/source.svg",
            gettext("This language is used for source strings."),
            None,
        )


def component_alerts(
    component: Component,
) -> Iterable[tuple[str, StrOrPromise, str | None]]:
    if component.is_repo_link:
        yield (
            "state/link.svg",
            gettext("This component is linked to the %(target)s repository.")
            % {"target": component.linked_component},
            None,
        )

    if component.all_active_alerts:
        yield (
            "state/alert.svg",
            gettext("Fix this component to clear its alerts."),
            component.get_absolute_url() + "#alerts",
        )

    if component.locked:
        yield ("state/lock.svg", gettext("This translation is locked."), None)

    if component.in_progress():
        yield (
            "state/update.svg",
            gettext("Updating translation component…"),
            reverse("show_progress", kwargs={"path": component.get_url_path()})
            + "?info=1",
        )


def project_alerts(project: Project) -> Iterable[tuple[str, StrOrPromise, str | None]]:
    if project.has_alerts:
        yield (
            "state/alert.svg",
            gettext("Some of the components within this project have alerts."),
            None,
        )

    if project.locked:
        yield ("state/lock.svg", gettext("This translation is locked."), None)


def get_alerts(
    *,
    context: Context,
    obj: Translation
    | Component
    | ProjectLanguage
    | Project
    | GhostProjectLanguageStats,
    translation: Translation | GhostTranslation | None,
    component: Component | None,
    project: Project | None,
    project_language: ProjectLanguage | None,
) -> Iterable[tuple[str, StrOrPromise, str | None]]:
    global_base = context.get("global_base")

    if project_language is not None:
        # For source language
        yield from translation_alerts(project_language)

    if project is not None and context["user"].has_perm("project.edit", project):
        yield ("state/admin.svg", gettext("You administrate this project."), None)

    if translation is not None:
        yield from translation_alerts(translation)

    if component is not None:
        yield from (component_alerts(component))
    elif project is not None:
        yield from (project_alerts(project))

    if getattr(obj, "is_ghost", False):
        yield (
            ("state/ghost.svg", gettext("This translation does not yet exist."), None)
        )
    elif global_base:
        if isinstance(global_base, str):
            global_base = getattr(obj, global_base)
        stats = get_stats(obj)

        count = global_base.source_strings - stats.all
        if count:
            yield (
                (
                    "state/ghost.svg",
                    ngettext(
                        "%(count)s string is not being translated here.",
                        "%(count)s strings are not being translated here.",
                        count,
                    )
                    % {"count": intcomma(count)},
                    None,
                )
            )

    if is_shared := getattr(obj, "is_shared", False):
        yield (
            (
                "state/share.svg",
                gettext("Shared from the %s project.") % is_shared,
                None,
            )
        )


@register.simple_tag(takes_context=True)
def indicate_alerts(
    context: Context,
    obj: Translation
    | Component
    | ProjectLanguage
    | Project
    | GhostProjectLanguageStats,
):
    translation: Translation | GhostTranslation | None = None
    component: Component | None = None
    project: Project | None = None
    project_language: ProjectLanguage | None = None

    if isinstance(obj, Translation | GhostTranslation):
        translation = obj
        component = obj.component
        project = component.project
    elif isinstance(obj, Component):
        component = obj
        project = component.project
    elif isinstance(obj, Project):
        project = obj
    elif isinstance(obj, ProjectLanguage):
        project = obj.project
        project_language = obj
    elif isinstance(obj, GhostProjectLanguageStats):
        component = obj.component
        project = component.project

    icons = format_html_join(
        "\n",
        '{}<span class="state-icon {}" title="{}" alt="{}">{}</span>{}',
        (
            (
                format_html('<a href="{}">', url) if url else "",
                "grey"
                if icon_name == "state/ghost.svg"
                else "red"
                if icon_name == "state/alert.svg"
                else "",
                text,
                text,
                icon(icon_name),
                mark_safe("</a>") if url else "",
            )
            for icon_name, text, url in get_alerts(
                context=context,
                translation=translation,
                component=component,
                project=project,
                project_language=project_language,
                obj=obj,
            )
        ),
    )

    license_badge = ""
    if component and component.license and component.license != "proprietary":
        license_badge = format_html(
            ' <span title="{}" class="license badge">{}</span>',
            component.get_license_display(),
            component.license,
        )

    return format_html("{}{}", icons, license_badge)


@register.filter(is_safe=True)
def markdown(text):
    return format_html('<div class="markdown">{}</div>', render_markdown(text))


@register.filter
def choiceval(boundfield):
    """
    Get literal value from a field's choices.

    Empty value is returned if value is not selected or invalid.
    """
    value = boundfield.value()
    if value is None:
        return ""
    if value is True:
        return gettext("enabled")
    if not hasattr(boundfield.field, "choices"):
        return value
    choices = {str(choice): value for choice, value in boundfield.field.choices}
    if isinstance(value, list):
<<<<<<< HEAD
        return ", ".join(str(choices.get(val, val)) for val in value)
=======
        return format_html_join_comma(
            "{}", list_to_tuples(choices.get(val, val) for val in value)
        )
>>>>>>> 5227c6dc
    return choices.get(value, value)


@register.filter
def format_commit_author(commit):
    users = User.objects.filter(
        social_auth__verifiedemail__email=commit["author_email"]
    )
    user = users.first()
    if user is None:
        return commit["author_name"]
    return get_user_display(user, True, True)


@register.filter
def percent_format(number):
    if number < 0.1:
        percent = 0
    elif number < 1:
        percent = 1
    elif number >= 99.999999:
        percent = 100
    elif number > 99:
        percent = 99
    else:
        percent = int(number)
    return mark_safe(  # noqa: S308
        pgettext("Translated percents", "%(percent)s%%")
        % {"percent": intcomma(percent)}
    )


@register.filter
def number_format(number):
    format_string = "%s"
    if number > 99999999:
        number //= 1000000
        # Translators: Number format, in millions (mega)
        format_string = gettext("%s M")
    elif number > 99999:
        number //= 1000
        # Translators: Number format, in thousands (kilo)
        format_string = gettext("%s k")
    return format_string % django_number_format(number, force_grouping=True)


@register.filter
def trend_format(number):
    if number < 0:
        prefix = "−"
        trend = "trend-down"
    else:
        prefix = "+"
        trend = "trend-up"
    number = abs(number)
    if number < 0.1:
        return "—"
    return format_html(
        '{}{} <span class="{}"></span>',
        prefix,
        percent_format(number),
        trend,
    )


@register.filter
def hash_text(name):
    """Hash text for use in HTML id."""
    return hash_to_checksum(siphash("Weblate URL hash", name.encode()))


@register.simple_tag
def sort_choices():
    return SORT_CHOICES.items()


@register.simple_tag(takes_context=True)
def render_alert(context: Context, alert):
    return alert.render(user=context["user"])


@register.simple_tag
def get_message_kind(tags):
    return get_message_kind_impl(tags)


@register.simple_tag
def any_unit_has_context(units: Iterable[Unit]):
    return any(unit.context for unit in units)


@register.filter(is_safe=True, needs_autoescape=True)
def urlize_ugc(value, autoescape=True):
    """Convert URLs in plain text into clickable links."""
    html = urlize(value, nofollow=True, autoescape=autoescape)
    return mark_safe(  # noqa: S308
        html.replace('rel="nofollow"', 'rel="ugc" target="_blank"')
    )


@register.simple_tag
def get_glossary_badge(component: Component | GhostStats) -> StrOrPromise:
    if isinstance(component, Component) and component.is_glossary:
        return format_html(
            '<span class="label label-{}">{}</span>',
            component.glossary_color,
            gettext("Glossary"),
        )
    return ""


def get_breadcrumbs(path_object, flags: bool = True):
    if isinstance(path_object, Unit):
        yield from get_breadcrumbs(path_object.translation)
        yield path_object.get_absolute_url(), path_object.pk
    elif isinstance(path_object, Translation):
        yield from get_breadcrumbs(path_object.component)
        yield path_object.get_absolute_url(), path_object.language
    elif isinstance(path_object, Component):
        if path_object.category:
            yield from get_breadcrumbs(path_object.category)
        else:
            yield from get_breadcrumbs(path_object.project)
        name = path_object.name
        if flags:
            name = format_html("{}{}", name, get_glossary_badge(path_object))
        yield path_object.get_absolute_url(), name
    elif isinstance(path_object, Category):
        if path_object.category:
            yield from get_breadcrumbs(path_object.category)
        else:
            yield from get_breadcrumbs(path_object.project)
        yield path_object.get_absolute_url(), path_object.name
    elif isinstance(path_object, Project):
        yield path_object.get_absolute_url(), path_object.name
    elif isinstance(path_object, Language):
        yield reverse("languages"), gettext("Languages")
        yield path_object.get_absolute_url(), path_object
    elif isinstance(path_object, ProjectLanguage):
        yield (
            f"{path_object.project.get_absolute_url()}#languages",
            path_object.project.name,
        )
        yield path_object.get_absolute_url(), path_object.language
    elif isinstance(path_object, CategoryLanguage):
        if path_object.category.category:
            yield from get_breadcrumbs(path_object.category.category)
        else:
            yield from get_breadcrumbs(path_object.category.project)
        yield (
            f"{path_object.category.get_absolute_url()}#languages",
            path_object.category.name,
        )
        yield path_object.get_absolute_url(), path_object.language
    else:
        msg = f"No breadcrumbs for {path_object}"
        raise TypeError(msg)


@register.simple_tag
def path_object_breadcrumbs(path_object, flags: bool = True):
    return format_html_join(
        "\n", '<li><a href="{}">{}</a></li>', get_breadcrumbs(path_object, flags)
    )


@register.simple_tag
def get_projectlanguage(project, language):
    return ProjectLanguage(project=project, language=language)


@register.simple_tag
def get_workflow_flags(translation, component):
    if translation:
        return {
            "suggestion_voting": translation.suggestion_voting,
            "suggestion_autoaccept": translation.suggestion_autoaccept,
            "enable_suggestions": translation.enable_suggestions,
            "translation_review": translation.enable_review,
        }
    return {
        "suggestion_voting": component.suggestion_voting,
        "suggestion_autoaccept": component.suggestion_autoaccept,
        "enable_suggestions": component.enable_suggestions,
        "translation_review": component.project.translation_review,
    }


@register.simple_tag
def list_objects_number(
    value: int,
    search_url: str | None = None,
    translate_url: str | None = None,
    query: str = "",
    css: str | None = None,
    show_zero: bool = False,
):
    value_formatted: str | SafeString
    url_start: str | SafeString
    url_end: str | SafeString
    url_start = url_end = ""
    if value == 0 and not show_zero:
        value_formatted = format_html("""<span class="sr-only">{}</span>""", value)
    else:
        if search_url or translate_url:
            url_start = format_html(
                '<a href="{url}?{query}">',
                url=translate_url or search_url,
                query=query,
            )
            url_end = mark_safe("</a>")
        value_formatted = intcomma(value)
    return format_html(
        """
        <td class="number {css}" data-value="{value}">
            {url_start}
            {value_formatted}
            {url_end}
        </td>
        """,
        url_start=url_start,
        url_end=url_end,
        css=css if css is not None else "",
        value=value,
        value_formatted=value_formatted,
    )


@register.simple_tag
def list_objects_percent(
    percent: float,
    value: int,
    total: int,
    checks: int,
    search_url: str | None = None,
    translate_url: str | None = None,
    query: str = "",
    css: str | None = None,
):
    url_start: str | SafeString
    url_end: str | SafeString
    if search_url or translate_url:
        url_start = format_html(
            '<a href="{url}?{query}">',
            url=translate_url or search_url,
            query=query,
        )
        url_end = mark_safe("</a>")
    else:
        url_start = url_end = ""

    if value and value == total and checks == 0:
        percent_formatted = format_html(
            """<span class="green" title="{}">{}</span>""",
            ngettext(
                "Completed translation with %(count)s string",
                "Completed translation with %(count)s strings",
                total,
            )
            % {"count": intcomma(total)},
            icon("check.svg"),
        )
    elif value == 0 and total == 0:
        percent_formatted = format_html(
            """<span class="green" title="{}">{}</span>""",
            gettext("No strings to translate"),
            icon("check.svg"),
        )
    else:
        percent_formatted = percent_format(percent)
    return format_html(
        """
        <td class="number {css}" data-value="{percent}" title="{value_formatted}">
            {url_start}
            {percent_formatted}
            {url_end}
        </td>
        """,
        url_start=url_start,
        url_end=url_end,
        css=css,
        percent=f"{percent:f}",
        percent_formatted=percent_formatted,
        value_formatted=gettext("%(value)s of %(all)s")
        % {"value": intcomma(value), "all": intcomma(total)},
    )


@register.inclusion_tag("snippets/info.html", takes_context=True)
def show_info(  # noqa: PLR0913
    context: Context,
    *,
    project: Project | None = None,
    component: Component | None = None,
    translation: Translation | None = None,
    language: Language | None = None,
    componentlist: ComponentList | None = None,
    stats: BaseStats | None = None,
    metrics: MetricsWrapper | None = None,
    show_source: bool = False,
    show_global: bool = False,
    show_full_language: bool = True,
    top_users: QuerySet[Profile] | None = None,
    total_translations: int | None = None,
):
    """
    Render project information table.

    This merely exists to be able to pass default values to {% include %}.
    """
    return {
        "user": context["user"],
        "project": project,
        "component": component,
        "translation": translation,
        "language": language,
        "componentlist": componentlist,
        "stats": stats,
        "metrics": metrics,
        "show_source": show_source,
        "show_global": show_global,
        "show_full_language": show_full_language,
        "top_users": top_users,
        "total_translations": total_translations,
    }<|MERGE_RESOLUTION|>--- conflicted
+++ resolved
@@ -1371,13 +1371,9 @@
         return value
     choices = {str(choice): value for choice, value in boundfield.field.choices}
     if isinstance(value, list):
-<<<<<<< HEAD
-        return ", ".join(str(choices.get(val, val)) for val in value)
-=======
         return format_html_join_comma(
             "{}", list_to_tuples(choices.get(val, val) for val in value)
         )
->>>>>>> 5227c6dc
     return choices.get(value, value)
 
 
