# Copyright © Michal Čihař <michal@weblate.org>
#
# SPDX-License-Identifier: GPL-3.0-or-later

from __future__ import annotations

import errno
import os
import sys
import time
from datetime import timedelta
from itertools import chain
from typing import TYPE_CHECKING, cast

from celery.exceptions import TimeoutError as CeleryTimeoutError
from django.apps import AppConfig
from django.conf import settings
from django.core.cache import cache
from django.core.checks import CheckMessage, Error, Info, register
from django.core.exceptions import ImproperlyConfigured
from django.core.mail import get_connection
from django.db import DatabaseError
from django.db.models import CharField, TextField
from django.db.models.functions import MD5, Lower
from django.db.models.lookups import Lookup, Regex
from django.utils import timezone
from packaging.version import Version

from .celery import is_celery_queue_long
from .checks import weblate_check
from .classloader import ClassLoader
from .const import HEARTBEAT_FREQUENCY
from .data import data_dir
from .db import (
    MySQLSearchLookup,
    PostgreSQLRegexLookup,
    PostgreSQLSearchLookup,
    PostgreSQLSubstringLookup,
    measure_database_latency,
    using_postgresql,
)
from .errors import init_error_collection
from .site import check_domain, get_site_domain
from .version import VERSION_BASE, get_latest_version

if TYPE_CHECKING:
    from collections.abc import Iterable, Sequence


GOOD_CACHE = {"MemcachedCache", "PyLibMCCache", "DatabaseCache", "RedisCache"}
DEFAULT_MAILS = {
    "root@localhost",
    "webmaster@localhost",
    "noreply@example.com",
    "weblate@example.com",
}
DEFAULT_SECRET_KEYS = {
    "jm8fqjlg+5!#xu%e-oh#7!$aa7!6avf7ud*_v=chdrb9qdco6(",
    "secret key used for tests only",
}


@register(deploy=True)
def check_mail_connection(
    *,
    app_configs: Sequence[AppConfig] | None,
    databases: Sequence[str] | None,
    **kwargs,
) -> Iterable[CheckMessage]:
    errors = []
    try:
        connection = get_connection(timeout=5)
        connection.open()
        connection.close()
    except Exception as error:
        message = "Cannot send e-mail ({}), please check EMAIL_* settings."
        errors.append(weblate_check("weblate.E003", message.format(error)))

    return errors


@register(deploy=True)
def check_celery(
    *,
    app_configs: Sequence[AppConfig] | None,
    databases: Sequence[str] | None,
    **kwargs,
) -> Iterable[CheckMessage]:
    # Import this lazily to avoid evaluating settings too early
    from weblate.utils.tasks import ping

    errors = []
    if settings.CELERY_TASK_ALWAYS_EAGER:
        errors.append(
            weblate_check(
                "weblate.E005", "Celery is configured in the eager mode", Error
            )
        )
    elif settings.CELERY_BROKER_URL == "memory://":
        errors.append(
            weblate_check(
                "weblate.E026", "Celery is configured to store queue in local memory"
            )
        )
    else:
        if is_celery_queue_long():
            errors.append(
                weblate_check(
                    "weblate.E009",
                    "The Celery tasks queue is too long, either the worker "
                    "is not running, or is too slow.",
                )
            )

        start = time.monotonic()
        result = ping.delay()
        try:
            pong = result.get(timeout=10, disable_sync_subtasks=False)
            cache.set("celery_latency", round(1000 * (time.monotonic() - start)))
            current = ping()
            # Check for outdated Celery running different version of configuration
            if current != pong:
                if pong is None:
                    # Celery runs Weblate 4.0 or older
                    differing = ["version"]
                else:
                    differing = [
                        key
                        for key, value in current.items()
                        if key not in pong or value != pong[key]
                    ]
                errors.append(
                    weblate_check(
                        "weblate.E034",
                        "The Celery process is outdated or misconfigured."
                        " Following items differ: {}".format(", ".join(differing)),
                    )
                )
        except CeleryTimeoutError:
            errors.append(
                weblate_check(
                    "weblate.E019",
                    "The Celery does not process tasks, or is too slow "
                    "in processing them.",
                )
            )
        except NotImplementedError:
            errors.append(
                weblate_check(
                    "weblate.E020",
                    "The Celery is not configured to store results, "
                    "CELERY_RESULT_BACKEND is probably not set.",
                )
            )

    heartbeat = cache.get("celery_heartbeat")
    loaded = cache.get("celery_loaded")
    now = time.time()
<<<<<<< HEAD
    if loaded and now - loaded > 120 and (not heartbeat or now - heartbeat > 600):
=======
    if (
        loaded
        and now - loaded > HEARTBEAT_FREQUENCY
        and (not heartbeat or now - heartbeat > HEARTBEAT_FREQUENCY * 10)
    ):
>>>>>>> f2728845
        errors.append(
            weblate_check(
                "weblate.C030",
                "The Celery beat scheduler is not executing periodic tasks "
                "in a timely manner.",
            )
        )

    return errors


@register(deploy=True)
def check_database(
    *,
    app_configs: Sequence[AppConfig] | None,
    databases: Sequence[str] | None,
    **kwargs,
) -> Iterable[CheckMessage]:
    errors = []
    if not using_postgresql():
        errors.append(
            weblate_check(
                "weblate.E006",
                "Weblate performs best with PostgreSQL, consider migrating to it.",
                Info,
            )
        )

    try:
        delta = measure_database_latency()
        if delta > 100:
            errors.append(
                weblate_check(
                    "weblate.C038",
                    f"The database seems slow, the query took {delta} milliseconds",
                )
            )

    except DatabaseError as error:
        errors.append(
            weblate_check(
                "weblate.C037",
                f"Could not connect to the database: {error}",
            )
        )

    return errors


@register(deploy=True)
def check_cache(
    *,
    app_configs: Sequence[AppConfig] | None,
    databases: Sequence[str] | None,
    **kwargs,
) -> Iterable[CheckMessage]:
    """Check for sane caching."""
    errors = []

    cache_backend = cast(str, settings.CACHES["default"]["BACKEND"]).split(".")[-1]
    if cache_backend not in GOOD_CACHE:
        errors.append(
            weblate_check(
                "weblate.E007",
                "The configured cache back-end will lead to serious "
                "performance or consistency issues.",
            )
        )

    if settings.ENABLE_AVATARS and "avatar" not in settings.CACHES:
        errors.append(
            weblate_check(
                "weblate.E008",
                "Please set up separate avatar caching to reduce pressure "
                "on the default cache.",
                Error,
            )
        )

    return errors


@register(deploy=True)
def check_settings(
    *,
    app_configs: Sequence[AppConfig] | None,
    databases: Sequence[str] | None,
    **kwargs,
) -> Iterable[CheckMessage]:
    """Check for sane settings."""
    errors = []

    if not settings.ADMINS or any(x[1] in DEFAULT_MAILS for x in settings.ADMINS):
        errors.append(
            weblate_check(
                "weblate.E011",
                "E-mail addresses for site admins is misconfigured",
                Error,
            )
        )

    if settings.SERVER_EMAIL in DEFAULT_MAILS:
        errors.append(
            weblate_check(
                "weblate.E012",
                "The server e-mail address should be changed from its default value",
            )
        )
    if settings.DEFAULT_FROM_EMAIL in DEFAULT_MAILS:
        errors.append(
            weblate_check(
                "weblate.E013",
                'The "From" e-mail address should be changed from its default value',
            )
        )

    if settings.SECRET_KEY in DEFAULT_SECRET_KEYS:
        errors.append(
            weblate_check(
                "weblate.E014",
                "The cookie secret key should be changed from its default value",
            )
        )

    if not settings.ALLOWED_HOSTS:
        errors.append(weblate_check("weblate.E015", "No allowed hosts are set up"))
    return errors


@register(deploy=True)
def check_class_loader(
    *,
    app_configs: Sequence[AppConfig] | None,
    databases: Sequence[str] | None,
    **kwargs,
) -> Iterable[CheckMessage]:
    errors: list[CheckMessage] = []
    for instance in ClassLoader.instances.values():
        try:
            instance.load_data()
        except ImproperlyConfigured as error:
            errors.append(weblate_check("weblate.E028", str(error)))
    return errors


@register
def check_data_writable(
    *,
    app_configs: Sequence[AppConfig] | None,
    databases: Sequence[str] | None,
    **kwargs,
) -> Iterable[CheckMessage]:
    """Check we can write to data dir."""
    errors = []
    if not settings.DATA_DIR:
        return [
            weblate_check(
                "weblate.E002",
                "DATA_DIR is not configured.",
            )
        ]
    dirs = [
        settings.DATA_DIR,
        data_dir("home"),
        data_dir("ssh"),
        data_dir("vcs"),
        data_dir("backups"),
        data_dir("fonts"),
        data_dir("cache", "fonts"),
    ]
    message = "Path {} is not writable, check your DATA_DIR settings."
    for path in dirs:
        if not os.path.exists(path):
            os.makedirs(path)
        elif not os.access(path, os.W_OK):
            errors.append(weblate_check("weblate.E002", message.format(path)))

    return errors


@register
def check_site(
    *,
    app_configs: Sequence[AppConfig] | None,
    databases: Sequence[str] | None,
    **kwargs,
) -> Iterable[CheckMessage]:
    errors = []
    if not check_domain(get_site_domain()):
        errors.append(weblate_check("weblate.E017", "Correct the site domain"))
    return errors


@register(deploy=True)
def check_perms(
    *,
    app_configs: Sequence[AppConfig] | None,
    databases: Sequence[str] | None,
    **kwargs,
) -> Iterable[CheckMessage]:
    """Check that the data dir can be written to."""
    if not settings.DATA_DIR:
        return []
    start = time.monotonic()
    errors = []
    uid = os.getuid()
    message = "The path {} is owned by a different user, check your DATA_DIR settings."
    for dirpath, dirnames, filenames in os.walk(settings.DATA_DIR):
        for name in chain(dirnames, filenames):
            # Skip toplevel lost+found dir, that one is typically owned by root
            # on filesystem toplevel directory. Also skip settings-override.py
            # used in the Docker container as that one is typically bind mouted
            # with different permissions (and Weblate is not expected to write
            # to it).
            if dirpath == settings.DATA_DIR and name in {
                "lost+found",
                "settings-override.py",
            }:
                continue
            path = os.path.join(dirpath, name)
            try:
                stat = os.lstat(path)
            except OSError as error:
                # File was removed meanwhile
                if error.errno == errno.ENOENT:
                    continue
                raise
            if stat.st_uid != uid:
                errors.append(weblate_check("weblate.E027", message.format(path)))
        if time.monotonic() - start > 15:
            break

    return errors


@register(deploy=True)
def check_errors(
    *,
    app_configs: Sequence[AppConfig] | None,
    databases: Sequence[str] | None,
    **kwargs,
) -> Iterable[CheckMessage]:
    """Check that error collection is configured."""
    if hasattr(settings, "ROLLBAR") or settings.SENTRY_DSN:
        return []
    return [
        weblate_check(
            "weblate.I021",
            "Error collection is not set up, "
            "it is highly recommended for production use",
            Info,
        )
    ]


@register
def check_encoding(
    *,
    app_configs: Sequence[AppConfig] | None,
    databases: Sequence[str] | None,
    **kwargs,
) -> Iterable[CheckMessage]:
    """Check that the encoding is UTF-8."""
    if sys.getfilesystemencoding() == "utf-8" and sys.getdefaultencoding() == "utf-8":
        return []
    return [
        weblate_check(
            "weblate.C023",
            "System encoding is not UTF-8, processing non-ASCII strings will break",
        )
    ]


@register(deploy=True)
def check_diskspace(
    *,
    app_configs: Sequence[AppConfig] | None,
    databases: Sequence[str] | None,
    **kwargs,
) -> Iterable[CheckMessage]:
    """Check free disk space."""
    if settings.DATA_DIR:
        stat = os.statvfs(settings.DATA_DIR)
        if stat.f_bavail * stat.f_bsize < 10000000:
            return [weblate_check("weblate.C032", "The disk is nearly full")]
    return []


@register(deploy=True)
def check_version(
    *,
    app_configs: Sequence[AppConfig] | None,
    databases: Sequence[str] | None,
    **kwargs,
) -> Iterable[CheckMessage]:
    try:
        latest = get_latest_version()
    except (ValueError, OSError):
        return []
    if Version(latest.version) > Version(VERSION_BASE):
        # With release every two months, this gets triggered after three releases
        if latest.timestamp + timedelta(days=180) < timezone.now():
            return [
                weblate_check(
                    "weblate.C031",
                    f"You Weblate version is outdated, please upgrade to {latest.version}.",
                )
            ]
        return [
            weblate_check(
                "weblate.I031",
                f"New Weblate version is available, please upgrade to {latest.version}.",
                Info,
            )
        ]
    return []


class UtilsConfig(AppConfig):
    name = "weblate.utils"
    label = "utils"
    verbose_name = "Utils"

    def ready(self) -> None:
        super().ready()
        init_error_collection()

        lookups: list[tuple[type[Lookup]] | tuple[type[Lookup], str]]
        if using_postgresql():
            lookups = [
                (PostgreSQLSearchLookup,),
                (PostgreSQLSubstringLookup,),
                (PostgreSQLRegexLookup, "trgm_regex"),
            ]
        else:
            lookups = [
                (MySQLSearchLookup,),
                (MySQLSearchLookup, "substring"),
                (Regex, "trgm_regex"),
            ]

        lookups.append((cast(type[Lookup], MD5),))
        lookups.append((cast(type[Lookup], Lower),))

        for lookup in lookups:
            CharField.register_lookup(*lookup)
            TextField.register_lookup(*lookup)<|MERGE_RESOLUTION|>--- conflicted
+++ resolved
@@ -156,15 +156,11 @@
     heartbeat = cache.get("celery_heartbeat")
     loaded = cache.get("celery_loaded")
     now = time.time()
-<<<<<<< HEAD
-    if loaded and now - loaded > 120 and (not heartbeat or now - heartbeat > 600):
-=======
     if (
         loaded
         and now - loaded > HEARTBEAT_FREQUENCY
         and (not heartbeat or now - heartbeat > HEARTBEAT_FREQUENCY * 10)
     ):
->>>>>>> f2728845
         errors.append(
             weblate_check(
                 "weblate.C030",
