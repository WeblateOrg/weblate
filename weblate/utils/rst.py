--- conflicted
+++ resolved
@@ -8,10 +8,10 @@
 from itertools import zip_longest
 from typing import TYPE_CHECKING, cast
 
-from django_stubs_ext import StrOrPromise
-
 if TYPE_CHECKING:
     from collections.abc import Generator
+
+    from django_stubs_ext import StrOrPromise
 
 
 def get_cell_length(text: StrOrPromise) -> int:
@@ -19,25 +19,13 @@
     return max(len(part) for part in text.split("\n"))
 
 
-<<<<<<< HEAD
-def get_row_lines(row_fmt: str, row: list[StrOrPromise]) -> Generator[str]:
-=======
 def get_row_lines(row: list[str | None]) -> Generator[list[str]]:
->>>>>>> 4ae3e815
     """Generate row lines for row data expanding newlines."""
     data = [[] if item is None else item.split("\n") for item in row]
     yield from zip_longest(*data, fillvalue="")
 
 
-<<<<<<< HEAD
-def format_table(
-    table: list[list[StrOrPromise | list[list[StrOrPromise]]]], header: list[str]
-) -> list[str]:
-    """
-    Format reStructuredText table.
-=======
 CellType = str | list[list["CellType"]]
->>>>>>> 4ae3e815
 
 
 def get_cell_widths(
@@ -49,13 +37,7 @@
         widths.update(enumerate(existing))
     for row in table:
         for column, item in enumerate(row):
-<<<<<<< HEAD
-            if isinstance(item, StrOrPromise):
-                if row_no == 0 and column == plain_cols:
-                    plain_cols += 1
-=======
             if isinstance(item, str):
->>>>>>> 4ae3e815
                 # Direct value
                 widths[column] = max(widths[column], get_cell_length(item))
             else:
@@ -77,22 +59,11 @@
     Span cells are generated as None.
     """
     for row in table:
-<<<<<<< HEAD
-        row_data: list[str] = []
-        span_data: list[list[str]] = []
-        for item in row:
-            if span_data:
-                msg = "Span has to be the last element"
-                raise ValueError(msg)
-            if isinstance(item, StrOrPromise):
-                row_data.append(item)
-=======
         row_output: list[str | None] = []
         for column, value in enumerate(row):
             value = row[column]
             if isinstance(value, str):
                 row_output.append(value)
->>>>>>> 4ae3e815
             else:
                 row_spaces = [None] * len(row_output)
                 for span_column, span_value in enumerate(
