--- conflicted
+++ resolved
@@ -2225,7 +2225,6 @@
   margin: 10px;
 }
 
-<<<<<<< HEAD
 .panel {
   border-radius: var(--border-radius);
   border: var(--border);
@@ -2249,9 +2248,9 @@
 
 .panel-footer {
   border-top: var(--border);
-=======
+}
+
 /* Zammad form integration */
 .zammad-form-modal-body {
   max-width: 40em !important;
->>>>>>> 36d1b122
 }