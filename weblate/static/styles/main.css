--- conflicted
+++ resolved
@@ -2227,7 +2227,6 @@
   color: #1fa385;
   margin: 10px;
 }
-<<<<<<< HEAD
 /** END: Search Previewe styles */
 
 /** START: Zen Editor sticky bottom styles */
@@ -2249,10 +2248,9 @@
   display: block !important;
 }
 /** END: Zen Editor sticky bottom styles */
-=======
+
 
 /* Zammad form integration */
 .zammad-form-modal-body {
   max-width: 40em !important;
-}
->>>>>>> cbcb094b
+}