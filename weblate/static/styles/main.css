/*
 * Copyright © Michal Čihař <michal@weblate.org>
 *
 * SPDX-License-Identifier: GPL-3.0-or-later
 */

:root {
  color-scheme: only light;
  --altcha-color-text: #2a3744;
  --altcha-border-radius: var(--border-radius-sm);
  --altcha-color-border: #cccccc;
}

.avatar {
  -webkit-border-radius: 50%;
  -moz-border-radius: 50%;
  border-radius: 50%;
}

.avatar.w128 {
  width: 128px;
  height: 128px;
}

.avatar.w32 {
  width: 32px;
  height: 32px;
}

.user-link {
  margin: 3px;
}

.user-list {
  display: flex;
  flex-wrap: wrap;
}

.user-list a {
  padding: 20px;
  width: 168px;
  overflow: hidden;
  text-align: center;
}

.middle-dot-divider::after {
  content: "\00B7";
  padding: 0 0.375rem;
  font-weight: 600;
}

.middle-dot-divider:last-child::after {
  content: "";
  padding: 0;
}

.nav-center > li,
.nav-pills > li {
  float: none;
  display: inline-block;
}

.nav-center {
  text-align: center;
}

.navbar {
  margin-bottom: 0;
  border: none;
}

.navbar-toggle {
  border: none;
}

.navbar-brand {
  font-weight: 600;
}

.navbar-brand > svg {
  display: inline-block;
  margin: 0 10px 0 0;
}

.navbar-brand > img {
  display: inline-block;
  width: 1.5em;
  max-height: 1.5em;
}

.navbar-form {
  padding-left: 15px;
  padding-right: 15px;
  border: none;
  box-shadow: none;
}
@media (max-width: 768px) {
  .navbar-form {
    margin-top: 0;
    margin-bottom: 0;
  }
}

.dir-rtl .navbar-brand > svg {
  margin: 0 0 0 10px;
}

dl {
  margin-bottom: 0;
}

h1 {
  font-size: 24px;
  margin-top: 0;
}

.main-content {
  margin: 15px;
}

.progress {
  margin-bottom: 0;
  height: 14px;
  display: inline-block;
  vertical-align: middle;
  box-shadow: none;
  width: 100%;
}

.progress-cell .progress {
  width: 400px;
}

.progress-bar {
  box-shadow: none;
}

.progress-bar-dark {
  background-color: #9896a4;
}

.progress-table > tbody > tr > th,
.progress-table > tbody > tr > td {
  border: none;
  padding-bottom: 3px;
}

.progress-table .actions {
  padding-bottom: 8px;
  width: 50px;
}

.progress-row {
  padding: 0 8px 8px 8px !important;
  margin: 0;
}

.progress-row .progress,
.chart-progress {
  height: 8px;
  border-radius: 0;
  border: none;
  display: block;
}

.progress-bar-success {
  background-color: #1fa38599;
}

.chart-progress .progress-bar-success {
  background-color: #2eccaa;
}

.nav-pills {
  margin-bottom: 20px;
}

.vertical-text {
  writing-mode: vertical-rl;
  text-orientation: mixed;
}

footer {
  width: 100%;
}

footer ul {
  padding: 0;
  display: table;
  margin: 2em auto 1em auto;
  max-width: none;
  clear: both;
}

footer li {
  font-size: 14px;
  list-style: none;
  padding: 0.5em;
  color: #bfc3c7;
  border: none;
  display: inline-block;
}

footer a {
  color: #333;
}

ul.legend {
  width: 15em;
}

ul.legend li {
  list-style: none;
  padding: 2px;
  text-align: left;
}

.legend .progress {
  width: 14px;
}

.legend .progress-bar {
  width: 14px;
}

.translatetext {
  background-color: #eee;
}

.current_translation {
  background-color: #f5f5f5;
}

.pagination {
  margin: 5px 0;
}

.translator .form-group,
.zen-unit .form-group {
  margin-bottom: 5px;
  overflow-wrap: break-word;
  word-break: break-word;
}

.translator .list-group {
  margin-bottom: 0;
}

.translator .checkbox {
  margin-bottom: 0;
  margin-top: 0;
}

.translator {
  vertical-align: bottom !important;
}

.translator .panel-body {
  padding: 10px 15px;
}

.inlineform {
  display: inline-block;
}

textarea.translation-editor,
textarea[name="explanation"] {
  height: 3em;
}

textarea#id_comment {
  height: 5em;
}

textarea#id_extra_flags,
textarea#id_explanation,
textarea#id_check_flags {
  height: 4em;
}

.hlcheck,
.token.placeable {
  outline: 1px dotted #aeb7cf;
  background-color: #e0eaf1;
}
.glossary-term {
  outline: 1px dotted #aeb7cf;
  background-color: #ffffcc;
}
.hlcheck {
  cursor: pointer;
  white-space: pre-wrap;
}

.hlcheck.disabled {
  cursor: not-allowed;
}

.hlmatch {
  background-color: #eb3;
}

.hlspace,
.nbsp,
.token.newline {
  color: #bfc3c7;
  white-space: pre-wrap;
}

.hlspace,
.nbsp {
  outline: 1px dotted red;
}

.nbsp {
  white-space: nowrap !important;
}

.space-tab,
.space-nl,
.space-space,
.token.newline {
  min-width: 0.3em;
  /* inline-block needed for proper ::before placement in Chrome */
  display: inline-block;
}

.space-tab::before {
  content: "→";
  position: relative;
}

.space-nl::before,
.token.newline::before {
  content: "↵";
  position: absolute;
  outline: 1px dotted red;
}

.space-space::before {
  content: "·";
  position: relative;
  left: 25%;
}

ins,
ins .hlcheck,
span.replacement {
  background-color: lightgreen;
  color: #2a3744;
}

del,
del .hlcheck,
span.replaced {
  color: #2a3744;
  background-color: #fc7979;
}

.editor-toolbar {
  margin: 3px 0;
  overflow-y: auto;
  max-width: 100%;
}

.panel-body .table-condensed {
  margin-bottom: 0;
}

.card-body .table-condensed {
  margin-bottom: 0;
}

td .list-group {
  margin-bottom: 0;
}

.code-example {
  font-family: monospace;
  white-space: pre;
  height: auto;
}

.sort-cell {
  white-space: nowrap;
}
.sort-cell,
.sort-cell a {
  cursor: pointer;
  color: #2a3744;
}

.sort-cell:hover,
.sort-cell:hover a {
  color: #1fa385;
  text-decoration: none;
}

.sort-icon {
  width: 8px;
  height: 8px;
  display: inline-block;
  margin: 0 5px;
}

th .sort-icon.sort-up {
  background-image: url("../sort/up.svg");
}

th .sort-icon.sort-down {
  background-image: url("../sort/down.svg");
}

th:hover .sort-icon {
  background-image: url("../sort/hover-down.svg");
}

th:hover .sort-icon.sort-up {
  background-image: url("../sort/hover-up.svg");
}

.asteriskField {
  display: none;
}

.subscription-checkboxes label {
  margin-left: 20px;
  font-weight: normal;
}

.subscription-checkboxes input {
  margin-left: 0;
}

.engage {
  text-align: center;
  padding-top: 6em;
}

.engage h1 {
  font-size: 56px;
  font-weight: normal;
  padding-bottom: 0.5em;
  letter-spacing: -0.46px;
}

.engage h2 {
  font-size: 20px;
  font-weight: normal;
  padding-bottom: 0.5em;
  line-height: 1.5em;
  letter-spacing: 0.65px;
}

.engage p {
  line-height: 1.5em;
  font-size: 16px;
}

.engage .buttons {
  padding: 3em;
}

@media (max-width: 768px) {
  .engage .buttons {
    padding: 3em 0;
  }
}

.engage .buttons a {
  margin: 1em;
}

.bignumbers {
  padding: 1em 0;
}

.bignumbers .col-md-4:first-child {
  border-left: none;
}

.bignumbers strong {
  display: block;
  font-weight: normal;
  font-size: 56px;
  letter-spacing: -1px;
}

.bignumbers p {
  font-size: 20px;
  text-transform: uppercase;
  letter-spacing: 2px;
}

@media only screen and (max-width: 992px) {
  .engage {
    padding-top: 2em;
  }
}

@media only screen and (min-width: 992px) {
  .bignumbers .col-md-4 {
    border-left: 1px solid gray;
  }
}

@media only screen and (min-width: 1200px) {
  .bignumbers {
    padding: 3em 1em;
  }
}

.btn-inline {
  font-weight: 600;
  padding: 0 20px;
}
.formats .btn-inline {
  padding: 0;
}

.btn-desc p {
  display: inline-block;
}

.btn-desc {
  margin: 5px 0;
}

.btn-spaced {
  margin: 5px;
  margin-left: 10px;
}

.btn-full {
  width: 100%;
}

.btn-auth {
  padding: 5px;
}

.btn-auth a {
  display: block;
  width: 100%;
  font-weight: 600;
  text-align: left;
}

.dir-rtl .btn-auth a {
  text-align: right;
}

.login-links,
.login-label {
  display: block;
  clear: both;
  margin: 10px 5px 5px 5px;
}

.login-links,
form + .login-label {
  border-top: 1px solid #ccc;
  padding: 10px 0;
}

.login-label {
  font-size: normal;
  font-weight: 600;
}

.login-links {
  text-align: center;
}

.login-links li {
  display: inline;
  list-style: none;
}

.login-links li + li::before {
  content: "•";
  margin: 0 8px;
}

.btn-auth .auth-image {
  width: 20px;
  height: 20px;
}

#information .table {
  display: block;
  overflow-x: auto;
}

.table-auth .auth-image {
  margin-right: 12px;
}

.dir-rtl .table-auth .auth-image {
  margin-right: 0;
  margin-left: 12px;
}

.table .history-row td {
  border-top: none;
}
.history-row + .history-row td {
  border-top: 1px solid #e9eaec;
}

.history-event,
.history-event ol,
.history-data .text-muted {
  font-size: 14px;
}

.history-data {
  padding-bottom: 4px;
}

.history-event ol,
.history-event p {
  margin-left: 34px;
  padding: 0;
}

.container-gapped {
  display: flex;
  flex-direction: column;
  gap: 40px;
}

.comment-content {
  border-radius: 0 5px 5px 5px;
  background-color: #e5f0f2;
  padding: 8px 10px;
  overflow-wrap: anywhere;
}
.comment-content blockquote {
  border-left: 5px solid #ddd;
}

.comment-source {
  background-color: #f2e5ea;
}

.comment-resolved {
  background-color: #fff;
  color: #bfc3c7;
}

#suggestions {
  margin-top: 55px;
}

#changes-table {
  margin-top: 40px;
  width: 100%;
}

#changes-list {
  display: flex;
  flex-direction: column;
  gap: 30px;
}

.btn-float {
  display: flex;
  gap: 5px;
  padding: 4px;
  background-color: #fff;
  box-shadow: 0 2px 10px 0 rgba(0, 0, 0, 0.1);
  border-radius: 5px;
  position: absolute;
  right: 15px;
  transform: translateY(-100%);
  z-index: 10;
}

#nearby,
#keys,
#others,
#translations,
#history,
#machinery,
#comments {
  overflow-x: auto;
}

@media only screen and (max-width: 600px) {
  .btn-float {
    box-shadow: none;
    transform: none;
  }

  #comments #comment-section {
    display: flex;
    flex-direction: column;
    width: 100%;
  }

  #changes-table {
    margin-top: 20px;
  }

  #changes-list {
    display: flex;
    flex-direction: column;
    gap: 20px;
  }

  #changes-item {
    display: flex;
    flex-direction: column;
  }

  #changes-item .full-cell {
    border-top: none;
  }
}

.btn-float .btn,
.btn-padded .btn {
  padding: 2px 4px !important;
  line-height: 0;
}

kbd {
  border: 1px solid #bfc3c7;
  -webkit-box-shadow: none;
  box-shadow: none;
  font-size: 14px;
  user-select: none;
  -moz-user-select: none;
  -webkit-user-select: none;
  -ms-user-select: none;
}

.zen {
  table-layout: auto;
  width: 100%;
}

.zen-unit:nth-child(even) {
  background-color: #f9f9f9;
}

.position-input-editable {
  padding: 0 !important;
  max-width: 9em;
  display: none;
}

.position-input-editable input {
  height: 31px;
  padding-left: 2px;
  padding-right: 2px;
  text-align: center;
}

/* Chrome, Safari, Edge, Opera */
.position-input-editable input::-webkit-outer-spin-button,
.position-input-editable input::-webkit-inner-spin-button {
  -webkit-appearance: none;
  margin: 0;
}

/* Firefox */
.position-input-editable input[type="number"] {
  -moz-appearance: textfield;
}

.billing-buttons {
  text-align: center;
}

.unit-navi {
  min-width: 17em;
}

.unit-navi li {
  float: left;
}

.dir-rtl .unit-navi li {
  float: right;
}

.unit-navi .dropdown-menu {
  margin-top: 0;
}

.unit-navi.pagination {
  margin-top: 0;
  padding-left: 15px;
}

.fullmodal .modal-dialog {
  width: max-content;
  max-width: 100%;
  margin-left: auto;
  margin-right: auto;
}

legend {
  font-size: 14px;
  font-weight: bold;
}

.shot-list .img-responsive {
  max-height: 15em;
}

.search-results {
  height: 20em;
  overflow-y: auto;
  width: 100%;
}

.search-group {
  margin: 0 15px 15px 0;
}

.dir-rtl .search-group {
  margin: 0 0 15px 15px;
}

.query-field {
  width: 400px;
  min-width: 30%;
  max-width: 100%;
  height: 100%;
}
.query-field .input-group-btn {
  height: 100%;
}
#query-dropdown {
  height: 100%;
}

.forbidden-term svg,
.search-icon svg {
  height: 16px;
  width: 16px;
}

.sort-field {
  margin: 0;
}

.query-sort-toggle {
  padding-left: 1rem;
  padding-right: 1rem;
}

.query-sort-toggle span:not(.active) {
  display: none;
}

.dir-rtl .sort-field {
  margin-left: 0;
}

@media (min-width: 768px) {
  .sort-field {
    margin-left: -15px;
  }

  .dir-rtl .sort-field {
    margin-right: -15px;
  }

  .query-container {
    max-width: calc(100% - 100px);
  }
}

.search-toolbar {
  margin-bottom: -15px;
}

.tos {
  counter-reset: tos_chapter;
}

.tos h2::before {
  counter-increment: tos_chapter;
  content: counter(tos_chapter) ". ";
}

.tos h2 {
  counter-reset: tos_item;
}

.tos p.item,
.tos p.subitem,
.tos p.subsubitem {
  position: relative;
}
.tos p,
.tos dl {
  padding: 0 3.5em;
}
.tos p.item {
  counter-reset: tos_subitem;
}
.tos p.subitem {
  counter-reset: tos_subsubitem;
}
.tos p.subsubitem {
  padding: 0 4.2em;
}

.tos p.item::before {
  counter-increment: tos_item;
  content: counter(tos_chapter) "." counter(tos_item) ". ";
  position: absolute;
  left: 0;
}

.tos p.subitem::before {
  counter-increment: tos_subitem;
  content: counter(tos_chapter) "." counter(tos_item) "." counter(tos_subitem)
    ". ";
  position: absolute;
  left: 0;
}

.tos p.subsubitem::before {
  counter-increment: tos_subsubitem;
  content: counter(tos_chapter) "." counter(tos_item) "." counter(tos_subitem)
    "." counter(tos_subsubitem) ". ";
  position: absolute;
  left: 0;
}

.tos ol {
  counter-reset: tos_list;
  padding: 0 5em;
}
.tos ol > li {
  list-style: none;
  position: relative;
}
.tos ol > li:before {
  counter-increment: tos_list;
  content: counter(tos_list, lower-alpha) ") ";
  position: absolute;
  left: -1.4em;
}
@counter-style lower-belorussian {
  system: alphabetic;
  symbols: "а" "б" "в" "г" "д" "е" "ё" "ж" "з" "і" "й" "к" "л" "м" "н" "о" "п"
    "р" "с" "т" "у" "ў" "ф" "х" "ц" "ч" "ш" "ы" "ь" "э" "ю" "я";
}
@counter-style lower-bulgarian {
  system: alphabetic;
  symbols: "а" "б" "в" "г" "д" "е" "ж" "з" "и" "й" "к" "л" "м" "н" "о" "п" "р"
    "с" "т" "у" "ф" "х" "ц" "ч" "ш" "щ" "ъ" "ь" "ю" "я";
}
@counter-style lower-macedonian {
  system: alphabetic;
  symbols: "а" "б" "в" "г" "д" "ѓ" "е" "ж" "з" "ѕ" "и" "ј" "к" "л" "љ" "м" "н"
    "њ" "о" "п" "р" "с" "т" "ќ" "у" "ф" "х" "ц" "ч" "џ" "ш";
}
@counter-style lower-russian {
  system: alphabetic;
  symbols: "а" "б" "в" "г" "д" "е" "ж" "з" "и" "к" "л" "м" "н" "о" "п" "р" "с"
    "т" "у" "ф" "х" "ц" "ч" "ш" "щ" "э" "ю" "я";
}
@counter-style lower-ukrainian {
  system: alphabetic;
  symbols: "а" "б" "в" "г" "д" "е" "є" "ж" "з" "и" "і" "к" "л" "м" "н" "о" "п"
    "р" "с" "т" "у" "ф" "х" "ц" "ч" "ш" "ю" "я";
}
[lang="by"] .tos ol > li:before {
  content: counter(tos_list, lower-belorussian) ") ";
}
[lang="bg"] .tos ol > li:before {
  content: counter(tos_list, lower-bulgarian) ") ";
}
[lang="mk"] .tos ol > li:before {
  content: counter(tos_list, lower-macedonian) ") ";
}
[lang="ru"] .tos ol > li:before {
  content: counter(tos_list, lower-russian) ") ";
}
[lang="uk"] .tos ol > li:before {
  content: counter(tos_list, lower-ukrainian) ") ";
}

.vertical-badge .badge {
  clear: right;
}

.stripe-odd {
  background-color: #f9f9f9;
}

.list-group-item {
  padding: 5px 10px;
}

.history .list-group-item {
  background-color: inherit;
}

.bottom-button {
  vertical-align: bottom !important;
  text-align: right;
}

.dir-rtl .bottom-button {
  text-align: left;
}

.panel-footer-links {
  padding: 0;
}

.panel-footer-links .btn-link {
  padding: 12px;
}

.auth-image {
  vertical-align: middle;
  height: 40px;
  width: 40px;
}

.wrap-text {
  white-space: pre-wrap;
}

.wrap-text {
  word-wrap: break-word;
  word-break: break-word;
}

.overflow-wrap {
  overflow-wrap: anywhere;
}

input[type="date"].form-control,
input[type="time"].form-control,
input[type="datetime-local"].form-control,
input[type="month"].form-control {
  line-height: 1.5;
}

.highlight-number {
  position: absolute;
}

.update-log {
  height: 20em;
}

.badge-warning {
  background-color: #8a6d3b;
}

.badge-danger {
  background-color: #f6664c;
}

.invalid-format {
  text-decoration: line-through;
}

.widgets-selector img {
  max-width: 200px !important;
  max-height: 200px;
}

.widgets-selector li a {
  display: table-cell;
  vertical-align: bottom;
  height: 240px;
  text-align: center;
  padding-top: auto;
}

.dir-rtl .pull-right > .dropdown-menu {
  left: 0;
  right: auto;
}

#profile-name {
  font-size: 14px;
}
#profile-name b {
  font-size: 16px;
}

td.number,
th.number {
  text-align: right;
}

.dir-rtl td.number,
.dir-rtl th.number {
  text-align: left;
}

.table-autowidth {
  width: auto;
}

.table-autowidth tr td,
.table-autowidth tr th {
  white-space: nowrap;
}
@media (max-width: 660px) {
  .table-autowidth tr .wrap-cell {
    white-space: normal;
  }
}
.split-cell span {
  width: 33%;
  padding: 0 4px;
  display: inline-block;
}
@media (max-width: 660px) {
  .split-cell span {
    width: 100%;
    padding: 0;
  }
}

.table-autowidth tr .full-cell {
  width: 100%;
  white-space: normal;
}
.table-autowidth tr .full-cell.number {
  text-align: left;
}
.dir-rtl .table-autowidth tr .full-cell.number {
  text-align: right;
}

.buttons-cell {
  vertical-align: middle !important;
  text-align: right;
}

.dir-rtl .buttons-cell {
  text-align: left;
}

.clickable-row {
  cursor: pointer;
}
.unclickable-row {
  cursor: not-allowed;
}

.clickable-row:hover {
  background-color: #e9eaec;
}

.nav-pills > li > a,
.btn-default {
  color: #1fa385;
}

.nav-pills > li > a {
  font-weight: 600;
  border: 1px solid transparent;
}

.nav-pills > .active > a,
.nav > .active > a:hover {
  border: 1px solid #144d3f;
}

.nav-pills > li > a:hover,
.nav-pills > li > a:focus,
.nav-pills .open > a,
.nav-pills .open > a:hover,
.nav-pills .open > a:focus {
  border: 1px solid #e9eaec;
}

.btn-default:hover,
.nav-pills > li > a:hover,
.nav-pills > li > a:focus,
.nav-pills .open > a,
.nav-pills .open > a:hover,
.nav-pills .open > a:focus {
  color: #144d3f;
  background: none;
}

.nav-pills > li > a > button.close {
  margin: 0 10px;
}
.nav-pills > li.active > a > button.close {
  color: #eee;
}

.bread-icon path,
.profile-icon circle,
.profile-icon path {
  fill: #bfc3c7;
}

.bread-icon svg {
  margin: 0 5px 0 0;
}

.profile-icon svg {
  height: 18px;
}

.dir-rtl .bread-icon svg {
  margin: 0 0 0 5px;
}

.navbar-right {
  margin-right: 0;
}

.dir-rtl .navbar-right.flip {
  margin-left: 0;
}

.breadcrumb > li.bread-icon + li::before {
  display: none;
}

.breadcrumb {
  font-size: 16px;
  margin-bottom: 0;
  padding-bottom: 0;
}

.breadcrumb a {
  color: #2a3744 !important;
  text-decoration: none;
}

.state-icon {
  vertical-align: middle;
}
.badge {
  margin: 3px;
}
.badge.length,
.badge.license {
  color: #fff;
  background-color: #bfc3c7;
  padding: 1px 3px;
  vertical-align: middle;
}

.badge.length {
  margin-top: 5px;
}

thead th {
  font-weight: normal;
}
.table > thead > tr > th,
.table > tbody > tr > th,
.table > tfoot > tr > th,
.table > thead > tr > td,
.table > tbody > tr > td,
.table > tfoot > tr > td {
  border-top: var(--border);
}

.table > thead > tr > th {
  border-bottom: none;
}

.table-listing,
.table-listing > thead > tr > th,
.table-listing > tbody > tr > th,
.table-listing > tbody > tr > td {
  border: none;
}
.table-listing > tbody > tr > .actions {
  padding-left: 0;
  padding-right: 0;
  text-align: center;
}

.btn:hover {
  transition: all 300ms linear;
  -webkit-transition: all 300ms linear;
}

.dir-rtl .btn-spaced {
  margin-left: 0;
  margin-right: 10px;
}

.btn-primary,
.btn-warning,
.btn-danger,
.btn-info {
  border-radius: 20px;
  font-size: 18px;
  font-weight: 600;
  border: none;
  padding: 7px 24px;
}

.btn-info {
  border: 1px solid #2eccaa;
}

.btn-link {
  padding: 6px;
}

.btn-link.btn-xs {
  padding: 0;
  border: none;
  line-height: 10px;
}

.navbar a path {
  fill: #bfc3c7;
}
.navbar-nav svg,
.navbar-nav img.avatar {
  width: 20px;
  height: 20px;
}

.navbar .navbar-brand:focus path,
.navbar .navbar-brand:active path,
.navbar a:hover path {
  fill: #2eccaa;
}

.navbar .open a path,
.navbar .open a:hover path {
  fill: #fff;
}

.btn-link path {
  fill: #2a3744;
}

.btn-link:hover path {
  fill: #1fa385;
}

.green path,
.btn-default path {
  fill: #1fa385;
}

.btn-default:hover path,
.green.btn-link:hover path {
  fill: #144d3f;
}

.btn-primary path,
.btn-warning path,
.btn-info path {
  fill: #fff;
}

button.green:hover path,
a.green:hover path {
  fill: #2a3744;
}

.red path {
  fill: #f6664c;
}
.grey path {
  fill: #e9eaec;
}

.panel-heading .doc-link path {
  fill: #2a3744;
}

.card-header .doc-link path {
  fill: #2a3744;
}

.panel-danger > .panel-heading {
  border-color: #f6664c;
}

button.red:hover path,
a.red:hover path {
  fill: #f43c1b;
}

.btn-lg {
  height: 50px;
  border-radius: 25px;
  padding: 13px 24px;
}

.btn-warning:hover {
  background-color: #2a3744;
}

.btn-primary:hover {
  background-color: #2eccaa;
}

.btn-info:hover {
  background-color: #2eccaa;
  color: #fff;
}

.btn-group-settings {
  clear: both;
}

.btn-group-settings a {
  color: #2a3744;
  padding: 10px 15px;
}

.btn-group-settings a:hover {
  color: #1fa385;
}

.btn-group-settings svg {
  height: 1em;
}

svg {
  vertical-align: middle;
}

.unit-pagination svg,
.pagination svg,
.btn-xs svg,
.btn-group-xs svg {
  max-width: 18px;
  max-height: 18px;
}

#popup-alerts {
  position: fixed;
  z-index: 1000;
  top: 70px;
  width: 100%;
  padding: 32px 16px 0 16px;
  display: none;
}

.source-info,
.source-info h5 {
  font-size: 14px;
}

.source-info .list-group-item {
  padding: 15px;
  border-color: #e9eaec;
}

.list-group-item.check h5 {
  font-weight: 600;
  margin: 0;
  font-size: 16px;
  line-height: 20px;
}

.check .list-group-item-text {
  padding: 5px;
}

.check .list-buttons {
  margin: 10px 0 5px 0;
}

.check-dismissed {
  color: #bfc3c7;
}

.check-dismissed .check-number,
.check-dismissed .check-dismiss {
  display: none;
}

.check .check-revert {
  display: none;
}

.check-dismissed .check-dismiss.check-revert {
  display: inherit;
}

.check-dismissed .red path,
.gray path {
  fill: #bfc3c7;
}

.string-info .list-group-item h5 {
  font-weight: 600;
  margin: 0;
}

.object-link,
.object-link a {
  font-weight: 600;
  color: #2a3744;
}

.object-link a.tail {
  font-weight: normal;
}

.string-info .thumbnail {
  margin-top: 8px;
  margin-bottom: 0;
}

.source-info thead th {
  font-weight: 600;
}

.source-info th,
.source-info td {
  border: none !important;
}

.formats {
  padding: 20px 0;
  text-align: center;
}

.format-item {
  line-height: 29px;
  padding: 0 10px 0 10px;
  border-radius: 5px;
  background-color: #144d3f;
  margin: 5px 5px;
  display: inline-block;
  overflow: hidden;
  color: #fff;
  font-size: 16px;
  font-weight: 600;
}

a.format-item:hover {
  color: #fff;
}

.format-item span {
  font-size: 14px;
  padding: 0 10px 0 8px;
  font-weight: 400;
  margin: 0 -11px 0 5px;
  line-height: 30px;
  border-radius: 0 5px 5px 0;
  display: inline-block;
  color: #fff;
  background-color: #1fa385;
}

.dir-rtl .format-item {
  padding: 0 10px 0 0;
}

.dir-rtl .format-item span {
  margin: 0 -1px 0 10px;
  border-radius: 0 5px 5px 0;
}

.access-icon {
  padding: 0 5px;
}

.access-control-disabled {
  color: #aaa;
}

.access-control-disabled .access-icon {
  filter: saturate(80%);
}

.icon-spin {
  -webkit-animation: icon-spin 1s infinite linear;
  animation: icon-spin 1s infinite linear;
  display: inline-block;
}

@-webkit-keyframes icon-spin {
  0% {
    -webkit-transform: rotate(0deg);
    transform: rotate(0deg);
  }

  100% {
    -webkit-transform: rotate(359deg);
    transform: rotate(359deg);
  }
}

@keyframes icon-spin {
  0% {
    -webkit-transform: rotate(0deg);
    transform: rotate(0deg);
  }

  100% {
    -webkit-transform: rotate(359deg);
    transform: rotate(359deg);
  }
}

.label {
  padding: 0.2em 0.6em;
}

h2 .label {
  font-size: 12px;
  vertical-align: middle;
  text-transform: uppercase;
}

.label-box:empty {
  width: 1.2em;
  height: 1.2em;
  padding: 0;
  display: inline-block;
  vertical-align: middle;
}

.label-navy {
  background-color: #001f3f;
}

.label-blue {
  background-color: #0074d9;
}

.label-aqua {
  background-color: #7fdbff;
  color: #000;
}

.label-teal {
  background-color: #39cccc;
}

.label-olive {
  background-color: #3d9970;
}

.label-green {
  background-color: #2ecc40;
}

.label-lime {
  background-color: #01ff70;
  color: #000;
}

.label-yellow {
  background-color: #ffdc00;
  color: #000;
}

.label-orange {
  background-color: #ff851b;
}

.label-red {
  background-color: #ff4136;
}

.label-maroon {
  background-color: #85144b;
}

.label-fuchsia {
  background-color: #f012be;
}

.label-purple {
  background-color: #b10dc9;
}

.label-black {
  background-color: #111;
}

.label-gray {
  background-color: #aaa;
}

.label-silver {
  background-color: #ddd;
  color: #000;
}
.btn-navy path {
  fill: #001f3f;
}

.btn-blue path {
  fill: #0074d9;
}

.btn-aqua path {
  fill: #7fdbff;
}

.btn-teal path {
  fill: #39cccc;
}

.btn-olive path {
  fill: #3d9970;
}

.btn-green path {
  fill: #2ecc40;
}

.btn-lime path {
  fill: #01ff70;
}

.btn-yellow path {
  fill: #ffdc00;
}

.btn-orange path {
  fill: #ff851b;
}

.btn-red path {
  fill: #ff4136;
}

.btn-maroon path {
  fill: #85144b;
}

.btn-fuchsia path {
  fill: #f012be;
}

.btn-purple path {
  fill: #b10dc9;
}

.btn-black path {
  fill: #111;
}

.btn-gray path {
  fill: #aaa;
}

.btn-silver path {
  fill: #bbb;
}

input.color_edit {
  position: absolute;
  visibility: hidden;
}

input.color_edit + label {
  width: 12em;
  margin: 3px;
}

input.color_edit:checked + label {
  border: 2px solid black;
}

@media (max-width: 768px) {
  .zero-width-768 {
    display: none;
    width: 0;
  }

  .query-field .input-group {
    width: 100%;
  }
}

@media (max-width: 900px) {
  .zero-width-900 {
    display: none;
    width: 0;
  }
}

@media (max-width: 1400px) {
  .zero-width-1400 {
    display: none;
    width: 0;
  }
}

@media (max-width: 1200px) {
  .zero-width-1200 {
    display: none;
    width: 0;
  }
}

@media (max-width: 1000px) {
  .zero-width-1000 {
    display: none;
    width: 0;
  }
}

@media (max-width: 720px) {
  .zero-width-720 {
    display: none;
    width: 0;
  }
}

@media (max-width: 640px) {
  .zero-width-640 {
    display: none;
    width: 0;
  }
}

@media (max-width: 540px) {
  .zero-width-540 {
    display: none;
    width: 0;
  }
}

.editor-footer {
  z-index: 999;
  position: relative;
}

.radio label,
.checkbox label {
  font-weight: 600;
}

.help-block {
  color: #2a3744;
}

.machinery-text {
  word-wrap: anywhere;
}

.ghost {
  font-weight: normal;
  font-style: italic;
}

.btn-group {
  display: flex;
}

a.language:visited,
a.language {
  color: #2b3646;
}
a.language:hover {
  color: #1fa385;
  text-decoration: underline;
}
.tribute-container {
  z-index: 10000;
}
.tribute-container > .dropdown-menu {
  position: relative;
}
.tribute-container > .dropdown-menu > li.highlight > a {
  color: #262626;
  text-decoration: none;
  background-color: #e9eaec;
}

.editor-wrap {
  padding: 0;
  border: none;
  margin: 0;
  height: auto;
  display: block;
}

.editor-wrap > textarea,
.editor-wrap > .highlighted-output {
  position: absolute;
  padding: 0.5em;
  white-space: pre-wrap;
  word-wrap: break-word;
  box-sizing: border-box;
  border: 1px solid #cccccc;
  border-radius: 4px;
  -webkit-box-shadow: inset 0 1px 1px rgba(0, 0, 0, 0.075);
  box-shadow: inset 0 1px 1px rgba(0, 0, 0, 0.075);
}
.input-group .editor-wrap > textarea,
.input-group .editor-wrap > .highlighted-output {
  padding: 6px 12px;
}

.editor-wrap > textarea.form-control[readonly],
.editor-wrap > textarea.form-control[disabled],
.editor-wrap > textarea {
  position: relative;
  z-index: 1;
  color: transparent;
  caret-color: black;
  background-color: transparent;
}

.editor-wrap .highlighted-output {
  z-index: 0;
  overflow: hidden;
}
.editor-wrap > .highlighted-output.disabled,
.editor-wrap > .highlighted-output.readonly {
  background-color: #eee;
}

.token.bold {
  color: #000;
}
.token.italic {
  color: #888;
}
.token.code {
  color: #009;
}
.token.newline,
.token.hlspace {
  display: inline;
}

/* Based on Coy theme for Prismjs */
.token.comment,
.token.block-comment,
.token.prolog,
.token.doctype,
.token.cdata {
  color: #7d8b99;
}

.token.punctuation {
  color: #5f6364;
}

.token.property,
.token.tag,
.token.boolean,
.token.number,
.token.function-name,
.token.constant,
.token.symbol,
.token.deleted,
.token.selector,
.token.attr-name,
.token.string,
.token.char,
.token.function,
.token.builtin,
.token.inserted {
  color: #2f9c0a;
}

.token.operator,
.token.entity,
.token.url,
.token.variable,
.token.atrule,
.token.attr-value,
.token.keyword,
.token.class-name,
.language-css .token.string,
.style .token.string {
  color: #1990b8;
}

.token.regex,
.token.important {
  color: #e90;
}

.token.namespace {
  opacity: 0.8;
}
.markdown p:last-child {
  margin-bottom: 0;
}
.metric {
  text-align: center;
  padding: 20px 0;
  margin: 0;
  border: 2px solid #e9eaec;
  border-radius: calc(var(--border-radius) - 2px);
}
.metric-number {
  font-size: 40px;
  letter-spacing: -0.67px;
  line-height: 50px;
}
.metric-text {
  font-size: 14px;
  letter-spacing: 0;
  line-height: 18px;
}
.metric-detail {
  margin-top: 20px;
  padding-top: 20px;
  border-top: 1px solid #e9eaec;
  font-size: 24px;
  letter-spacing: -0.4px;
  line-height: 31px;
}
.trend-down,
.trend-up {
  width: 0;
  height: 0;
  vertical-align: middle;
  display: inline-block;
  border-left: 6px solid transparent;
  border-right: 6px solid transparent;
}
.trend-up {
  border-bottom: 6px solid #2eccaa;
}
.trend-down {
  border-top: 6px solid #f6664c;
}
.table-activity td {
  text-align: center;
}
.table-activity .activity-names td {
  border-top: none;
  padding-top: 0;
}
.table-stats td {
  vertical-align: middle !important;
}
.btn-sidebar {
  position: relative;
  left: 55px;
}
.dir-rtl .btn-sidebar {
  left: -55px;
}
.sidebar-button {
  margin-right: 30px;
}
.dir-rtl .sidebar-button {
  margin-right: 0;
  margin-left: 30px;
}
.editor-click-select {
  background-color: #1fa385 !important;
  cursor: pointer;
}
.divisor {
  color: #bfc3c8;
}
.source-comment {
  font-weight: normal;
  vertical-align: top;
  white-space: normal;
  font-size: 14px;
}
.unit-state-cell {
  width: 6px;
  padding: 0px !important;
  min-width: 6px;
}
.unit-state-translated {
  background-color: #2eccaa;
}
.unit-state-bad {
  background-color: #f6664c;
}
.unit-state-todo {
  background-color: #e9eaec;
}
.unit-state-approved {
  background-color: #1fa385;
}
.unit-state-save-timeout {
  animation: morph-state 2s infinite;
}
@keyframes morph-state {
  0% {
    background-color: black;
  }
  50% {
    background-color: #2eccaa;
  }
  100% {
    background-color: black;
  }
}
.dismiss-all {
  vertical-align: middle;
  font-weight: normal;
  margin-left: 8px;
}
.dir-rtl .dismiss-all {
  margin-left: 0;
  margin-right: 8px;
}
.dismiss-all input {
  vertical-align: middle;
  margin: 3px;
}
.sticky-header {
  position: sticky;
  top: 0;
  background-color: white;
}
.input-group > .form-control {
  height: 38px;
}
.input-group-addon label {
  display: inherit;
  max-width: inherit;
  margin-bottom: inherit;
  font-weight: inherit;
}

.info-tooltip {
  display: inline-block;
  height: 24px;
  vertical-align: super;
  margin-left: 6px;
}

.table-embed-units .list-group-item {
  border: none;
  background-color: inherit;
}

#unit_all_flags {
  background-color: transparent;
  display: inline-block;
}

#unit_all_flags.flags-updated {
  animation: flags-updated ease-out 3000ms;
}

.second-factor h5,
h5.list-group-item-heading {
  font-weight: bolder;
}

.table-supportstatus .progress {
  min-width: 100px;
}

.autoComplete:not([hidden]) {
  display: block;
}
.autoComplete_wrapper {
  position: relative;
}
.autoComplete {
  position: absolute;
  top: 100%;
}
.navbar .autoComplete {
  margin-top: 0;
  border-top-left-radius: 0;
  border-top-right-radius: 0;
}

.sort-skip .btn-sm {
  padding: 0;
}

.auth-token {
  filter: blur(5px);
  transition: all 70ms linear;
}
.auth-token.visible {
  filter: none;
}
.breadcrumb .btn-group-settings a.btn-link {
  padding: 0 8px;
}

@-webkit-keyframes flags-updated {
  0% {
    background-color: rgba(255, 165, 0, 255);
  }

  100% {
    background-color: rgba(255, 165, 0, 0);
  }
}

@keyframes flags-updated {
  0% {
    background-color: rgba(255, 165, 0, 255);
  }

  100% {
    background-color: rgba(255, 165, 0, 0);
  }
}

#show-linked-repo-toggle:not(:checked) ~ .repo-linked {
  display: none;
}
label .text-muted {
  font-weight: normal;
}

#workflow-enable-target {
  transition: all 300ms linear;
  -webkit-transition: all 300ms linear;
}

.img-check {
  background-color: #ccc;
  margin-bottom: 0;
}

tbody.danger {
  background-color: #f2dede;
}
tbody.warning {
  background-color: #fcf8e3;
}

.glossary-embed div.alert {
  padding: 5px 10px;
  margin: 0;
}

.auth-info {
  display: inline-block;
}
.auth-list .auth-image {
  vertical-align: top;
  padding: 0 5px;
}
.recovery-codes {
  columns: 2;
}
.recovery-codes li {
  font-family: monospace;
}

.auth-name {
  margin: 8px 0;
  display: inline-block;
}

.totp-qr svg {
  margin: auto;
  background: #fff;
  display: block;
}
.totp-qr svg path {
  fill: black !important;
}

.dropdown-menu {
  border: none;
  border-radius: var(--border-radius);
  border-top-left-radius: 0;
  border-top-right-radius: 0;
}

.daterangepicker {
  border: var(--border) !important;
}

#appearance-settings input[type="color"] {
  width: 50%;
}

/* START: Shortcuts table styles */
#shortcuts-table-container {
  max-height: 60vh;
  overflow-y: auto;
}

#shortcuts-table-container #t-head {
  font-weight: bold;
}

#shortcuts-table-container kbd {
  color: unset;
}
/* END: Shortcuts table styles */

/** START: Search Previewe styles */
#search-preview {
  display: none;
  width: 100%;
  min-height: 40px;
  max-height: 200px;
  margin-top: -10px;
  background: white;
  padding: 5px;
  border-radius: 4px;
  border: 1px solid #ccc;
  border-top: none;
  overflow-y: auto;
  box-shadow: 1px 2px 4px #00000020;
}

#search-preview > #search-result {
  display: block;
  padding: 5px;
  margin-bottom: 5px;
  text-decoration: none;
  color: inherit;
  border-radius: 4px;
}

#search-preview > #search-result:hover {
  background-color: #cccccc50;
}

#search-preview > #search-result > div {
  margin-left: 10px;
}

#results-num {
  font-size: 16px;
  font-weight: bold;
  color: #1fa385;
  margin: 10px;
}
/** END: Search Previewe styles */

/** START: Zen Editor sticky bottom styles */
.sticky-bottom {
  position: sticky;
  bottom: 0;
  background-color: var(--background-color);
  z-index: 1000;
}

.hide-sticky {
  display: none;
  position: absolute;
  top: -30%;
  right: 0;
}

.sticky-bottom .hide-sticky {
  display: block !important;
}
/** END: Zen Editor sticky bottom styles */

.panel {
  border-radius: var(--border-radius);
  border: var(--border);
}

.panel-default > .panel-heading {
  border: var(--border);
}
.panel-heading {
  border-top-left-radius: var(--border-radius);
  border-top-right-radius: var(--border-radius);
}

.panel:last-child,
.panel-footer {
  border-bottom-right-radius: var(--border-radius);
  border-bottom-left-radius: var(--border-radius);
}

.panel-footer {
  border-top: var(--border);
}

.card {
  border-radius: var(--border-radius);
  border: var(--border);
  margin-bottom: 24px;
}

.card > .card-header {
  border: var(--border);
}
.card-header {
  border-top-left-radius: var(--border-radius);
  border-top-right-radius: var(--border-radius);
}

.card:last-child,
.card-footer {
  border-bottom-right-radius: var(--border-radius);
  border-bottom-left-radius: var(--border-radius);
}

.card-footer {
  border-top: var(--border);
}

.card .form-check-input:checked {
  background-color: #1fa385;
  border-color: #1fa385;
}

.card .form-control {
  border-radius: var(--border-radius-sm);
}

.card .form-select {
  border-radius: var(--border-radius-sm);
}

.card-header {
  background-color: #e9eaec;
}

.card-title {
  font-size: 18px;
}

.card .list-group-item:first-child {
  border-top-left-radius: 0px;
  border-top-right-radius: 0px;
}

/* Zammad form integration */
.zammad-form-modal-body {
  max-width: 40em !important;
}

.altcha {
  max-width: none !important;
}

.panel-title .pull-right.text-muted {
  padding: 0 0.5em;
}

.card-title .float-end.text-muted {
  padding: 0 0.5em;
}

table.table-simple tbody#glossary-terms {
  table-layout: fixed;
  width: 100%;
}

table.table-simple tbody#glossary-terms td {
  word-break: break-word;
  white-space: normal;
}

/* Editor styles when it has changes */
.has-changes {
  border: 1px solid #8a6d3b !important;
}

.widget-card {
  border: var(--border);
  border-radius: var(--border-radius-sm);
  box-shadow: 0 2px 4px var(--widget-card-box-shadow-color);
  margin-bottom: 20px;
  padding: 15px;
  background-color: var(--background-color);
}

.widget-card h4 {
  margin-bottom: 15px;
  font-weight: bold;
}

.widget-card .form-label {
  font-weight: normal;
}

.widget-card .form-control {
  margin-bottom: 10px;
}

.widget-card {
  margin-top: 10px;
}

#embed-code-label {
  font-size: 1.25em;
  font-weight: bold;
}

<<<<<<< HEAD
.navbar-nav .nav-link.show {
  color: #ffffff;
  background-color: #1fa385;
}

.nav-link.dropdown-toggle::after {
  vertical-align: 0.155em;
}

.nav-link.dropdown-toggle.support::after {
  display: none;
}

.navbar-form .form-control {
  padding: 6px 12px;
  font-size: 16px;
  border-radius: var(--border-radius-sm);
  color: #555555;
=======
.text-warning {
  font-size: 14px;
  margin: 5px 5px 0px;
>>>>>>> 593f303f
}<|MERGE_RESOLUTION|>--- conflicted
+++ resolved
@@ -2496,7 +2496,6 @@
   font-weight: bold;
 }
 
-<<<<<<< HEAD
 .navbar-nav .nav-link.show {
   color: #ffffff;
   background-color: #1fa385;
@@ -2515,9 +2514,9 @@
   font-size: 16px;
   border-radius: var(--border-radius-sm);
   color: #555555;
-=======
+}
+
 .text-warning {
   font-size: 14px;
   margin: 5px 5px 0px;
->>>>>>> 593f303f
 }