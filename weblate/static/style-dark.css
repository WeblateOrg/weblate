/*
 * Copyright © Michal Čihař <michal@weblate.org>
 *
 * SPDX-License-Identifier: GPL-3.0-or-later
 */

:root {
  color-scheme: only dark;
  --border: 1px solid #484d50;
  --background-color: #1a1d1e;

  --altcha-color-text: #d9d3cc;
  --altcha-color-border: #484d50;

  --widget-card-box-shadow-color: rgba(255, 255, 255, 0.1);
<<<<<<< HEAD

  --bs-body-bg: #1a1d1e;
  --bs-body-color: #fffdfa;
  --bs-border-color: #484d50;

  --bs-dark: #25303b;
  --bs-dark-rgb: 37, 48, 59;

  .navbar {
    --bs-navbar-color: #bfc3c7;
    --bs-navbar-brand-color: #bfc3c7;
  }
=======
>>>>>>> e6034dac
}

[data-bs-theme="dark"] {
  --bs-body-bg: #1a1d1e !important;
  --bs-body-color: #fffdfa !important;
  --bs-border-color: #484d50 !important;

  .card {
    --bs-card-color: #d9d3cc !important;
    --bs-card-cap-color: #d9d3cc;
  }

  .table {
    --bs-table-color: #d9d3cc;
  }

  .btn-outline-primary {
    --bs-btn-color: #6cf8d8;
    --bs-btn-bg: #1a1d1e;
    --bs-btn-border-color: #484d50;
    --bs-btn-border-radius: 4px;
    border-color: var(--bs-btn-border-color) !important;
  }

  #search-preview {
    background-color: var(--bs-body-bg);
    border-color: var(--bs-border-color);
  }
}

/* User-Agent Style */
html {
  background-color: #1a1d1e !important;
}
html {
  color-scheme: dark !important;
}
html,
body {
  background-color: #1a1d1e;
}
html,
body {
  border-color: #7f7667;
  color: #fffdfa;
}
a {
  color: #38a0ff;
}
table {
  border-color: #5c6467;
}
::placeholder {
  color: #c4bcb1;
}
input:-webkit-autofill,
textarea:-webkit-autofill,
select:-webkit-autofill {
  background-color: #464b00 !important;
  color: #fffdfa !important;
}
::-webkit-scrollbar {
  background-color: #232728;
  color: #bcb4a8;
}
::-webkit-scrollbar-thumb {
  background-color: #4c5155;
}
::-webkit-scrollbar-thumb:hover {
  background-color: #60676c;
}
::-webkit-scrollbar-thumb:active {
  background-color: #4f5659;
}
::-webkit-scrollbar-corner {
  background-color: #1a1d1e;
}
* {
  scrollbar-color: #4c5155 #232728;
}
::selection {
  background-color: #0055bb !important;
  color: #fffdfa !important;
}
::-moz-selection {
  background-color: #0055bb !important;
  color: #fffdfa !important;
}

/* Invert Style */
path {
  fill: #bfc3c7;
}

/* Modified CSS */
a {
  background-color: transparent;
}
a:active,
a:hover {
  outline-color: currentcolor;
}
abbr[title] {
  border-bottom-color: currentcolor;
  text-decoration-color: currentcolor;
}
mark {
  background-color: #a8a800;
  background-image: none;
  color: #fffdfa;
}
img {
  border-color: currentcolor;
}
button,
input,
optgroup,
select,
textarea {
  color: inherit;
}
button::-moz-focus-inner,
input::-moz-focus-inner {
  border-color: currentcolor;
}
fieldset {
  border-color: #494e51;
}
legend {
  border-color: currentcolor;
}
body {
  color: #d9d3cc;
  background-color: #1a1d1e;
}
a {
  color: #6cf8d8;
  text-decoration-color: currentcolor;
}
a:hover,
a:focus {
  color: #ddd9d1;
  text-decoration-color: currentcolor;
}
.img-thumbnail {
  background-color: #1a1d1e;
  border-color: #484d50;
}
hr {
  border-color: #3a3f41 currentcolor currentcolor;
}
.sr-only {
  border-color: currentcolor;
}
h1,
h2,
h3,
h4,
h5,
h6,
.h1,
.h2,
.h3,
.h4,
.h5,
.h6 {
  color: inherit;
}
h1 small,
h2 small,
h3 small,
h4 small,
h5 small,
h6 small,
.h1 small,
.h2 small,
.h3 small,
.h4 small,
.h5 small,
.h6 small,
h1 .small,
h2 .small,
h3 .small,
h4 .small,
h5 .small,
h6 .small,
.h1 .small,
.h2 .small,
.h3 .small,
.h4 .small,
.h5 .small,
.h6 .small {
  color: #ada396;
}
mark,
.mark {
  background-color: #342c06;
}
.text-muted {
  color: #d5d0c7;
}
.text-primary {
  color: #ddd9d1;
}
a.text-primary:hover,
a.text-primary:focus {
  color: #efebe6;
}
.text-success {
  color: #99d89a;
}
a.text-success:hover,
a.text-success:focus {
  color: #b2e5b4;
}
.text-info {
  color: #81c4e5;
}
a.text-info:hover,
a.text-info:focus {
  color: #9ed3ef;
}
.text-warning {
  color: #dabc87;
}
a.text-warning:hover,
a.text-warning:focus {
  color: #e6cea3;
}
.text-danger {
  color: #d5706e;
}
a.text-danger:hover,
a.text-danger:focus {
  color: #e08c8b;
}
.bg-primary {
  color: #fffdfa;
  background-color: #124437;
}
a.bg-primary:hover,
a.bg-primary:focus {
  background-color: #08211a;
}
.bg-success {
  background-color: #2d4219;
}
a.bg-success:hover,
a.bg-success:focus {
  background-color: #3e5b22;
}
.bg-info {
  background-color: #0f3548;
}
a.bg-info:hover,
a.bg-info:focus {
  background-color: #154963;
}
.bg-warning {
  background-color: #342c06;
}
a.bg-warning:hover,
a.bg-warning:focus {
  background-color: #4b4008;
}
.bg-danger {
  background-color: #3e1818;
}
a.bg-danger:hover,
a.bg-danger:focus {
  background-color: #572121;
}
.page-header {
  border-bottom-color: #3a3f41;
}
.list-unstyled {
  list-style-image: none;
}
.list-inline {
  list-style-image: none;
}
blockquote {
  border-left-color: #3a3f41;
}
blockquote footer,
blockquote small,
blockquote .small {
  color: #ada396;
}
.blockquote-reverse,
blockquote.pull-right {
  border-right-color: #3a3f41;
  border-left-color: currentcolor;
}
code {
  color: #f35079;
  background-color: #2f161d;
}
kbd {
  color: #d5d0c7;
  background-color: #1a1d1e;
  box-shadow: rgba(0, 0, 0, 0.25) 0px -1px 0px inset;
}
kbd kbd {
  box-shadow: none;
}
pre {
  color: #dcd7cf;
  background-color: #282b2c;
  border-color: #444b4d;
}
pre code {
  color: inherit;
  background-color: transparent;
}
table {
  background-color: transparent;
}
caption {
  color: #d5d0c7;
}
.table > thead > tr > th,
.table > tbody > tr > th,
.table > tfoot > tr > th,
.table > thead > tr > td,
.table > tbody > tr > td,
.table > tfoot > tr > td {
  border-top-color: #484d50;
}
.table > thead > tr > th {
  border-bottom-color: #484d50;
}
.table > caption + thead > tr:first-child > th,
.table > colgroup + thead > tr:first-child > th,
.table > thead:first-child > tr:first-child > th,
.table > caption + thead > tr:first-child > td,
.table > colgroup + thead > tr:first-child > td,
.table > thead:first-child > tr:first-child > td {
  border-top-color: currentcolor;
}
.table > tbody + tbody {
  border-top-color: #484d50;
}
.table .table {
  background-color: #1a1d1e;
}
.table-bordered {
  border-color: #484d50;
}
.table-bordered > thead > tr > th,
.table-bordered > tbody > tr > th,
.table-bordered > tfoot > tr > th,
.table-bordered > thead > tr > td,
.table-bordered > tbody > tr > td,
.table-bordered > tfoot > tr > td {
  border-color: #484d50;
}
.table-striped > tbody > tr:nth-of-type(2n + 1) {
  background-color: #1e2122;
}
.table-hover > tbody > tr:hover {
  background-color: #282b2c;
}
.table > thead > tr > td.active,
.table > tbody > tr > td.active,
.table > tfoot > tr > td.active,
.table > thead > tr > th.active,
.table > tbody > tr > th.active,
.table > tfoot > tr > th.active,
.table > thead > tr.active > td,
.table > tbody > tr.active > td,
.table > tfoot > tr.active > td,
.table > thead > tr.active > th,
.table > tbody > tr.active > th,
.table > tfoot > tr.active > th {
  background-color: #282b2c;
}
.table-hover > tbody > tr > td.active:hover,
.table-hover > tbody > tr > th.active:hover,
.table-hover > tbody > tr.active:hover > td,
.table-hover > tbody > tr:hover > .active,
.table-hover > tbody > tr.active:hover > th {
  background-color: #2f3335;
}
.table > thead > tr > td.success,
.table > tbody > tr > td.success,
.table > tfoot > tr > td.success,
.table > thead > tr > th.success,
.table > tbody > tr > th.success,
.table > tfoot > tr > th.success,
.table > thead > tr.success > td,
.table > tbody > tr.success > td,
.table > tfoot > tr.success > td,
.table > thead > tr.success > th,
.table > tbody > tr.success > th,
.table > tfoot > tr.success > th {
  background-color: #2d4219;
}
.table-hover > tbody > tr > td.success:hover,
.table-hover > tbody > tr > th.success:hover,
.table-hover > tbody > tr.success:hover > td,
.table-hover > tbody > tr:hover > .success,
.table-hover > tbody > tr.success:hover > th {
  background-color: #354e1e;
}
.table > thead > tr > td.info,
.table > tbody > tr > td.info,
.table > tfoot > tr > td.info,
.table > thead > tr > th.info,
.table > tbody > tr > th.info,
.table > tfoot > tr > th.info,
.table > thead > tr.info > td,
.table > tbody > tr.info > td,
.table > tfoot > tr.info > td,
.table > thead > tr.info > th,
.table > tbody > tr.info > th,
.table > tfoot > tr.info > th {
  background-color: #0f3548;
}
.table-hover > tbody > tr > td.info:hover,
.table-hover > tbody > tr > th.info:hover,
.table-hover > tbody > tr.info:hover > td,
.table-hover > tbody > tr:hover > .info,
.table-hover > tbody > tr.info:hover > th {
  background-color: #303537;
}
.table > thead > tr > td.warning,
.table > tbody > tr > td.warning,
.table > tfoot > tr > td.warning,
.table > thead > tr > th.warning,
.table > tbody > tr > th.warning,
.table > tfoot > tr > th.warning,
.table > thead > tr.warning > td,
.table > tbody > tr.warning > td,
.table > tfoot > tr.warning > td,
.table > thead > tr.warning > th,
.table > tbody > tr.warning > th,
.table > tfoot > tr.warning > th {
  background-color: #342c06;
}
.table-hover > tbody > tr > td.warning:hover,
.table-hover > tbody > tr > th.warning:hover,
.table-hover > tbody > tr.warning:hover > td,
.table-hover > tbody > tr:hover > .warning,
.table-hover > tbody > tr.warning:hover > th {
  background-color: #403607;
}
.table > thead > tr > td.danger,
.table > tbody > tr > td.danger,
.table > tfoot > tr > td.danger,
.table > thead > tr > th.danger,
.table > tbody > tr > th.danger,
.table > tfoot > tr > th.danger,
.table > thead > tr.danger > td,
.table > tbody > tr.danger > td,
.table > tfoot > tr.danger > td,
.table > thead > tr.danger > th,
.table > tbody > tr.danger > th,
.table > tfoot > tr.danger > th {
  background-color: #3e1818;
}
.table-hover > tbody > tr > td.danger:hover,
.table-hover > tbody > tr > th.danger:hover,
.table-hover > tbody > tr.danger:hover > td,
.table-hover > tbody > tr:hover > .danger,
.table-hover > tbody > tr.danger:hover > th {
  background-color: #4a1d1d;
}
@media screen and (max-width: 767px) {
  .table-responsive {
    border-color: #484d50;
  }
  .table-responsive > .table-bordered {
    border-color: currentcolor;
  }
  .table-responsive > .table-bordered > thead > tr > th:first-child,
  .table-responsive > .table-bordered > tbody > tr > th:first-child,
  .table-responsive > .table-bordered > tfoot > tr > th:first-child,
  .table-responsive > .table-bordered > thead > tr > td:first-child,
  .table-responsive > .table-bordered > tbody > tr > td:first-child,
  .table-responsive > .table-bordered > tfoot > tr > td:first-child {
    border-left-color: currentcolor;
  }
  .table-responsive > .table-bordered > thead > tr > th:last-child,
  .table-responsive > .table-bordered > tbody > tr > th:last-child,
  .table-responsive > .table-bordered > tfoot > tr > th:last-child,
  .table-responsive > .table-bordered > thead > tr > td:last-child,
  .table-responsive > .table-bordered > tbody > tr > td:last-child,
  .table-responsive > .table-bordered > tfoot > tr > td:last-child {
    border-right-color: currentcolor;
  }
  .table-responsive > .table-bordered > tbody > tr:last-child > th,
  .table-responsive > .table-bordered > tfoot > tr:last-child > th,
  .table-responsive > .table-bordered > tbody > tr:last-child > td,
  .table-responsive > .table-bordered > tfoot > tr:last-child > td {
    border-bottom-color: currentcolor;
  }
}
fieldset {
  border-color: currentcolor;
}
legend {
  color: #dcd7cf;
  border-color: currentcolor currentcolor #3d4244;
}
output {
  color: #c4bdb2;
}
.form-control {
  color: #c4bdb2;
  background-color: #1a1d1e;
  background-image: none;
  border-color: #444b4d;
  box-shadow: rgba(0, 0, 0, 0.07) 0px 1px 1px inset;
}
.form-control:focus {
  border-color: #155c95;
  outline-color: currentcolor;
  box-shadow:
    rgba(0, 0, 0, 0.07) 0px 1px 1px inset,
    rgba(22, 94, 150, 0.6) 0px 0px 8px;
}
.form-control::placeholder {
  color: #b9b0a4;
}
.form-control::-webkit-input-placeholder {
  color: #b9b0a4;
}
.form-control[disabled],
.form-control[readonly],
fieldset[disabled] .form-control {
  background-color: #25282a;
}
.has-success .help-block,
.has-success .control-label,
.has-success .radio,
.has-success .checkbox,
.has-success .radio-inline,
.has-success .checkbox-inline,
.has-success.radio label,
.has-success.checkbox label,
.has-success.radio-inline label,
.has-success.checkbox-inline label {
  color: #99d89a;
}
.has-success .form-control {
  border-color: #4b934c;
  box-shadow: rgba(0, 0, 0, 0.07) 0px 1px 1px inset;
}
.has-success .form-control:focus {
  border-color: #509d53;
  box-shadow:
    rgba(0, 0, 0, 0.07) 0px 1px 1px inset,
    #468a58 0px 0px 6px;
}
.has-success .input-group-addon {
  color: #99d89a;
  background-color: #2d4219;
  border-color: #4b934c;
}
.has-success .form-control-feedback {
  color: #99d89a;
}
.has-warning .help-block,
.has-warning .control-label,
.has-warning .radio,
.has-warning .checkbox,
.has-warning .radio-inline,
.has-warning .checkbox-inline,
.has-warning.radio label,
.has-warning.checkbox label,
.has-warning.radio-inline label,
.has-warning.checkbox-inline label {
  color: #dabc87;
}
.has-warning .form-control {
  border-color: #977741;
  box-shadow: rgba(0, 0, 0, 0.07) 0px 1px 1px inset;
}
.has-warning .form-control:focus {
  border-color: #a38146;
  box-shadow:
    rgba(0, 0, 0, 0.07) 0px 1px 1px inset,
    #8a6c3a 0px 0px 6px;
}
.has-warning .input-group-addon {
  color: #dabc87;
  background-color: #342c06;
  border-color: #977741;
}
.has-warning .form-control-feedback {
  color: #dabc87;
}
.has-error .help-block,
.has-error .control-label,
.has-error .radio,
.has-error .checkbox,
.has-error .radio-inline,
.has-error .checkbox-inline,
.has-error.radio label,
.has-error.checkbox label,
.has-error.radio-inline label,
.has-error.checkbox-inline label {
  color: #d5706e;
}
.has-error .form-control {
  border-color: #923a39;
  box-shadow: rgba(0, 0, 0, 0.07) 0px 1px 1px inset;
}
.has-error .form-control:focus {
  border-color: #9d403e;
  box-shadow:
    rgba(0, 0, 0, 0.07) 0px 1px 1px inset,
    #7a3230 0px 0px 6px;
}
.has-error .input-group-addon {
  color: #d5706e;
  background-color: #3e1818;
  border-color: #923a39;
}
.has-error .form-control-feedback {
  color: #d5706e;
}
.help-block {
  color: #ada396;
}
.btn {
  background-image: none;
  border-color: transparent;
}
.btn:hover,
.btn:focus,
.btn.focus {
  color: #dcd7cf;
  text-decoration-color: currentcolor;
}
.btn:active,
.btn.active {
  background-image: none;
  outline-color: currentcolor;
  box-shadow: rgba(0, 0, 0, 0.13) 0px 3px 5px inset;
}
.btn.disabled,
.btn[disabled],
fieldset[disabled] .btn {
  box-shadow: none;
}
.btn-default {
  color: #dcd7cf;
  background-color: #1a1d1e;
  border-color: #444b4d;
}
.btn-default:focus,
.btn-default.focus {
  color: #dcd7cf;
  background-color: #2a2d2f;
  border-color: #586064;
}
.btn-default:hover {
  color: #dcd7cf;
  background-color: #2a2d2f;
  border-color: #4e5558;
}
.btn-default:active,
.btn-default.active,
.open > .dropdown-toggle.btn-default {
  color: #dcd7cf;
  background-color: #2a2d2f;
  background-image: none;
  border-color: #4e5558;
}
.btn-default:active:hover,
.btn-default.active:hover,
.open > .dropdown-toggle.btn-default:hover,
.btn-default:active:focus,
.btn-default.active:focus,
.open > .dropdown-toggle.btn-default:focus,
.btn-default:active.focus,
.btn-default.active.focus,
.open > .dropdown-toggle.btn-default.focus {
  color: #dcd7cf;
  background-color: #35393b;
  border-color: #586064;
}
.btn-default.disabled:hover,
.btn-default[disabled]:hover,
fieldset[disabled] .btn-default:hover,
.btn-default.disabled:focus,
.btn-default[disabled]:focus,
fieldset[disabled] .btn-default:focus,
.btn-default.disabled.focus,
.btn-default[disabled].focus,
fieldset[disabled] .btn-default.focus {
  background-color: #1a1d1e;
  border-color: #444b4d;
}
.btn-default .badge {
  color: #fffdfa;
  background-color: #2a2e2f;
}
.btn-primary {
  color: #fffdfa;
  background-color: #2eccaa;
  border-color: #8b8172;
}
.btn-primary:focus,
.btn-primary.focus {
  color: #fffdfa;
  background-color: #141920;
  border-color: #9a8f7f;
}
.btn-primary:hover {
  color: #fffdfa;
  background-color: #141920;
  border-color: #968b7b;
}
.btn-primary:active,
.btn-primary.active,
.open > .dropdown-toggle.btn-primary {
  color: #fffdfa;
  background-color: #141920;
  background-image: none;
  border-color: #968b7b;
}
.btn-primary:active:hover,
.btn-primary.active:hover,
.open > .dropdown-toggle.btn-primary:hover,
.btn-primary:active:focus,
.btn-primary.active:focus,
.open > .dropdown-toggle.btn-primary:focus,
.btn-primary:active.focus,
.btn-primary.active.focus,
.open > .dropdown-toggle.btn-primary.focus {
  color: #fffdfa;
  background-color: #080b0c;
  border-color: #9a8f7f;
}
.btn-primary.disabled:hover,
.btn-primary[disabled]:hover,
fieldset[disabled] .btn-primary:hover,
.btn-primary.disabled:focus,
.btn-primary[disabled]:focus,
fieldset[disabled] .btn-primary:focus,
.btn-primary.disabled.focus,
.btn-primary[disabled].focus,
fieldset[disabled] .btn-primary.focus {
  background-color: #25303b;
  border-color: #8b8172;
}
.btn-primary .badge {
  color: #d9d3cc;
  background-color: #1a1d1e;
}
.btn-success {
  color: #fffdfa;
  background-color: #1c8f75;
  border-color: #24bd9a;
}
.btn-success:focus,
.btn-success.focus {
  color: #fffdfa;
  background-color: #146a56;
  border-color: #928878;
}
.btn-success:hover {
  color: #fffdfa;
  background-color: #146a56;
  border-color: #27cea9;
}
.btn-success:active,
.btn-success.active,
.open > .dropdown-toggle.btn-success {
  color: #fffdfa;
  background-color: #146a56;
  background-image: none;
  border-color: #27cea9;
}
.btn-success:active:hover,
.btn-success.active:hover,
.open > .dropdown-toggle.btn-success:hover,
.btn-success:active:focus,
.btn-success.active:focus,
.open > .dropdown-toggle.btn-success:focus,
.btn-success:active.focus,
.btn-success.active.focus,
.open > .dropdown-toggle.btn-success.focus {
  color: #fffdfa;
  background-color: #0f4f41;
  border-color: #928878;
}
.btn-success.disabled:hover,
.btn-success[disabled]:hover,
fieldset[disabled] .btn-success:hover,
.btn-success.disabled:focus,
.btn-success[disabled]:focus,
fieldset[disabled] .btn-success:focus,
.btn-success.disabled.focus,
.btn-success[disabled].focus,
fieldset[disabled] .btn-success.focus {
  background-color: #1c8f75;
  border-color: #24bd9a;
}
.btn-success .badge {
  color: #6cf8d8;
  background-color: #1a1d1e;
}
.btn-info {
  color: #6cf8d8;
  background-color: #1a1d1e;
  border-color: #24a286;
}
.btn-info:focus,
.btn-info.focus {
  color: #6cf8d8;
  background-color: #2a2d2f;
  border-color: #2dc3a2;
}
.btn-info:hover {
  color: #6cf8d8;
  background-color: #2a2d2f;
  border-color: #29b293;
}
.btn-info:active,
.btn-info.active,
.open > .dropdown-toggle.btn-info {
  color: #6cf8d8;
  background-color: #2a2d2f;
  background-image: none;
  border-color: #29b293;
}
.btn-info:active:hover,
.btn-info.active:hover,
.open > .dropdown-toggle.btn-info:hover,
.btn-info:active:focus,
.btn-info.active:focus,
.open > .dropdown-toggle.btn-info:focus,
.btn-info:active.focus,
.btn-info.active.focus,
.open > .dropdown-toggle.btn-info.focus {
  color: #6cf8d8;
  background-color: #35393b;
  border-color: #2dc3a2;
}
.btn-info.disabled:hover,
.btn-info[disabled]:hover,
fieldset[disabled] .btn-info:hover,
.btn-info.disabled:focus,
.btn-info[disabled]:focus,
fieldset[disabled] .btn-info:focus,
.btn-info.disabled.focus,
.btn-info[disabled].focus,
fieldset[disabled] .btn-info.focus {
  background-color: #1a1d1e;
  border-color: #24a286;
}
.btn-info .badge {
  color: #fffdfa;
  background-color: #1c8f75;
}
.btn-warning {
  color: #fffdfa;
  background-color: #25303b;
  border-color: #1b232b;
}
.btn-warning:focus,
.btn-warning.focus {
  color: #fffdfa;
  background-color: #218f77;
  border-color: #887f70;
}
.btn-warning:hover {
  color: #fffdfa;
  background-color: #218f77;
  border-color: #2ab99a;
}
.btn-warning:active,
.btn-warning.active,
.open > .dropdown-toggle.btn-warning {
  color: #fffdfa;
  background-color: #218f77;
  background-image: none;
  border-color: #2ab99a;
}
.btn-warning:active:hover,
.btn-warning.active:hover,
.open > .dropdown-toggle.btn-warning:hover,
.btn-warning:active:focus,
.btn-warning.active:focus,
.open > .dropdown-toggle.btn-warning:focus,
.btn-warning:active.focus,
.btn-warning.active.focus,
.open > .dropdown-toggle.btn-warning.focus {
  color: #fffdfa;
  background-color: #1a7562;
  border-color: #887f70;
}
.btn-warning.disabled:hover,
.btn-warning[disabled]:hover,
fieldset[disabled] .btn-warning:hover,
.btn-warning.disabled:focus,
.btn-warning[disabled]:focus,
fieldset[disabled] .btn-warning:focus,
.btn-warning.disabled.focus,
.btn-warning[disabled].focus,
fieldset[disabled] .btn-warning.focus {
  background-color: #29b396;
  border-color: #25a88d;
}
.btn-warning .badge {
  color: #4eeac9;
  background-color: #1a1d1e;
}
.btn-danger {
  color: #fffdfa;
  background-color: #ac2109;
  border-color: #ae2109;
}
.btn-danger:focus,
.btn-danger.focus {
  color: #fffdfa;
  background-color: #cc280a;
  border-color: #d7290b;
}
.btn-danger:hover {
  color: #fffdfa;
  background-color: #cc280a;
  border-color: #c2270a;
}
.btn-danger:active,
.btn-danger.active,
.open > .dropdown-toggle.btn-danger {
  color: #fffdfa;
  background-color: #cc280a;
  background-image: none;
  border-color: #c2270a;
}
.btn-danger:active:hover,
.btn-danger.active:hover,
.open > .dropdown-toggle.btn-danger:hover,
.btn-danger:active:focus,
.btn-danger.active:focus,
.open > .dropdown-toggle.btn-danger:focus,
.btn-danger:active.focus,
.btn-danger.active.focus,
.open > .dropdown-toggle.btn-danger.focus {
  color: #fffdfa;
  background-color: #c5270a;
  border-color: #d7290b;
}
.btn-danger.disabled:hover,
.btn-danger[disabled]:hover,
fieldset[disabled] .btn-danger:hover,
.btn-danger.disabled:focus,
.btn-danger[disabled]:focus,
fieldset[disabled] .btn-danger:focus,
.btn-danger.disabled.focus,
.btn-danger[disabled].focus,
fieldset[disabled] .btn-danger.focus {
  background-color: #ac2109;
  border-color: #ae2109;
}
.btn-danger .badge {
  color: #ff7559;
  background-color: #1a1d1e;
}
.btn-link {
  color: #6cf8d8;
}
.btn-link,
.btn-link:active,
.btn-link.active,
.btn-link[disabled],
fieldset[disabled] .btn-link {
  background-color: transparent;
  box-shadow: none;
}
.btn-link,
.btn-link:hover,
.btn-link:focus,
.btn-link:active {
  border-color: transparent;
}
.btn-link:hover,
.btn-link:focus {
  color: #ddd9d1;
  text-decoration-color: currentcolor;
  background-color: transparent;
}
.btn-link[disabled]:hover,
fieldset[disabled] .btn-link:hover,
.btn-link[disabled]:focus,
fieldset[disabled] .btn-link:focus {
  color: #ada396;
  text-decoration-color: currentcolor;
}
.caret {
  border-top-color: currentcolor;
  border-right-color: transparent;
  border-left-color: transparent;
}
.dropdown-toggle:focus {
  outline-color: currentcolor;
}
.dropdown-menu {
  list-style-image: none;
  background-color: #1a1d1e;
  border-color: rgba(154, 143, 127, 0.15);
  box-shadow: rgba(0, 0, 0, 0.18) 0px 6px 12px;
}
.dropdown-menu .divider {
  background-color: #2b2e30;
}
.dropdown-menu > li > a {
  color: #dcd7cf;
}
.dropdown-menu > li > a:hover,
.dropdown-menu > li > a:focus {
  color: #e5e0da;
  text-decoration-color: currentcolor;
  background-color: #282b2c;
}
.dropdown-menu > .active > a,
.dropdown-menu > .active > a:hover,
.dropdown-menu > .active > a:focus {
  color: #fffdfa;
  text-decoration-color: currentcolor;
  background-color: #124437;
  outline-color: currentcolor;
}
.dropdown-menu > .disabled > a,
.dropdown-menu > .disabled > a:hover,
.dropdown-menu > .disabled > a:focus {
  color: #ada396;
}
.dropdown-menu > .disabled > a:hover,
.dropdown-menu > .disabled > a:focus {
  text-decoration-color: currentcolor;
  background-color: transparent;
  background-image: none;
}
.open > a {
  outline-color: currentcolor;
}
.dropdown-header {
  color: #ada396;
}
.dropup .caret,
.navbar-fixed-bottom .dropdown .caret {
  border-top-color: currentcolor;
  border-bottom-color: currentcolor;
}
.btn-group .dropdown-toggle:active,
.btn-group.open .dropdown-toggle {
  outline-color: currentcolor;
}
.btn-group.open .dropdown-toggle {
  box-shadow: rgba(0, 0, 0, 0.13) 0px 3px 5px inset;
}
.btn-group.open .dropdown-toggle.btn-link {
  box-shadow: none;
}
.input-group-addon {
  color: #c4bdb2;
  background-color: #25282a;
  border-color: #444b4d;
}
.input-group-addon:first-child {
  border-right-color: currentcolor;
}
.input-group-addon:last-child {
  border-left-color: currentcolor;
}
.nav {
  list-style-image: none;
}
.nav > li > a:hover,
.nav > li > a:focus {
  text-decoration-color: currentcolor;
  background-color: #1a1d1e;
}
.nav > li.disabled > a {
  color: #ada396;
}
.nav > li.disabled > a:hover,
.nav > li.disabled > a:focus {
  color: #ada396;
  text-decoration-color: currentcolor;
  background-color: transparent;
}
.nav .open > a,
.nav .open > a:hover,
.nav .open > a:focus {
  background-color: #1a1d1e;
  border-color: #22b695;
}
.nav .nav-divider {
  background-color: #2b2e30;
}
.nav-tabs {
  border-bottom-color: #484d50;
}
.nav-tabs > li > a {
  border-color: transparent;
}
.nav-tabs > li > a:hover {
  border-color: #3a3f41 #3a3f41 #484d50;
}
.nav-tabs > li.active > a,
.nav-tabs > li.active > a:hover,
.nav-tabs > li.active > a:focus {
  color: #c4bdb2;
  background-color: #1a1d1e;
  border-color: #484d50 #484d50 transparent;
}
.nav-tabs.nav-justified {
  border-bottom-color: currentcolor;
}
.nav-tabs.nav-justified > .active > a,
.nav-tabs.nav-justified > .active > a:hover,
.nav-tabs.nav-justified > .active > a:focus {
  border-color: #484d50;
}
@media (min-width: 768px) {
  .nav-tabs.nav-justified > li > a {
    border-bottom-color: #484d50;
  }
  .nav-tabs.nav-justified > .active > a,
  .nav-tabs.nav-justified > .active > a:hover,
  .nav-tabs.nav-justified > .active > a:focus {
    border-bottom-color: #35393b;
  }
}
.nav-pills > li.active > a,
.nav-pills > li.active > a:hover,
.nav-pills > li.active > a:focus {
  color: #fffdfa;
  background-color: #124437;
}
.nav-tabs-justified {
  border-bottom-color: currentcolor;
}
.nav-tabs-justified > .active > a,
.nav-tabs-justified > .active > a:hover,
.nav-tabs-justified > .active > a:focus {
  border-color: #484d50;
}
@media (min-width: 768px) {
  .nav-tabs-justified > li > a {
    border-bottom-color: #484d50;
  }
  .nav-tabs-justified > .active > a,
  .nav-tabs-justified > .active > a:hover,
  .nav-tabs-justified > .active > a:focus {
    border-bottom-color: #35393b;
  }
}
.navbar-collapse {
  border-top-color: transparent;
  box-shadow: rgba(26, 29, 30, 0.1) 0px 1px 0px inset;
}
@media (min-width: 768px) {
  .navbar-collapse {
    border-top-color: currentcolor;
    box-shadow: none;
  }
}
.navbar-brand:hover,
.navbar-brand:focus {
  text-decoration-color: currentcolor;
}
.navbar-toggle {
  background-color: transparent;
  background-image: none;
}
.navbar-toggle:focus {
  outline-color: currentcolor;
}
@media (max-width: 767px) {
  .navbar-nav .open .dropdown-menu {
    background-color: transparent;
    border-color: currentcolor;
    box-shadow: none;
  }
  .navbar-nav .open .dropdown-menu > li > a:hover,
  .navbar-nav .open .dropdown-menu > li > a:focus {
    background-image: none;
  }
}
.navbar-form {
  border-top-color: transparent;
  border-bottom-color: transparent;
  box-shadow:
    rgba(26, 29, 30, 0.1) 0px 1px 0px inset,
    rgba(26, 29, 30, 0.1) 0px 1px 0px;
}
@media (min-width: 768px) {
  .navbar-form {
    border-color: currentcolor;
    box-shadow: none;
  }
}
.navbar-default {
  background-color: #1f2122;
}
.navbar-default .navbar-brand {
  color: #ada396;
}
.navbar-default .navbar-brand:hover,
.navbar-default .navbar-brand:focus {
  color: #beb6ab;
  background-color: transparent;
}
.navbar-default .navbar-text {
  color: #ada396;
}
.navbar-default .navbar-nav > li > a {
  color: #ada396;
}
.navbar-default .navbar-nav > li > a:hover,
.navbar-default .navbar-nav > li > a:focus {
  color: #dcd7cf;
  background-color: transparent;
}
.navbar-default .navbar-nav > .active > a,
.navbar-default .navbar-nav > .active > a:hover,
.navbar-default .navbar-nav > .active > a:focus {
  color: #c4bdb2;
  background-color: #2a2d2e;
}
.navbar-default .navbar-nav > .disabled > a,
.navbar-default .navbar-nav > .disabled > a:hover,
.navbar-default .navbar-nav > .disabled > a:focus {
  color: #dcd7cf;
  background-color: transparent;
}
.navbar-default .navbar-nav > .open > a,
.navbar-default .navbar-nav > .open > a:hover,
.navbar-default .navbar-nav > .open > a:focus {
  color: #c4bdb2;
  background-color: #2a2d2e;
}
@media (max-width: 767px) {
  .navbar-default .navbar-nav .open .dropdown-menu > li > a {
    color: #ada396;
  }
  .navbar-default .navbar-nav .open .dropdown-menu > li > a:hover,
  .navbar-default .navbar-nav .open .dropdown-menu > li > a:focus {
    color: #dcd7cf;
    background-color: transparent;
  }
  .navbar-default .navbar-nav .open .dropdown-menu > .active > a,
  .navbar-default .navbar-nav .open .dropdown-menu > .active > a:hover,
  .navbar-default .navbar-nav .open .dropdown-menu > .active > a:focus {
    color: #c4bdb2;
    background-color: #2a2d2e;
  }
  .navbar-default .navbar-nav .open .dropdown-menu > .disabled > a,
  .navbar-default .navbar-nav .open .dropdown-menu > .disabled > a:hover,
  .navbar-default .navbar-nav .open .dropdown-menu > .disabled > a:focus {
    color: #dcd7cf;
    background-color: transparent;
  }
}
.navbar-default .navbar-toggle {
  border-color: #484d50;
}
.navbar-default .navbar-toggle:hover,
.navbar-default .navbar-toggle:focus {
  background-color: #404548;
}
.navbar-default .navbar-toggle .icon-bar {
  background-color: #646d71;
}
.navbar-default .navbar-collapse,
.navbar-default .navbar-form {
  border-color: #3d4144;
}
.navbar-default .navbar-link {
  color: #ada396;
}
.navbar-default .navbar-link:hover {
  color: #dcd7cf;
}
.navbar-default .btn-link {
  color: #ada396;
}
.navbar-default .btn-link:hover,
.navbar-default .btn-link:focus {
  color: #dcd7cf;
}
.navbar-default .btn-link[disabled]:hover,
fieldset[disabled] .navbar-default .btn-link:hover,
.navbar-default .btn-link[disabled]:focus,
fieldset[disabled] .navbar-default .btn-link:focus {
  color: #dcd7cf;
}
.navbar-inverse {
  background-color: #25303b;
}
.navbar-inverse .navbar-brand {
  color: #d5d0c7;
}
.navbar-inverse .navbar-brand:hover,
.navbar-inverse .navbar-brand:focus {
  color: #4eeac9;
  background-color: transparent;
}
.navbar-inverse .navbar-text {
  color: #bbb3a7;
}
.navbar-inverse .navbar-nav > li > a {
  color: #d5d0c7;
}
.navbar-inverse .navbar-nav > li > a:hover,
.navbar-inverse .navbar-nav > li > a:focus {
  color: #4eeac9;
  background-color: transparent;
}
.navbar-inverse .navbar-nav > .active > a,
.navbar-inverse .navbar-nav > .active > a:hover,
.navbar-inverse .navbar-nav > .active > a:focus {
  color: #fffdfa;
  background-color: #1c8f75;
}
.navbar-inverse .navbar-nav > .disabled > a,
.navbar-inverse .navbar-nav > .disabled > a:hover,
.navbar-inverse .navbar-nav > .disabled > a:focus {
  color: #d0c9c1;
  background-color: transparent;
}
.navbar-inverse .navbar-nav > .open > a,
.navbar-inverse .navbar-nav > .open > a:hover,
.navbar-inverse .navbar-nav > .open > a:focus {
  color: #fffdfa;
  background-color: #1c8f75;
}
@media (max-width: 767px) {
  .navbar-inverse .navbar-nav .open .dropdown-menu > .dropdown-header {
    border-color: #8f8576;
  }
  .navbar-inverse .navbar-nav .open .dropdown-menu .divider {
    background-color: #141920;
  }
  .navbar-inverse .navbar-nav .open .dropdown-menu > li > a {
    color: #d5d0c7;
  }
  .navbar-inverse .navbar-nav .open .dropdown-menu > li > a:hover,
  .navbar-inverse .navbar-nav .open .dropdown-menu > li > a:focus {
    color: #4eeac9;
    background-color: transparent;
  }
  .navbar-inverse .navbar-nav .open .dropdown-menu > .active > a,
  .navbar-inverse .navbar-nav .open .dropdown-menu > .active > a:hover,
  .navbar-inverse .navbar-nav .open .dropdown-menu > .active > a:focus {
    color: #fffdfa;
    background-color: #1c8f75;
  }
  .navbar-inverse .navbar-nav .open .dropdown-menu > .disabled > a,
  .navbar-inverse .navbar-nav .open .dropdown-menu > .disabled > a:hover,
  .navbar-inverse .navbar-nav .open .dropdown-menu > .disabled > a:focus {
    color: #d0c9c1;
    background-color: transparent;
  }
}
.navbar-inverse .navbar-toggle {
  border-color: #877d6f;
}
.navbar-inverse .navbar-toggle:hover,
.navbar-inverse .navbar-toggle:focus {
  background-color: #2a2e2f;
}
.navbar-inverse .navbar-collapse,
.navbar-inverse .navbar-form {
  border-color: #8d8374;
}
.navbar-inverse .navbar-link {
  color: #d5d0c7;
}
.navbar-inverse .navbar-link:hover {
  color: #4eeac9;
}
.navbar-inverse .btn-link {
  color: #d5d0c7;
}
.navbar-inverse .btn-link:hover,
.navbar-inverse .btn-link:focus {
  color: #4eeac9;
}
.navbar-inverse .btn-link[disabled]:hover,
fieldset[disabled] .navbar-inverse .btn-link:hover,
.navbar-inverse .btn-link[disabled]:focus,
fieldset[disabled] .navbar-inverse .btn-link:focus {
  color: #d0c9c1;
}
.breadcrumb {
  list-style-image: none;
  background-color: inherit;
}
.breadcrumb > li + li::before {
  color: #d5d0c7;
}
.breadcrumb > .active {
  color: #ada396;
}
.pagination > li > a,
.pagination > li > span {
  color: #6cf8d8;
  text-decoration-color: currentcolor;
  background-color: #1a1d1e;
  border-color: #484d50;
}
.pagination > li > a:hover,
.pagination > li > span:hover,
.pagination > li > a:focus,
.pagination > li > span:focus {
  color: #ddd9d1;
  background-color: #25282a;
  border-color: #484d50;
}
.pagination > .active > a,
.pagination > .active > span,
.pagination > .active > a:hover,
.pagination > .active > span:hover,
.pagination > .active > a:focus,
.pagination > .active > span:focus {
  color: #fffdfa;
  background-color: #124437;
  border-color: #887f70;
}
.pagination > .disabled > span,
.pagination > .disabled > span:hover,
.pagination > .disabled > span:focus,
.pagination > .disabled > a,
.pagination > .disabled > a:hover,
.pagination > .disabled > a:focus {
  color: #ada396;
  background-color: #1a1d1e;
  border-color: #484d50;
}
.label {
  color: #fffdfa;
}
a.label:hover,
a.label:focus {
  color: #fffdfa;
  text-decoration-color: currentcolor;
}
.label-default {
  background-color: #636b6f;
}
.label-default[href]:hover,
.label-default[href]:focus {
  background-color: #4e5558;
}
.label-primary {
  background-color: #124437;
}
.label-primary[href]:hover,
.label-primary[href]:focus {
  background-color: #08211a;
}
.label-success {
  background-color: #1c8f75;
}
.label-success[href]:hover,
.label-success[href]:focus {
  background-color: #146a56;
}
.label-info {
  background-color: #116ab7;
}
.label-info[href]:hover,
.label-info[href]:focus {
  background-color: #0d518e;
}
.label-warning {
  background-color: #ac5f09;
}
.label-warning[href]:hover,
.label-warning[href]:focus {
  background-color: #cc700a;
}
.label-danger {
  background-color: #ac2109;
}
.label-danger[href]:hover,
.label-danger[href]:focus {
  background-color: #cc280a;
}
.badge {
  color: #f1eee8;
  background-color: #25303b;
}
a.badge:hover,
a.badge:focus {
  color: #f1eee8;
  text-decoration-color: currentcolor;
}
.list-group-item.active > .badge,
.nav-pills > .active > a > .badge {
  color: #d9d3cc;
  background-color: #404548;
}
.thumbnail {
  background-color: #1a1d1e;
  border-color: #484d50;
}
a.thumbnail:hover,
a.thumbnail:focus,
a.thumbnail.active {
  border-color: #22b695;
}
.thumbnail .caption {
  color: #d9d3cc;
}
.alert {
  border-color: transparent;
}
.alert h4 {
  color: inherit;
}
.alert-dismissable .close,
.alert-dismissible .close {
  color: inherit;
}
.alert-success {
  color: #99d89a;
  background-color: #2d4219;
  border-color: #426427;
}
.alert-success hr {
  border-top-color: #486b29;
}
.alert-success .alert-link {
  color: #b2e5b4;
}
.alert-info {
  color: #81c4e5;
  background-color: #0f3548;
  border-color: #186372;
}
.alert-info hr {
  border-top-color: #1a6b7a;
}
.alert-info .alert-link {
  color: #9ed3ef;
}
.alert-warning {
  color: #dabc87;
  background-color: #342c06;
  border-color: #77540c;
}
.alert-warning hr {
  border-top-color: #7d580d;
}
.alert-warning .alert-link {
  color: #e6cea3;
}
.alert-danger {
  color: #d5706e;
  background-color: #3e1818;
  border-color: #62272f;
}
.alert-danger hr {
  border-top-color: #692833;
}
.alert-danger .alert-link {
  color: #e08c8b;
}
.progress {
  background-color: #282b2c;
  box-shadow: rgba(0, 0, 0, 0.1) 0px 1px 2px inset;
}
.progress-bar {
  color: #fffdfa;
  background-color: #124437;
  box-shadow: rgba(0, 0, 0, 0.15) 0px -1px 0px inset;
}
.progress-striped .progress-bar,
.progress-bar-striped {
  background-image: linear-gradient(
    45deg,
    rgba(26, 29, 30, 0.15) 25%,
    rgba(0, 0, 0, 0) 25%,
    rgba(0, 0, 0, 0) 50%,
    rgba(26, 29, 30, 0.15) 50%,
    rgba(26, 29, 30, 0.15) 75%,
    rgba(0, 0, 0, 0) 75%,
    rgba(0, 0, 0, 0)
  );
}
.progress-bar-success {
  background-color: #1c8f75;
}
.progress-striped .progress-bar-success {
  background-image: linear-gradient(
    45deg,
    rgba(26, 29, 30, 0.15) 25%,
    rgba(0, 0, 0, 0) 25%,
    rgba(0, 0, 0, 0) 50%,
    rgba(26, 29, 30, 0.15) 50%,
    rgba(26, 29, 30, 0.15) 75%,
    rgba(0, 0, 0, 0) 75%,
    rgba(0, 0, 0, 0)
  );
}
.progress-bar-info {
  background-color: #116ab7;
}
.progress-striped .progress-bar-info {
  background-image: linear-gradient(
    45deg,
    rgba(26, 29, 30, 0.15) 25%,
    rgba(0, 0, 0, 0) 25%,
    rgba(0, 0, 0, 0) 50%,
    rgba(26, 29, 30, 0.15) 50%,
    rgba(26, 29, 30, 0.15) 75%,
    rgba(0, 0, 0, 0) 75%,
    rgba(0, 0, 0, 0)
  );
}
.progress-bar-warning {
  background-color: #ac5f09;
}
.progress-striped .progress-bar-warning {
  background-image: linear-gradient(
    45deg,
    rgba(26, 29, 30, 0.15) 25%,
    rgba(0, 0, 0, 0) 25%,
    rgba(0, 0, 0, 0) 50%,
    rgba(26, 29, 30, 0.15) 50%,
    rgba(26, 29, 30, 0.15) 75%,
    rgba(0, 0, 0, 0) 75%,
    rgba(0, 0, 0, 0)
  );
}
.progress-bar-danger {
  background-color: #ac2109;
}
.progress-striped .progress-bar-danger {
  background-image: linear-gradient(
    45deg,
    rgba(26, 29, 30, 0.15) 25%,
    rgba(0, 0, 0, 0) 25%,
    rgba(0, 0, 0, 0) 50%,
    rgba(26, 29, 30, 0.15) 50%,
    rgba(26, 29, 30, 0.15) 75%,
    rgba(0, 0, 0, 0) 75%,
    rgba(0, 0, 0, 0)
  );
}
.list-group-item {
  background-color: #1a1d1e;
  border-color: #484d50;
}
.list-group-item.disabled,
.list-group-item.disabled:hover,
.list-group-item.disabled:focus {
  color: #ada396;
  background-color: #25282a;
}
.list-group-item.disabled .list-group-item-heading,
.list-group-item.disabled:hover .list-group-item-heading,
.list-group-item.disabled:focus .list-group-item-heading {
  color: inherit;
}
.list-group-item.disabled .list-group-item-text,
.list-group-item.disabled:hover .list-group-item-text,
.list-group-item.disabled:focus .list-group-item-text {
  color: #ada396;
}
.list-group-item.active,
.list-group-item.active:hover,
.list-group-item.active:focus {
  color: #fffdfa;
  background-color: #124437;
  border-color: #887f70;
}
.list-group-item.active .list-group-item-heading,
.list-group-item.active:hover .list-group-item-heading,
.list-group-item.active:focus .list-group-item-heading,
.list-group-item.active .list-group-item-heading > small,
.list-group-item.active:hover .list-group-item-heading > small,
.list-group-item.active:focus .list-group-item-heading > small,
.list-group-item.active .list-group-item-heading > .small,
.list-group-item.active:hover .list-group-item-heading > .small,
.list-group-item.active:focus .list-group-item-heading > .small {
  color: inherit;
}
.list-group-item.active .list-group-item-text,
.list-group-item.active:hover .list-group-item-text,
.list-group-item.active:focus .list-group-item-text {
  color: #6cebcd;
}
a.list-group-item,
button.list-group-item {
  color: #c4bdb2;
}
a.list-group-item .list-group-item-heading,
button.list-group-item .list-group-item-heading {
  color: #dcd7cf;
}
a.list-group-item:hover,
button.list-group-item:hover,
a.list-group-item:focus,
button.list-group-item:focus {
  color: #c4bdb2;
  text-decoration-color: currentcolor;
  background-color: #282b2c;
}
.list-group-item-success {
  color: #99d89a;
  background-color: #2d4219;
}
a.list-group-item-success,
button.list-group-item-success {
  color: #99d89a;
}
a.list-group-item-success .list-group-item-heading,
button.list-group-item-success .list-group-item-heading {
  color: inherit;
}
a.list-group-item-success:hover,
button.list-group-item-success:hover,
a.list-group-item-success:focus,
button.list-group-item-success:focus {
  color: #99d89a;
  background-color: #354e1e;
}
a.list-group-item-success.active,
button.list-group-item-success.active,
a.list-group-item-success.active:hover,
button.list-group-item-success.active:hover,
a.list-group-item-success.active:focus,
button.list-group-item-success.active:focus {
  color: #fffdfa;
  background-color: #356736;
  border-color: #4b934c;
}
.list-group-item-info {
  color: #81c4e5;
  background-color: #0f3548;
}
a.list-group-item-info,
button.list-group-item-info {
  color: #81c4e5;
}
a.list-group-item-info .list-group-item-heading,
button.list-group-item-info .list-group-item-heading {
  color: inherit;
}
a.list-group-item-info:hover,
button.list-group-item-info:hover,
a.list-group-item-info:focus,
button.list-group-item-info:focus {
  color: #81c4e5;
  background-color: #303537;
}
a.list-group-item-info.active,
button.list-group-item-info.active,
a.list-group-item-info.active:hover,
button.list-group-item-info.active:hover,
a.list-group-item-info.active:focus,
button.list-group-item-info.active:focus {
  color: #fffdfa;
  background-color: #2b637d;
  border-color: #377fa2;
}
.list-group-item-warning {
  color: #dabc87;
  background-color: #342c06;
}
a.list-group-item-warning,
button.list-group-item-warning {
  color: #dabc87;
}
a.list-group-item-warning .list-group-item-heading,
button.list-group-item-warning .list-group-item-heading {
  color: inherit;
}
a.list-group-item-warning:hover,
button.list-group-item-warning:hover,
a.list-group-item-warning:focus,
button.list-group-item-warning:focus {
  color: #dabc87;
  background-color: #403607;
}
a.list-group-item-warning.active,
button.list-group-item-warning.active,
a.list-group-item-warning.active:hover,
button.list-group-item-warning.active:hover,
a.list-group-item-warning.active:focus,
button.list-group-item-warning.active:focus {
  color: #fffdfa;
  background-color: #796034;
  border-color: #977741;
}
.list-group-item-danger {
  color: #d5706e;
  background-color: #3e1818;
}
a.list-group-item-danger,
button.list-group-item-danger {
  color: #d5706e;
}
a.list-group-item-danger .list-group-item-heading,
button.list-group-item-danger .list-group-item-heading {
  color: inherit;
}
a.list-group-item-danger:hover,
button.list-group-item-danger:hover,
a.list-group-item-danger:focus,
button.list-group-item-danger:focus {
  color: #d5706e;
  background-color: #4a1d1d;
}
a.list-group-item-danger.active,
button.list-group-item-danger.active,
a.list-group-item-danger.active:hover,
button.list-group-item-danger.active:hover,
a.list-group-item-danger.active:focus,
button.list-group-item-danger.active:focus {
  color: #fffdfa;
  background-color: #953b3a;
  border-color: #923a39;
}
.panel {
  background-color: #1a1d1e;
  border-color: transparent;
  box-shadow: rgba(0, 0, 0, 0.05) 0px 1px 1px;
}
.panel-heading {
  border-bottom-color: transparent;
}
.panel-heading > .dropdown .dropdown-toggle {
  color: inherit;
}
.panel-title {
  color: inherit;
}
.panel-title > a,
.panel-title > small,
.panel-title > .small,
.panel-title > small > a,
.panel-title > .small > a {
  color: inherit;
}
.panel-footer {
  background-color: inherit;
  border-top-color: #3b4043;
}
.panel > .list-group:first-child .list-group-item:first-child,
.panel
  > .panel-collapse
  > .list-group:first-child
  .list-group-item:first-child {
  border-top-color: currentcolor;
}
.panel > .list-group:last-child .list-group-item:last-child,
.panel > .panel-collapse > .list-group:last-child .list-group-item:last-child {
  border-bottom-color: currentcolor;
}
.panel > .panel-body + .table,
.panel > .panel-body + .table-responsive,
.panel > .table + .panel-body,
.panel > .table-responsive + .panel-body {
  border-top-color: #484d50;
}
.panel > .table > tbody:first-child > tr:first-child th,
.panel > .table > tbody:first-child > tr:first-child td {
  border-top-color: currentcolor;
}
.panel > .table-bordered,
.panel > .table-responsive > .table-bordered {
  border-color: currentcolor;
}
.panel > .table-bordered > thead > tr > th:first-child,
.panel > .table-responsive > .table-bordered > thead > tr > th:first-child,
.panel > .table-bordered > tbody > tr > th:first-child,
.panel > .table-responsive > .table-bordered > tbody > tr > th:first-child,
.panel > .table-bordered > tfoot > tr > th:first-child,
.panel > .table-responsive > .table-bordered > tfoot > tr > th:first-child,
.panel > .table-bordered > thead > tr > td:first-child,
.panel > .table-responsive > .table-bordered > thead > tr > td:first-child,
.panel > .table-bordered > tbody > tr > td:first-child,
.panel > .table-responsive > .table-bordered > tbody > tr > td:first-child,
.panel > .table-bordered > tfoot > tr > td:first-child,
.panel > .table-responsive > .table-bordered > tfoot > tr > td:first-child {
  border-left-color: currentcolor;
}
.panel > .table-bordered > thead > tr > th:last-child,
.panel > .table-responsive > .table-bordered > thead > tr > th:last-child,
.panel > .table-bordered > tbody > tr > th:last-child,
.panel > .table-responsive > .table-bordered > tbody > tr > th:last-child,
.panel > .table-bordered > tfoot > tr > th:last-child,
.panel > .table-responsive > .table-bordered > tfoot > tr > th:last-child,
.panel > .table-bordered > thead > tr > td:last-child,
.panel > .table-responsive > .table-bordered > thead > tr > td:last-child,
.panel > .table-bordered > tbody > tr > td:last-child,
.panel > .table-responsive > .table-bordered > tbody > tr > td:last-child,
.panel > .table-bordered > tfoot > tr > td:last-child,
.panel > .table-responsive > .table-bordered > tfoot > tr > td:last-child {
  border-right-color: currentcolor;
}
.panel > .table-bordered > thead > tr:first-child > td,
.panel > .table-responsive > .table-bordered > thead > tr:first-child > td,
.panel > .table-bordered > tbody > tr:first-child > td,
.panel > .table-responsive > .table-bordered > tbody > tr:first-child > td,
.panel > .table-bordered > thead > tr:first-child > th,
.panel > .table-responsive > .table-bordered > thead > tr:first-child > th,
.panel > .table-bordered > tbody > tr:first-child > th,
.panel > .table-responsive > .table-bordered > tbody > tr:first-child > th {
  border-bottom-color: currentcolor;
}
.panel > .table-bordered > tbody > tr:last-child > td,
.panel > .table-responsive > .table-bordered > tbody > tr:last-child > td,
.panel > .table-bordered > tfoot > tr:last-child > td,
.panel > .table-responsive > .table-bordered > tfoot > tr:last-child > td,
.panel > .table-bordered > tbody > tr:last-child > th,
.panel > .table-responsive > .table-bordered > tbody > tr:last-child > th,
.panel > .table-bordered > tfoot > tr:last-child > th,
.panel > .table-responsive > .table-bordered > tfoot > tr:last-child > th {
  border-bottom-color: currentcolor;
}
.panel > .table-responsive {
  border-color: currentcolor;
}
.panel-group .panel-heading {
  border-bottom-color: currentcolor;
}
.panel-group .panel-heading + .panel-collapse > .panel-body,
.panel-group .panel-heading + .panel-collapse > .list-group {
  border-top-color: #3b4043;
}
.panel-group .panel-footer {
  border-top-color: currentcolor;
}
.panel-group .panel-footer + .panel-collapse .panel-body {
  border-bottom-color: #3b4043;
}
.panel-default {
  border-color: #484d50;
}
.panel-default > .panel-heading {
  color: #dcd7cf;
  background-color: #282b2c;
  border-color: #484d50;
}
.panel-default > .panel-heading + .panel-collapse > .panel-body {
  border-top-color: #484d50;
}
.panel-default > .panel-heading .badge {
  color: #f1eee8;
  background-color: #2a2e2f;
}
.panel-default > .panel-footer + .panel-collapse > .panel-body {
  border-bottom-color: #484d50;
}
.panel-primary {
  border-color: #887f70;
}
.panel-primary > .panel-heading {
  color: #fffdfa;
  background-color: #124437;
  border-color: #887f70;
}
.panel-primary > .panel-heading + .panel-collapse > .panel-body {
  border-top-color: #887f70;
}
.panel-primary > .panel-heading .badge {
  color: #ddd9d1;
  background-color: #1a1d1e;
}
.panel-primary > .panel-footer + .panel-collapse > .panel-body {
  border-bottom-color: #887f70;
}
.panel-success {
  border-color: #426427;
}
.panel-success > .panel-heading {
  color: #99d89a;
  background-color: #2d4219;
  border-color: #426427;
}
.panel-success > .panel-heading + .panel-collapse > .panel-body {
  border-top-color: #426427;
}
.panel-success > .panel-heading .badge {
  color: #defdd2;
  background-color: #356736;
}
.panel-success > .panel-footer + .panel-collapse > .panel-body {
  border-bottom-color: #426427;
}
.panel-info {
  border-color: #186372;
}
.panel-info > .panel-heading {
  color: #81c4e5;
  background-color: #0f3548;
  border-color: #186372;
}
.panel-info > .panel-heading + .panel-collapse > .panel-body {
  border-top-color: #186372;
}
.panel-info > .panel-heading .badge {
  color: #cdf4ff;
  background-color: #2b637d;
}
.panel-info > .panel-footer + .panel-collapse > .panel-body {
  border-bottom-color: #186372;
}
.panel-warning {
  border-color: #77540c;
}
.panel-warning > .panel-heading {
  color: #dabc87;
  background-color: #342c06;
  border-color: #77540c;
}
.panel-warning > .panel-heading + .panel-collapse > .panel-body {
  border-top-color: #77540c;
}
.panel-warning > .panel-heading .badge {
  color: #ffffd0;
  background-color: #796034;
}
.panel-warning > .panel-footer + .panel-collapse > .panel-body {
  border-bottom-color: #77540c;
}
.panel-danger {
  border-color: #484d50;
}
.panel-danger > .panel-heading {
  color: #fffdfa;
  background-color: #ac2109;
  border-color: #484d50;
}
.panel-danger > .panel-heading + .panel-collapse > .panel-body {
  border-top-color: #484d50;
}
.panel-danger > .panel-heading .badge {
  color: #ff7559;
  background-color: #1a1d1e;
}
.panel-danger > .panel-footer + .panel-collapse > .panel-body {
  border-bottom-color: #484d50;
}
.card {
  background-color: #1a1d1e;
  border-color: transparent;
  box-shadow: rgba(0, 0, 0, 0.05) 0px 1px 1px;
}
.card-header {
  border-bottom-color: transparent;
}
.card-header > .dropdown .dropdown-toggle {
  color: inherit;
}
.card-title {
  color: inherit;
}
.card-title > a,
.card-title > small,
.card-title > .small,
.card-title > small > a,
.card-title > .small > a {
  color: inherit;
}
.card-footer {
  background-color: inherit;
  border-top-color: #3b4043;
}
.card > .list-group:first-child .list-group-item:first-child,
.card > .card-collapse > .list-group:first-child .list-group-item:first-child {
  border-top-color: currentcolor;
}
.card > .card-body + .table,
.card > .card-body + .table-responsive,
.card > .card + .card-body,
.card > .table-responsive + .card {
  border-top-color: #484d50;
}
.card > .table > tbody:first-child > tr:first-child th,
.card > .table > tbody:first-child > tr:first-child td {
  border-top-color: currentcolor;
}
.card > .table-bordered,
.card > .table-responsive > .table-bordered {
  border-color: currentcolor;
}
.card > .table-bordered > thead > tr > th:first-child,
.card > .table-responsive > .table-bordered > thead > tr > th:first-child,
.card > .table-bordered > tbody > tr > th:first-child,
.card > .table-responsive > .table-bordered > tbody > tr > th:first-child,
.card > .table-bordered > tfoot > tr > th:first-child,
.card > .table-responsive > .table-bordered > tfoot > tr > th:first-child,
.card > .table-bordered > thead > tr > td:first-child,
.card > .table-responsive > .table-bordered > thead > tr > td:first-child,
.card > .table-bordered > tbody > tr > td:first-child,
.card > .table-responsive > .table-bordered > tbody > tr > td:first-child,
.card > .table-bordered > tfoot > tr > td:first-child,
.card > .table-responsive > .table-bordered > tfoot > tr > td:first-child {
  border-left-color: currentcolor;
}
.card > .table-bordered > thead > tr > th:last-child,
.card > .table-responsive > .table-bordered > thead > tr > th:last-child,
.card > .table-bordered > tbody > tr > th:last-child,
.card > .table-responsive > .table-bordered > tbody > tr > th:last-child,
.card > .table-bordered > tfoot > tr > th:last-child,
.card > .table-responsive > .table-bordered > tfoot > tr > th:last-child,
.card > .table-bordered > thead > tr > td:last-child,
.card > .table-responsive > .table-bordered > thead > tr > td:last-child,
.card > .table-bordered > tbody > tr > td:last-child,
.card > .table-responsive > .table-bordered > tbody > tr > td:last-child,
.card > .table-bordered > tfoot > tr > td:last-child,
.card > .table-responsive > .table-bordered > tfoot > tr > td:last-child {
  border-right-color: currentcolor;
}
.card > .table-bordered > thead > tr:first-child > td,
.card > .table-responsive > .table-bordered > thead > tr:first-child > td,
.card > .table-bordered > tbody > tr:first-child > td,
.card > .table-responsive > .table-bordered > tbody > tr:first-child > td,
.card > .table-bordered > thead > tr:first-child > th,
.card > .table-responsive > .table-bordered > thead > tr:first-child > th,
.card > .table-bordered > tbody > tr:first-child > th,
.card > .table-responsive > .table-bordered > tbody > tr:first-child > th {
  border-bottom-color: currentcolor;
}
.card > .table-bordered > tbody > tr:last-child > td,
.card > .table-responsive > .table-bordered > tbody > tr:last-child > td,
.card > .table-bordered > tfoot > tr:last-child > td,
.card > .table-responsive > .table-bordered > tfoot > tr:last-child > td,
.card > .table-bordered > tbody > tr:last-child > th,
.card > .table-responsive > .table-bordered > tbody > tr:last-child > th,
.card > .table-bordered > tfoot > tr:last-child > th,
.card > .table-responsive > .table-bordered > tfoot > tr:last-child > th {
  border-bottom-color: currentcolor;
}
.card > .table-responsive {
  border-color: currentcolor;
}
.card-group .card-header {
  border-bottom-color: currentcolor;
}
.card-group .card-header + .card-collapse > .card-body,
.card-group .card-header + .card-collapse > .list-group {
  border-top-color: #3b4043;
}
.card-group .card-footer {
  border-top-color: currentcolor;
}
.card-group .card-footer + .card-collapse .card-body {
  border-bottom-color: #3b4043;
}
.card {
  border-color: #484d50;
}
.card > .card-header {
  color: #dcd7cf;
  background-color: #282b2c;
  border-color: #484d50;
}
.card > .card-header + .card-collapse > .card-body {
  border-top-color: #484d50;
}
.card > .card-header .badge {
  color: #f1eee8;
  background-color: #2a2e2f;
}
.card > .card-footer + .card-collapse > .card-body {
  border-bottom-color: #484d50;
}
.card-primary {
  border-color: #887f70;
}
.card-primary > .card-header {
  color: #fffdfa;
  background-color: #124437;
  border-color: #887f70;
}
.card-primary > .card-header + .card-collapse > .card-body {
  border-top-color: #887f70;
}
.card-primary > .card-header .badge {
  color: #ddd9d1;
  background-color: #1a1d1e;
}
.card-primary > .card-footer + .card-collapse > .card-body {
  border-bottom-color: #887f70;
}
.card-success {
  border-color: #426427;
}
.card-success > .card-header {
  color: #99d89a;
  background-color: #2d4219;
  border-color: #426427;
}
.card-success > .card-header + .card-collapse > .card-body {
  border-top-color: #426427;
}
.card-success > .card-header .badge {
  color: #defdd2;
  background-color: #356736;
}
.card-success > .card-footer + .card-collapse > .card-body {
  border-bottom-color: #426427;
}
.card-info {
  border-color: #186372;
}
.card-info > .card-header {
  color: #81c4e5;
  background-color: #0f3548;
  border-color: #186372;
}
.card-info > .card-header + .card-collapse > .card-body {
  border-top-color: #186372;
}
.card-info > .card-header .badge {
  color: #cdf4ff;
  background-color: #2b637d;
}
.card-info > .card-footer + .card-collapse > .card-body {
  border-bottom-color: #186372;
}
.card-warning {
  border-color: #77540c;
}
.card-warning > .card-header {
  color: #dabc87;
  background-color: #342c06;
  border-color: #77540c;
}
.card-warning > .card-header + .card-collapse > .card-body {
  border-top-color: #77540c;
}
.card-warning > .card-header .badge {
  color: #ffffd0;
  background-color: #796034;
}
.card-warning > .card-footer + .card-collapse > .card-body {
  border-bottom-color: #77540c;
}
.card-danger {
  border-color: #484d50;
}
.card-danger > .card-header {
  color: #fffdfa;
  background-color: #ac2109;
  border-color: #484d50;
}
.card-danger > .card-header + .card-collapse > .card-body {
  border-top-color: #484d50;
}
.card-danger > .card-header .badge {
  color: #ff7559;
  background-color: #1a1d1e;
}
.card-danger > .card-footer + .card-collapse > .card-body {
  border-bottom-color: #484d50;
}
.close {
  color: #fffdfa;
  text-shadow: #1a1d1e 0px 1px 0px;
}
.close:hover,
.close:focus {
  color: #fffdfa;
  text-decoration-color: currentcolor;
}
button.close {
  background-color: transparent;
  background-image: none;
  border-color: currentcolor;
}
.btn-close {
  color: #fffdfa;
  text-shadow: #1a1d1e 0px 1px 0px;
}
.btn-close:hover,
.btn-close:focus {
  color: #fffdfa;
  text-decoration-color: currentcolor;
}
.modal {
  outline-color: currentcolor;
}
.modal-content {
  background-color: #1a1d1e;
  border-color: rgba(154, 143, 127, 0.2);
  box-shadow: rgba(0, 0, 0, 0.5) 0px 3px 9px;
  outline-color: currentcolor;
}
.modal-backdrop {
  background-color: #000000;
}
.modal-header {
  border-bottom-color: #3d4244;
}
.modal-footer {
  border-top-color: #3d4244;
}
@media (min-width: 768px) {
  .modal-content {
    box-shadow: rgba(0, 0, 0, 0.5) 0px 5px 15px;
  }
}
.text-hide {
  color: transparent;
  text-shadow: none;
  background-color: transparent;
  border-color: currentcolor;
}
.multi-wrapper {
  border-color: #444b4d;
}
.multi-wrapper .non-selected-wrapper {
  background-color: #1e2021;
  background-image: none;
  border-right-color: #444b4d;
}
.multi-wrapper .selected-wrapper {
  background-color: #1a1d1e;
  background-image: none;
}
.multi-wrapper .header {
  color: #c8c2b7;
}
.multi-wrapper .item:hover {
  background-color: #272a2b;
  background-image: none;
}
.multi-wrapper .search-input {
  border-color: currentcolor currentcolor #444b4d;
  outline-color: currentcolor;
}
.multi-wrapper .non-selected-wrapper .item.disabled,
.multi-wrapper .selected-wrapper .item.disabled {
  text-decoration-color: currentcolor;
}
.multi-wrapper .non-selected-wrapper .item.disabled:hover,
.multi-wrapper .selected-wrapper .item.disabled:hover {
  background-color: inherit;
  background-image: inherit;
}
.progress {
  box-shadow: none;
}
.progress-bar {
  box-shadow: none;
}
.progress-bar-dark {
  background-color: #575f62;
}
.progress-table > tbody > tr > th,
.progress-table > tbody > tr > td {
  border-color: currentcolor;
}
.progress-row .progress,
.chart-progress {
  border-color: currentcolor;
}
.progress-bar-success {
  background-color: rgba(28, 143, 117, 0.6);
}
.chart-progress .progress-bar-success {
  background-color: #29b396;
}
footer li {
  list-style-image: none;
  color: #d5d0c7;
  border-color: currentcolor;
}
footer a {
  color: #dcd7cf;
}
ul.legend li {
  list-style-image: none;
}
.translatetext {
  background-color: #25282a;
}
.current_translation {
  background-color: #212324;
}
.hlcheck,
.token.placeable {
  outline-color: #394461;
  background-color: #292c2d;
}
.glossary-term {
  outline-color: #394461;
  background-color: #434300;
}
.hlmatch {
  background-color: #8c690c;
}
.hlspace,
.nbsp {
  outline-color: #c50000;
  color: #d5d0c7;
}
ins,
ins .hlcheck,
span.replacement {
  background-color: #2c7a13;
  color: #d9d3cc;
}
del,
del .hlcheck,
span.replaced {
  color: #d9d3cc;
  background-color: #8f0303;
}
.sort-cell,
.sort-cell a {
  color: #d9d3cc;
}
.sort-cell:hover,
.sort-cell:hover a {
  color: #6cf8d8;
  text-decoration-color: currentcolor;
}
th .sort-icon.sort-up {
  background-image: url("sort/up-dark.svg");
}
th .sort-icon.sort-down {
  background-image: url("sort/down-dark.svg");
}
th:hover .sort-icon {
  background-image: url("sort/hover-down.svg");
}
th:hover .sort-icon.sort-up {
  background-image: url("sort/hover-up.svg");
}
.bignumbers .col-md-4:first-child {
  border-left-color: currentcolor;
}
@media only screen and (min-width: 992px) {
  .bignumbers .col-md-4 {
    border-left-color: #5c6467;
  }
}
.login-links,
form + .login-label {
  border-top-color: #444b4d;
}
.login-links li {
  list-style-image: none;
}
.table .history-row td {
  border-top-color: currentcolor;
}
.history-row + .history-row td {
  border-top-color: #3b4043;
}
.comment-content {
  background-color: #1c3337;
}
.comment-content blockquote {
  border-left-color: #404448;
}
.comment-source {
  background-color: #371c25;
}
.comment-resolved {
  background-color: #1a1d1e;
  color: #d5d0c7;
}
.btn-float {
  background-color: #1a1d1e;
  box-shadow: rgba(0, 0, 0, 0.1) 0px 2px 10px 0px;
}
kbd {
  border-color: #484d50;
  box-shadow: none;
}
.zen-unit:nth-child(2n) {
  background-color: #1e2122;
}
.stripe-odd {
  background-color: #1e2122;
}
.history .list-group-item {
  background-color: inherit;
}
.badge-warning {
  background-color: #796034;
}
.badge-danger {
  background-color: #ac2109;
}
.invalid-format {
  text-decoration-color: currentcolor;
}
.clickable-row:hover {
  background-color: #282b2c;
}
.nav-pills > li > a,
.btn-default {
  color: #6cf8d8;
}
.nav-pills > li > a {
  border-color: transparent;
}
.nav-pills > .active > a,
.nav > .active > a:hover {
  border-color: #887f70;
}
.nav-pills > li > a:hover,
.nav-pills > li > a:focus,
.nav-pills .open > a,
.nav-pills .open > a:hover,
.nav-pills .open > a:focus {
  border-color: #3b4043;
}
.btn-default:hover,
.nav-pills > li > a:hover,
.nav-pills > li > a:focus,
.nav-pills .open > a,
.nav-pills .open > a:hover,
.nav-pills .open > a:focus {
  color: #ddd9d1;
  background-color: rgba(0, 0, 0, 0);
  background-image: none;
}
.bread-icon path,
.profile-icon circle,
.profile-icon path {
  fill: #d5d0c7;
}
.breadcrumb a {
  color: #d9d3cc !important;
}
.badge.length,
.badge.license {
  color: #fffdfa;
  background-color: #404548;
}
.table > thead > tr > th {
  border-bottom-color: #484d50;
}
.table-listing,
.table-listing > thead > tr > th,
.table-listing > tbody > tr > th,
.table-listing > tbody > tr > td {
  border-color: currentcolor;
}
.btn-primary,
.btn-warning,
.btn-danger,
.btn-info {
  border-color: currentcolor;
}
.btn-info {
  border-color: #24a286;
}
.btn-link.btn-xs {
  border-color: currentcolor;
}
.navbar a path {
  fill: #d5d0c7;
}
.navbar .navbar-brand:focus path,
.navbar .navbar-brand:active path,
.navbar a:hover path {
  fill: #4eeac9;
}
.navbar .open a path,
.navbar .open a:hover path {
  fill: #fffdfa;
}
.btn-link path {
  fill: #d9d3cc;
}
.btn-link:hover path {
  fill: #6cf8d8;
}
.green path,
.btn-default path {
  fill: #6cf8d8;
}
.btn-default:hover path,
.green.btn-link:hover path {
  fill: #ddd9d1;
}
.btn-primary path,
.btn-warning path,
.btn-info path {
  fill: #fffdfa;
}
button.green:hover path,
a.green:hover path {
  fill: #d9d3cc;
}
.red path {
  fill: #ff7559;
}
.grey path {
  fill: #3c4240;
}
.panel-heading .doc-link path {
  fill: #d9d3cc;
}
.card-header .doc-link path {
  fill: #d9d3cc;
}
.panel-danger > .panel-heading {
  border-color: #a62009;
}
button.red:hover path,
a.red:hover path {
  fill: #ff5534;
}
.btn-warning:hover {
  background-color: #218f77;
}
.btn-primary:hover {
  background-color: #25303b;
}
.btn-info:hover {
  background-color: #29b396;
  color: #fffdfa;
}
.btn-group-settings a {
  color: #d9d3cc;
}
.btn-group-settings a:hover {
  color: #6cf8d8;
}
.source-info .list-group-item {
  border-color: #3b4043;
}
.check-dismissed {
  color: #d5d0c7;
}
.check-dismissed .red path,
.gray path {
  fill: #d5d0c7;
}
.object-link,
.object-link a {
  color: #d9d3cc;
}
.source-info th,
.source-info td {
  border-color: currentcolor !important;
}
.format-item {
  background-color: #124437;
  color: #fffdfa;
}
a.format-item:hover {
  color: #fffdfa;
}
.format-item span {
  color: #fffdfa;
  background-color: #1c8f75;
}
.access-control-disabled {
  color: #c4bdb2;
}
.label-navy {
  background-color: #001c37;
}
.label-blue {
  background-color: #0066bf;
}
.label-aqua {
  background-color: #00658d;
  color: #fffdfa;
}
.label-teal {
  background-color: #2dafaf;
}
.label-olive {
  background-color: #368663;
}
.label-green {
  background-color: #29b338;
}
.label-lime {
  background-color: #00df82;
  color: #fffdfa;
}
.label-yellow {
  background-color: #a89100;
  color: #fffdfa;
}
.label-orange {
  background-color: #cf6000;
}
.label-red {
  background-color: #bd0a00;
}
.label-maroon {
  background-color: #751242;
}
.label-fuchsia {
  background-color: #d10da5;
}
.label-purple {
  background-color: #9c0bb1;
}
.label-black {
  background-color: #0e0f0f;
}
.label-gray {
  background-color: #4f5659;
}
.label-silver {
  background-color: #2f3436;
  color: #fffdfa;
}
.btn-navy path {
  fill: #e9e5df;
}
.btn-blue path {
  fill: #51c2ff;
}
.btn-aqua path {
  fill: #7dedff;
}
.btn-teal path {
  fill: #54e6e6;
}
.btn-olive path {
  fill: #7adaaf;
}
.btn-green path {
  fill: #4eea60;
}
.btn-lime path {
  fill: #1dff8b;
}
.btn-yellow path {
  fill: #fff61d;
}
.btn-orange path {
  fill: #ff9c30;
}
.btn-red path {
  fill: #ff5145;
}
.btn-maroon path {
  fill: #ff82bf;
}
.btn-fuchsia path {
  fill: #ff2dd8;
}
.btn-purple path {
  fill: #f249ff;
}
.btn-black path {
  fill: #f3f0eb;
}
.btn-gray path {
  fill: #c4bdb2;
}
.btn-silver path {
  fill: #d0c9c1;
}
input.color_edit:checked + label {
  border-color: #9a8f7f;
}
.help-block {
  color: #d9d3cc;
}
a.language:visited,
a.language {
  color: #d8d2ca;
}
a.language:hover {
  color: #6cf8d8;
  text-decoration-color: currentcolor;
}
.tribute-container > .dropdown-menu > li.highlight > a {
  color: #e5e0da;
  text-decoration-color: currentcolor;
  background-color: #282b2c;
}
.editor-wrap {
  border-color: currentcolor;
}
.editor-wrap > textarea,
.editor-wrap > .highlighted-output {
  border-color: #444b4d;
  box-shadow: rgba(0, 0, 0, 0.07) 0px 1px 1px inset;
}
.editor-wrap > textarea.form-control[readonly],
.editor-wrap > textarea {
  color: transparent;
  caret-color: #fffdfa;
  background-color: transparent;
}
.editor-wrap > .highlighted-output.readonly {
  background-color: #25282a;
}
.token.bold {
  color: #fffdfa;
}
.token.italic {
  color: #ada396;
}
.token.code {
  color: #7bb4ff;
}
.token.comment,
.token.block-comment,
.token.prolog,
.token.doctype,
.token.cdata {
  color: #afa598;
}
.token.punctuation {
  color: #bbb3a7;
}
.token.property,
.token.tag,
.token.boolean,
.token.number,
.token.function-name,
.token.constant,
.token.symbol,
.token.deleted {
  color: #ed4f4f;
}
.token.selector,
.token.attr-name,
.token.string,
.token.char,
.token.function,
.token.builtin,
.token.inserted {
  color: #95ff6c;
}
.token.operator,
.token.entity,
.token.url,
.token.variable {
  color: #c19a75;
  background-color: rgba(26, 29, 30, 0.5);
  background-image: none;
}
.token.atrule,
.token.attr-value,
.token.keyword,
.token.class-name {
  color: #59d5fe;
}
.token.regex,
.token.important {
  color: #ffc329;
}
.language-css .token.string,
.style .token.string {
  color: #c19a75;
  background-color: rgba(26, 29, 30, 0.5);
  background-image: none;
}
.metric {
  border-color: #3b4043;
}
.metric-detail {
  border-top-color: #3b4043;
}
.trend-down,
.trend-up {
  border-left-color: transparent;
  border-right-color: transparent;
}
.trend-up {
  border-bottom-color: #24a286;
}
.trend-down {
  border-top-color: #a62009;
}
.table-activity .activity-names td {
  border-top-color: currentcolor;
}
.editor-click-select {
  background-color: #1c8f75 !important;
}
.divisor {
  color: #d5d0c7;
}
.unit-state-translated {
  background-color: #29b396;
}
.unit-state-bad {
  background-color: #ac2109;
}
.unit-state-todo {
  background-color: #282b2c;
}
.unit-state-approved {
  background-color: #1c8f75;
}
.sticky-header {
  background-color: #1a1d1e;
}
.table-embed-units .list-group-item {
  border-color: currentcolor;
  background-color: inherit;
}
.editor-wrap > .highlighted-output.disabled,
.editor-wrap > .highlighted-output.readonly {
  background-color: inherit;
}
tbody.danger {
  background-color: #3e1818;
}
tbody.warning {
  background-color: #403607;
}

.daterangepicker {
  color: #d9d3cc;
  background-color: #1a1d1e;
  border: var(--border);
}

.daterangepicker:after {
  border-bottom: 6px solid #1a1d1e;
}

.daterangepicker td.in-range {
  background-color: #282b2c;
  color: #d9d3cc;
}

.daterangepicker td.active,
.daterangepicker td.active:hover {
  background-color: #124437;
  border-color: transparent;
  color: #fff;
}

/* Editor styles when it has changes */
.has-changes {
  border: 1px solid #dabc87 !important;
}

.auth-image-filter {
  filter: invert(90%) sepia(19%) saturate(258%) hue-rotate(316deg)
    brightness(108%) contrast(102%);
}

.navbar-form .form-control {
  color: #d9d3cc;
}<|MERGE_RESOLUTION|>--- conflicted
+++ resolved
@@ -13,11 +13,12 @@
   --altcha-color-border: #484d50;
 
   --widget-card-box-shadow-color: rgba(255, 255, 255, 0.1);
-<<<<<<< HEAD
+}
 
-  --bs-body-bg: #1a1d1e;
-  --bs-body-color: #fffdfa;
-  --bs-border-color: #484d50;
+[data-bs-theme="dark"] {
+  --bs-body-bg: #1a1d1e !important;
+  --bs-body-color: #fffdfa !important;
+  --bs-border-color: #484d50 !important;
 
   --bs-dark: #25303b;
   --bs-dark-rgb: 37, 48, 59;
@@ -26,14 +27,6 @@
     --bs-navbar-color: #bfc3c7;
     --bs-navbar-brand-color: #bfc3c7;
   }
-=======
->>>>>>> e6034dac
-}
-
-[data-bs-theme="dark"] {
-  --bs-body-bg: #1a1d1e !important;
-  --bs-body-color: #fffdfa !important;
-  --bs-border-color: #484d50 !important;
 
   .card {
     --bs-card-color: #d9d3cc !important;
