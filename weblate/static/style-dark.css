--- conflicted
+++ resolved
@@ -20,18 +20,17 @@
   --bs-body-color: #fffdfa !important;
   --bs-border-color: #484d50 !important;
 
-<<<<<<< HEAD
   --bs-dark: #25303b;
   --bs-dark-rgb: 37, 48, 59;
+
+  --bs-warning: #342c06;
+  --bs-warning-rgb: 52, 44, 6;
 
   .navbar {
     --bs-navbar-color: #bfc3c7;
     --bs-navbar-brand-color: #bfc3c7;
   }
-=======
-  --bs-warning: #342c06;
-  --bs-warning-rgb: 52, 44, 6;
->>>>>>> bcee4f24
+ 
 
   .card {
     --bs-card-color: #d9d3cc !important;
