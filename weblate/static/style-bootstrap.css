/*
 * Copyright © Michal Čihař <michal@weblate.org>
 *
 * SPDX-License-Identifier: GPL-3.0-or-later
 */

:root {
  color-scheme: only light;
}

.avatar {
  -webkit-border-radius: 50%;
  -moz-border-radius: 50%;
  border-radius: 50%;
}

.avatar.w128 {
  width: 128px;
  height: 128px;
}

.avatar.w32 {
  width: 32px;
  height: 32px;
}

.user-list {
  display: flex;
  flex-wrap: wrap;
}

.user-list a {
  padding: 20px;
  width: 168px;
  overflow: hidden;
  text-align: center;
}

.middle-dot-divider::after {
  content: "\00B7";
  padding: 0 0.375rem;
  font-weight: 600;
}

.middle-dot-divider:last-child::after {
  content: "";
  padding: 0;
}

.nav-center > li,
.nav-pills > li {
  float: none;
  display: inline-block;
}

.nav-center {
  text-align: center;
}

.navbar {
  margin-bottom: 0;
  border: none;
}

.navbar-toggle {
  border: none;
}

.navbar-brand {
  font-weight: 600;
}

.navbar-brand > svg {
  display: inline-block;
  margin: 0 10px 0 0;
}

.navbar-brand > img {
  display: inline-block;
  width: 1.5em;
  max-height: 1.5em;
}

.navbar-form {
  border: none;
  box-shadow: none;
}
@media (max-width: 768px) {
  .navbar-form {
    margin-top: 0;
    margin-bottom: 0;
  }
}

.dir-rtl .navbar-brand > svg {
  margin: 0 0 0 10px;
}

h1 {
  font-size: 24px;
  margin-top: 0;
}

.main-content {
  margin: 15px;
}

.progress {
  margin-bottom: 0;
  height: 14px;
  display: inline-block;
  vertical-align: middle;
  box-shadow: none;
  width: 100%;
}

.progress-cell .progress {
  width: 400px;
}

.progress-bar {
  box-shadow: none;
}

.progress-bar-dark {
  background-color: #9896a4;
}

.progress-table > tbody > tr > th,
.progress-table > tbody > tr > td {
  border: none;
  padding-bottom: 3px;
}

.progress-table .actions {
  padding-bottom: 8px;
  width: 50px;
}

.progress-row {
  padding: 0 8px 8px 8px !important;
  margin: 0;
}

.progress-row .progress,
.chart-progress {
  height: 8px;
  border-radius: 0;
  border: none;
  display: block;
}

.progress-bar-success {
  background-color: #1fa38599;
}

.chart-progress .progress-bar-success {
  background-color: #2eccaa;
}

.nav-pills {
  margin-bottom: 20px;
}

.vertical-text {
  writing-mode: vertical-rl;
  text-orientation: mixed;
}

footer {
  width: 100%;
}

footer ul {
  padding: 0;
  display: table;
  margin: 2em auto 1em auto;
  max-width: none;
  clear: both;
}

footer li {
  font-size: 14px;
  list-style: none;
  padding: 0.5em;
  color: #bfc3c7;
  border: none;
  display: inline-block;
}

footer a {
  color: #333;
}

ul.legend {
  width: 15em;
}

ul.legend li {
  list-style: none;
  padding: 2px;
  text-align: left;
}

.legend .progress {
  width: 14px;
}

.legend .progress-bar {
  width: 14px;
}

.translatetext {
  background-color: #eee;
}

.current_translation {
  background-color: #f5f5f5;
}

.pagination {
  margin: 5px 0;
}

.translator .form-group,
.zen-unit .form-group {
  margin-bottom: 5px;
}

.translator .list-group {
  margin-bottom: 0;
}

.translator .checkbox {
  margin-bottom: 0;
  margin-top: 0;
}

.translator {
  vertical-align: bottom !important;
}

.translator .panel-body {
  padding: 10px 15px;
}

.inlineform {
  display: inline-block;
}

textarea.translation-editor,
textarea[name="explanation"] {
  height: 3em;
}

textarea#id_comment {
  height: 5em;
}

textarea#id_extra_flags,
textarea#id_explanation,
textarea#id_check_flags {
  height: 4em;
}

.hlcheck,
.token.placeable {
  outline: 1px dotted #aeb7cf;
  background-color: #e0eaf1;
}
.glossary-term {
  outline: 1px dotted #aeb7cf;
  background-color: #ffffcc;
}
.hlcheck {
  cursor: pointer;
  white-space: pre-wrap;
}

.hlmatch {
  background-color: #eb3;
}

.hlspace {
  outline: 1px dotted red;
  color: #bfc3c7;
  white-space: pre-wrap;
}

.space-tab,
.space-nl,
.space-space {
  min-width: 0.3em;
  /* inline-block needed for proper ::before placement in Chrome */
  display: inline-block;
}
.space-tab::before {
  content: "→";
  position: relative;
}

.space-nl::before {
  content: "↵";
  position: relative;
}

.space-space::before {
  content: "·";
  position: relative;
  left: 25%;
}

ins,
span.replacement {
  background-color: lightgreen;
  color: #2a3744;
}

del,
span.replaced {
  color: #2a3744;
  background-color: #fc7979;
}

.editor-toolbar {
  margin: 3px 0;
}

.panel-body .table-condensed {
  margin-bottom: 0;
}

td .list-group {
  margin-bottom: 0;
}

.code-example {
  font-family: monospace;
  white-space: pre;
  height: auto;
}

.sort-cell {
  white-space: nowrap;
}
.sort-cell,
.sort-cell a {
  cursor: pointer;
  color: #2a3744;
}

.sort-cell:hover,
.sort-cell:hover a {
  color: #1fa385;
  text-decoration: none;
}

.sort-icon {
  width: 8px;
  height: 8px;
  display: inline-block;
  margin: 0 5px;
}

th .sort-icon.sort-up {
  background-image: url("sort/up.svg");
}

th .sort-icon.sort-down {
  background-image: url("sort/down.svg");
}

th:hover .sort-icon {
  background-image: url("sort/hover-down.svg");
}

th:hover .sort-icon.sort-up {
  background-image: url("sort/hover-up.svg");
}

.asteriskField {
  display: none;
}

.subscription-checkboxes label {
  margin-left: 20px;
  font-weight: normal;
}

.subscription-checkboxes input {
  margin-left: 0;
}

.engage {
  text-align: center;
  padding-top: 6em;
}

.engage h1 {
  font-size: 56px;
  font-weight: normal;
  padding-bottom: 0.5em;
  letter-spacing: -0.46px;
}

.engage h2 {
  font-size: 20px;
  font-weight: normal;
  padding-bottom: 0.5em;
  line-height: 1.5em;
  letter-spacing: 0.65px;
}

.engage p {
  line-height: 1.5em;
  font-size: 16px;
}

.engage .buttons {
  padding: 3em;
}

@media (max-width: 768px) {
  .engage .buttons {
    padding: 3em 0;
  }
}

.engage .buttons a {
  margin: 1em;
}

.bignumbers {
  padding: 1em 0;
}

.bignumbers .col-md-4:first-child {
  border-left: none;
}

.bignumbers strong {
  display: block;
  font-weight: normal;
  font-size: 56px;
  letter-spacing: -1px;
}

.bignumbers p {
  font-size: 20px;
  text-transform: uppercase;
  letter-spacing: 2px;
}

@media only screen and (max-width: 992px) {
  .engage {
    padding-top: 2em;
  }
}

@media only screen and (min-width: 992px) {
  .bignumbers .col-md-4 {
    border-left: 1px solid gray;
  }
}

@media only screen and (min-width: 1200px) {
  .bignumbers {
    padding: 3em 1em;
  }
}

.btn-inline {
  font-weight: 600;
  padding: 0 20px;
}
.formats .btn-inline {
  padding: 0;
}

.btn-desc p {
  display: inline-block;
}

.btn-desc {
  margin: 5px 0;
}

.btn-spaced {
  margin: 5px;
  margin-left: 10px;
}

.btn-full {
  width: 100%;
}

.btn-auth {
  padding: 5px;
}

.btn-auth a {
  display: block;
  width: 100%;
  font-weight: 600;
  text-align: left;
}

.dir-rtl .btn-auth a {
  text-align: right;
}

.login-links,
.login-label {
  display: block;
  clear: both;
  margin: 10px 5px 5px 5px;
}

.login-links,
form + .login-label {
  border-top: 1px solid #ccc;
  padding: 10px 0;
}

.login-label {
  font-size: normal;
  font-weight: 600;
}

.login-links {
  text-align: center;
}

.login-links li {
  display: inline;
  list-style: none;
}

.login-links li + li::before {
  content: "•";
  margin: 0 8px;
}

.btn-auth .auth-image {
  width: 20px;
  height: 20px;
}

.table-auth .auth-image {
  margin-right: 12px;
}

.dir-rtl .table-auth .auth-image {
  margin-right: 0;
  margin-left: 12px;
}

.table .history-row td {
  border-top: none;
}
.history-row + .history-row td {
  border-top: 1px solid #e9eaec;
}

.history-event,
.history-event ol,
.history-data .text-muted {
  font-size: 14px;
}

.history-data {
  padding-bottom: 4px;
}

.history-event ol,
.history-event p {
  margin-left: 34px;
  padding: 0;
}

.comment-content {
  border-radius: 0 5px 5px 5px;
  background-color: #e5f0f2;
  padding: 8px 10px;
  word-wrap: break-word;
}
.comment-content blockquote {
  border-left: 5px solid #ddd;
}

.comment-source {
  background-color: #f2e5ea;
}

.comment-resolved {
  background-color: #fff;
  color: #bfc3c7;
}

.btn-float {
  background-color: #fff;
  box-shadow: 0 2px 10px 0 rgba(0, 0, 0, 0.1);
  border-radius: 3px;
  position: relative;
  top: -5px;
  z-index: 10;
  padding: 0 2px;
}

.btn-float .btn,
.btn-padded .btn {
  padding: 2px 4px !important;
  line-height: 0;
}

kbd {
  border: 1px solid #bfc3c7;
  -webkit-box-shadow: none;
  box-shadow: none;
  font-size: 14px;
  user-select: none;
  -moz-user-select: none;
  -webkit-user-select: none;
  -ms-user-select: none;
}

.zen {
  table-layout: auto;
  width: 100%;
}

.zen-unit:nth-child(even) {
  background-color: #f9f9f9;
}

#position-input-editable {
  padding: 2px 5px;
  max-width: 9em;
  display: none;
}

#position-input-editable input {
  height: 31px;
  padding-left: 2px;
  padding-right: 2px;
  text-align: center;
}

/* Chrome, Safari, Edge, Opera */
#position-input-editable input::-webkit-outer-spin-button,
#position-input-editable input::-webkit-inner-spin-button {
  -webkit-appearance: none;
  margin: 0;
}

/* Firefox */
#position-input-editable input[type="number"] {
  -moz-appearance: textfield;
}

.billing-buttons {
  text-align: center;
}

.unit-navi {
  min-width: 17em;
}

.unit-navi li {
  float: left;
}

.dir-rtl .unit-navi li {
  float: right;
}

.unit-navi .dropdown-menu {
  margin-top: 0;
}

.unit-navi.pagination {
  margin-top: 0;
  padding-left: 15px;
}

.fullmodal .modal-dialog {
  width: max-content;
  max-width: 100%;
  margin-left: auto;
  margin-right: auto;
}

legend {
  font-size: 14px;
  font-weight: bold;
}

.shot-list .img-responsive {
  max-height: 15em;
}

.search-results {
  height: 20em;
  overflow-y: auto;
  width: 100%;
}

.search-group {
  margin: 0 15px 15px 0;
}

.dir-rtl .search-group {
  margin: 0 0 15px 15px;
}

.query-field {
  width: 400px;
  min-width: 30%;
  max-width: 100%;
  height: 100%;
}
.query-field .input-group-btn {
  height: 100%;
}
#query-dropdown {
  height: 100%;
}

.forbidden-term svg,
.search-icon svg {
  height: 16px;
  width: 16px;
}

.sort-field {
  margin: 0;
}

.query-sort-toggle {
  padding-left: 1rem;
  padding-right: 1rem;
}

.query-sort-toggle span:not(.active) {
  display: none;
}

.dir-rtl .sort-field {
  margin-left: 0;
}

@media (min-width: 768px) {
  .sort-field {
    margin-left: -15px;
  }

  .dir-rtl .sort-field {
    margin-right: -15px;
  }

  .query-container {
    max-width: calc(100% - 100px);
  }
}

.search-toolbar {
  margin-bottom: -15px;
}

.tos {
  counter-reset: tos_chapter;
}

.tos h2::before {
  counter-increment: tos_chapter;
  content: counter(tos_chapter) ". ";
}

.tos h2 {
  counter-reset: tos_paragraph;
}

.tos p.item::before {
  counter-increment: tos_paragraph;
  content: counter(tos_chapter) "." counter(tos_paragraph) ". ";
}

.vertical-badge .badge {
  clear: right;
}

.stripe-odd {
  background-color: #f9f9f9;
}

.list-group-item {
  padding: 5px 10px;
}

.history .list-group-item {
  background-color: inherit;
}

.bottom-button {
  vertical-align: bottom !important;
}

.panel-footer-links {
  padding: 0;
}

.panel-footer-links .btn-link {
  padding: 12px;
}

.auth-image {
  vertical-align: middle;
  height: 40px;
  width: 40px;
}

.wrap-text {
  white-space: pre-wrap;
}

.wrap-text {
  word-wrap: break-word;
  word-break: break-word;
}

.overflow-wrap {
  overflow-wrap: anywhere;
}

input[type="date"].form-control,
input[type="time"].form-control,
input[type="datetime-local"].form-control,
input[type="month"].form-control {
  line-height: 1.5;
}

.highlight-number {
  position: absolute;
}

.update-log {
  height: 20em;
}

.badge-warning {
  background-color: #8a6d3b;
}

.badge-danger {
  background-color: #f6664c;
}

.invalid-format {
  text-decoration: line-through;
}

.widgets-selector img {
  max-width: 200px !important;
  max-height: 200px;
}

.widgets-selector li a {
  display: table-cell;
  vertical-align: bottom;
  height: 240px;
  text-align: center;
  padding-top: auto;
}

.dir-rtl .pull-right > .dropdown-menu {
  left: 0;
  right: auto;
}

#profile-name {
  font-size: 14px;
}
#profile-name b {
  font-size: 16px;
}

td.number,
th.number {
  text-align: right;
}

.dir-rtl td.number,
.dir-rtl th.number {
  text-align: left;
}

.table-autowidth {
  width: auto;
}

.table-autowidth tr td,
.table-autowidth tr th {
  white-space: nowrap;
}
@media (max-width: 660px) {
  .table-autowidth tr .wrap-cell {
    white-space: normal;
  }
}
.split-cell span {
  width: 33%;
  padding: 0 4px;
  display: inline-block;
}
@media (max-width: 660px) {
  .split-cell span {
    width: 100%;
    padding: 0;
  }
}

.table-autowidth tr .full-cell {
  width: 100%;
  white-space: normal;
}
.table-autowidth tr .full-cell.number {
  text-align: left;
}
.dir-rtl .table-autowidth tr .full-cell.number {
  text-align: right;
}

.buttons-cell {
  vertical-align: middle !important;
  text-align: right;
}

.dir-rtl .buttons-cell {
  text-align: left;
}

.clickable-row {
  cursor: pointer;
}

.clickable-row:hover {
  background-color: #e9eaec;
}

.nav-pills > li > a,
.btn-default {
  color: #1fa385;
}

.nav-pills > li > a {
  font-weight: 600;
  border: 1px solid transparent;
}

.nav-pills > .active > a,
.nav > .active > a:hover {
  border: 1px solid #144d3f;
}

.nav-pills > li > a:hover,
.nav-pills > li > a:focus,
.nav-pills .open > a,
.nav-pills .open > a:hover,
.nav-pills .open > a:focus {
  border: 1px solid #e9eaec;
}

.btn-default:hover,
.nav-pills > li > a:hover,
.nav-pills > li > a:focus,
.nav-pills .open > a,
.nav-pills .open > a:hover,
.nav-pills .open > a:focus {
  color: #144d3f;
  background: none;
}

.nav-pills > li > a > button.close {
  margin: 0 10px;
}
.nav-pills > li.active > a > button.close {
  color: #eee;
}

.bread-icon path,
.profile-icon circle,
.profile-icon path {
  fill: #bfc3c7;
}

.bread-icon svg {
  margin: 0 5px 0 0;
}

.profile-icon svg {
  height: 18px;
}

.dir-rtl .bread-icon svg {
  margin: 0 0 0 5px;
}

.navbar-right {
  margin-right: 0;
}

.dir-rtl .navbar-right.flip {
  margin-left: 0;
}

.breadcrumb > li.bread-icon + li::before {
  display: none;
}

.breadcrumb {
  font-size: 16px;
  margin-bottom: 0;
  padding-bottom: 0;
}

.breadcrumb a {
  color: #2a3744 !important;
}

.state-icon {
  vertical-align: middle;
}

.badge.length,
.badge.license {
  color: #fff;
  background-color: #bfc3c7;
  padding: 1px 3px;
  vertical-align: middle;
}

.badge.length {
  margin-top: 5px;
}

thead th {
  font-weight: normal;
}

.table > thead > tr > th {
  border-bottom: 1px solid #bfc3c7;
}

.table-listing,
.table-listing > thead > tr > th,
.table-listing > tbody > tr > th,
.table-listing > tbody > tr > td {
  border: none;
}
.table-listing > tbody > tr > .actions {
  padding-left: 0;
  padding-right: 0;
  text-align: center;
}

.btn:hover {
  transition: all 300ms linear;
  -webkit-transition: all 300ms linear;
}

.dir-rtl .btn-spaced {
  margin-left: 0;
  margin-right: 10px;
}

.btn-primary,
.btn-warning,
.btn-danger,
.btn-info {
  border-radius: 20px;
  font-size: 18px;
  font-weight: 600;
  border: none;
  padding: 7px 24px;
}

.btn-info {
  border: 1px solid #2eccaa;
}

.btn-link {
  padding: 6px;
}

.btn-link.btn-xs {
  padding: 0;
  border: none;
  line-height: 10px;
}

.navbar a path {
  fill: #bfc3c7;
}
.navbar-nav svg,
.navbar-nav img.avatar {
  width: 20px;
  height: 20px;
}

.navbar .navbar-brand:focus path,
.navbar .navbar-brand:active path,
.navbar a:hover path {
  fill: #2eccaa;
}

.navbar .open a path,
.navbar .open a:hover path {
  fill: #fff;
}

.btn-link path {
  fill: #2a3744;
}

.btn-link:hover path {
  fill: #1fa385;
}

.green path,
.btn-default path {
  fill: #1fa385;
}

.btn-default:hover path,
.green.btn-link:hover path {
  fill: #144d3f;
}

.btn-primary path,
.btn-warning path,
.btn-info path {
  fill: #fff;
}

button.green:hover path,
a.green:hover path {
  fill: #2a3744;
}

.red path {
  fill: #f6664c;
}
.grey path {
  fill: #e9eaec;
}

.panel-heading .doc-link path {
  fill: #2a3744;
}

.panel-danger > .panel-heading {
  border-color: #f6664c;
}

button.red:hover path,
a.red:hover path {
  fill: #f43c1b;
}

.btn-lg {
  height: 50px;
  border-radius: 25px;
  padding: 13px 24px;
}

.btn-warning:hover {
  background-color: #2a3744;
}

.btn-primary:hover {
  background-color: #2eccaa;
}

.btn-info:hover {
  background-color: #2eccaa;
  color: #fff;
}

.btn-group-settings {
  clear: both;
}

.btn-group-settings a {
  color: #2a3744;
  padding: 10px 15px;
}

.btn-group-settings a:hover {
  color: #1fa385;
}

.btn-group-settings svg {
  height: 1em;
}

svg {
  vertical-align: middle;
}

.unit-pagination svg,
.pagination svg,
.btn-xs svg,
.btn-group-xs svg {
  max-width: 18px;
  max-height: 18px;
}

#popup-alerts {
  position: fixed;
  z-index: 1000;
  top: 70px;
  width: 100%;
  padding: 32px 16px 0 16px;
  display: none;
}

.source-info,
.source-info h5 {
  font-size: 14px;
}

.source-info .list-group-item {
  padding: 15px;
  border-color: #e9eaec;
}

.list-group-item.check h5 {
  font-weight: 600;
  margin: 0;
  font-size: 16px;
  line-height: 20px;
}

.check .list-group-item-text {
  padding: 5px;
}

.check .list-buttons {
  margin: 10px 0 5px 0;
}

.check-dismissed {
  color: #bfc3c7;
}

.check-dismissed .check-number,
.check-dismissed .check-dismiss {
  display: none;
}

.check .check-revert {
  display: none;
}

.check-dismissed .check-dismiss.check-revert {
  display: inherit;
}

.check-dismissed .red path,
.gray path {
  fill: #bfc3c7;
}

.string-info .list-group-item h5 {
  font-weight: 600;
  margin: 0;
}

.object-link,
.object-link a {
  font-weight: 600;
  color: #2a3744;
}

.object-link a.tail {
  font-weight: normal;
}

.string-info .thumbnail {
  margin-top: 8px;
  margin-bottom: 0;
}

.source-info thead th {
  font-weight: 600;
}

.source-info th,
.source-info td {
  border: none !important;
}

.formats {
  padding: 20px 0;
  text-align: center;
}

.format-item {
  line-height: 29px;
  padding: 0 10px 0 10px;
  border-radius: 5px;
  background-color: #144d3f;
  margin: 5px 5px;
  display: inline-block;
  overflow: hidden;
  color: #fff;
  font-size: 16px;
  font-weight: 600;
}

a.format-item:hover {
  color: #fff;
}

.format-item span {
  font-size: 14px;
  padding: 0 10px 0 8px;
  font-weight: 400;
  margin: 0 -11px 0 5px;
  line-height: 30px;
  border-radius: 0 5px 5px 0;
  display: inline-block;
  color: #fff;
  background-color: #1fa385;
}

.dir-rtl .format-item {
  padding: 0 10px 0 0;
}

.dir-rtl .format-item span {
  margin: 0 -1px 0 10px;
  border-radius: 0 5px 5px 0;
}

.access-icon {
  padding: 0 5px;
}

.access-control-disabled {
  color: #aaa;
}

.access-control-disabled .access-icon {
  filter: saturate(80%);
}

.icon-spin {
  -webkit-animation: icon-spin 1s infinite linear;
  animation: icon-spin 1s infinite linear;
  display: inline-block;
}

@-webkit-keyframes icon-spin {
  0% {
    -webkit-transform: rotate(0deg);
    transform: rotate(0deg);
  }

  100% {
    -webkit-transform: rotate(359deg);
    transform: rotate(359deg);
  }
}

@keyframes icon-spin {
  0% {
    -webkit-transform: rotate(0deg);
    transform: rotate(0deg);
  }

  100% {
    -webkit-transform: rotate(359deg);
    transform: rotate(359deg);
  }
}

.label-box:empty {
  width: 1.2em;
  height: 1.2em;
  padding: 0;
  display: inline-block;
  vertical-align: middle;
}

.label-navy {
  background-color: #001f3f;
}

.label-blue {
  background-color: #0074d9;
}

.label-aqua {
  background-color: #7fdbff;
  color: #000;
}

.label-teal {
  background-color: #39cccc;
}

.label-olive {
  background-color: #3d9970;
}

.label-green {
  background-color: #2ecc40;
}

.label-lime {
  background-color: #01ff70;
  color: #000;
}

.label-yellow {
  background-color: #ffdc00;
  color: #000;
}

.label-orange {
  background-color: #ff851b;
}

.label-red {
  background-color: #ff4136;
}

.label-maroon {
  background-color: #85144b;
}

.label-fuchsia {
  background-color: #f012be;
}

.label-purple {
  background-color: #b10dc9;
}

.label-black {
  background-color: #111;
}

.label-gray {
  background-color: #aaa;
}

.label-silver {
  background-color: #ddd;
  color: #000;
}
.btn-navy path {
  fill: #001f3f;
}

.btn-blue path {
  fill: #0074d9;
}

.btn-aqua path {
  fill: #7fdbff;
}

.btn-teal path {
  fill: #39cccc;
}

.btn-olive path {
  fill: #3d9970;
}

.btn-green path {
  fill: #2ecc40;
}

.btn-lime path {
  fill: #01ff70;
}

.btn-yellow path {
  fill: #ffdc00;
}

.btn-orange path {
  fill: #ff851b;
}

.btn-red path {
  fill: #ff4136;
}

.btn-maroon path {
  fill: #85144b;
}

.btn-fuchsia path {
  fill: #f012be;
}

.btn-purple path {
  fill: #b10dc9;
}

.btn-black path {
  fill: #111;
}

.btn-gray path {
  fill: #aaa;
}

.btn-silver path {
  fill: #bbb;
}

input.color_edit {
  position: absolute;
  visibility: hidden;
}

input.color_edit + label {
  width: 12em;
  margin: 3px;
}

input.color_edit:checked + label {
  border: 2px solid black;
}

@media (max-width: 768px) {
  .zero-width-768 {
    display: none;
    width: 0;
  }

  .query-field .input-group {
    width: 100%;
  }
}

@media (max-width: 900px) {
  .zero-width-900 {
    display: none;
    width: 0;
  }
}

@media (max-width: 1400px) {
  .zero-width-1400 {
    display: none;
    width: 0;
  }
}

@media (max-width: 1200px) {
  .zero-width-1200 {
    display: none;
    width: 0;
  }
}

@media (max-width: 1000px) {
  .zero-width-1000 {
    display: none;
    width: 0;
  }
}

@media (max-width: 720px) {
  .zero-width-720 {
    display: none;
    width: 0;
  }
}

@media (max-width: 640px) {
  .zero-width-640 {
    display: none;
    width: 0;
  }
}

@media (max-width: 540px) {
  .zero-width-540 {
    display: none;
    width: 0;
  }
}

.editor-footer {
  z-index: 999;
  position: relative;
}

.radio label,
.checkbox label {
  font-weight: 600;
}

.help-block {
  color: #2a3744;
}

.machinery-text {
  word-wrap: anywhere;
}

.ghost {
  font-weight: normal;
  font-style: italic;
}

.btn-group {
  display: flex;
}

a.language:visited,
a.language {
  color: #2b3646;
}
a.language:hover {
  color: #1fa385;
  text-decoration: underline;
}
.tribute-container {
  z-index: 10000;
}
.tribute-container > .dropdown-menu {
  position: relative;
}
.tribute-container > .dropdown-menu > li.highlight > a {
  color: #262626;
  text-decoration: none;
  background-color: #e9eaec;
}

.editor-wrap {
  padding: 0;
  border: none;
  margin: 0;
  height: auto;
  display: block;
}

.editor-wrap > textarea,
.editor-wrap > .highlighted-output {
  position: absolute;
  padding: 0.5em;
  white-space: pre-wrap;
  word-wrap: break-word;
  box-sizing: border-box;
  border: 1px solid #cccccc;
  border-radius: 4px;
  -webkit-box-shadow: inset 0 1px 1px rgba(0, 0, 0, 0.075);
  box-shadow: inset 0 1px 1px rgba(0, 0, 0, 0.075);
}
.input-group .editor-wrap > textarea,
.input-group .editor-wrap > .highlighted-output {
  padding: 6px 12px;
}

.editor-wrap > textarea.form-control[readonly],
.editor-wrap > textarea.form-control[disabled],
.editor-wrap > textarea {
  position: relative;
  z-index: 1;
  color: transparent;
  caret-color: black;
  background-color: transparent;
}

.editor-wrap .highlighted-output {
  z-index: 0;
  overflow: hidden;
}
.editor-wrap > .highlighted-output.disabled,
.editor-wrap > .highlighted-output.readonly {
  background-color: #eee;
}

.token.bold {
  color: #000;
}
.token.italic {
  color: #888;
}
.token.code {
  color: #009;
}
.token.hlspace {
  display: inline;
}

/* Based on Coy theme for Prismjs */
.token.comment,
.token.block-comment,
.token.prolog,
.token.doctype,
.token.cdata {
  color: #7d8b99;
}

.token.punctuation {
  color: #5f6364;
}

.token.property,
.token.tag,
.token.boolean,
.token.number,
.token.function-name,
.token.constant,
.token.symbol,
.token.deleted,
.token.selector,
.token.attr-name,
.token.string,
.token.char,
.token.function,
.token.builtin,
.token.inserted {
  color: #2f9c0a;
}

.token.operator,
.token.entity,
.token.url,
.token.variable,
.token.atrule,
.token.attr-value,
.token.keyword,
.token.class-name,
.language-css .token.string,
.style .token.string {
  color: #1990b8;
}

.token.regex,
.token.important {
  color: #e90;
}

.token.namespace {
  opacity: 0.8;
}
.markdown p:last-child {
  margin-bottom: 0;
}
.metric {
  text-align: center;
  padding: 20px 0;
  margin: 0;
  border: 2px solid #e9eaec;
  border-radius: 15px;
}
.metric-number {
  font-size: 40px;
  letter-spacing: -0.67px;
  line-height: 50px;
}
.metric-text {
  font-size: 14px;
  letter-spacing: 0;
  line-height: 18px;
}
.metric-detail {
  margin-top: 20px;
  padding-top: 20px;
  border-top: 1px solid #e9eaec;
  font-size: 24px;
  letter-spacing: -0.4px;
  line-height: 31px;
}
.trend-down,
.trend-up {
  width: 0;
  height: 0;
  vertical-align: middle;
  display: inline-block;
  border-left: 6px solid transparent;
  border-right: 6px solid transparent;
}
.trend-up {
  border-bottom: 6px solid #2eccaa;
}
.trend-down {
  border-top: 6px solid #f6664c;
}
.table-activity td {
  text-align: center;
}
.table-activity .activity-names td {
  border-top: none;
  padding-top: 0;
}
.table-stats td {
  vertical-align: middle !important;
}
.btn-sidebar {
  position: relative;
  left: 55px;
}
.dir-rtl .btn-sidebar {
  left: -55px;
}
.sidebar-button {
  margin-right: 30px;
}
.dir-rtl .sidebar-button {
  margin-right: 0;
  margin-left: 30px;
}
.editor-click-select {
  background-color: #1fa385 !important;
  cursor: pointer;
}
.divisor {
  color: #bfc3c8;
}
.source-comment {
  font-weight: normal;
  vertical-align: top;
  white-space: normal;
  font-size: 12px;
}
.unit-state-cell {
  width: 6px;
  padding: 0px !important;
  min-width: 6px;
}
.unit-state-translated {
  background-color: #2eccaa;
}
.unit-state-bad {
  background-color: #f6664c;
}
.unit-state-todo {
  background-color: #e9eaec;
}
.unit-state-approved {
  background-color: #1fa385;
}
.unit-state-saving {
  animation: morph-state 2s infinite;
}
@keyframes morph-state {
  0% {
    background-color: black;
  }
  50% {
    background-color: #2eccaa;
  }
  100% {
    background-color: black;
  }
}
.dismiss-all {
  vertical-align: middle;
  font-weight: normal;
  margin-left: 8px;
}
.dir-rtl .dismiss-all {
  margin-left: 0;
  margin-right: 8px;
}
.dismiss-all input {
  vertical-align: middle;
  margin: 3px;
}
.sticky-header {
  position: sticky;
  top: 0;
  background-color: white;
}
.input-group > .form-control {
  height: 38px;
}
.input-group-addon label {
  display: inherit;
  max-width: inherit;
  margin-bottom: inherit;
  font-weight: inherit;
}

.info-tooltip {
  display: inline-block;
  height: 24px;
  vertical-align: super;
  margin-left: 6px;
}

.table-embed-units .list-group-item {
  border: none;
  background-color: inherit;
}

#unit_all_flags {
  background-color: transparent;
  display: inline-block;
}

#unit_all_flags.flags-updated {
  animation: flags-updated ease-out 3000ms;
}

h5.list-group-item-heading {
  font-weight: bolder;
}

.table-supportstatus .progress {
  min-width: 100px;
}

.autoComplete:not([hidden]) {
  display: block;
}
.autoComplete_wrapper {
  position: relative;
}
.autoComplete {
  position: absolute;
  top: 100%;
}
.navbar .autoComplete {
  margin-top: 0;
  border-top-left-radius: 0;
  border-top-right-radius: 0;
}

.sort-skip .btn-sm {
  padding: 0;
}

.auth-token {
  filter: blur(5px);
  transition: all 70ms linear;
}
.auth-token.visible {
  filter: none;
}
.breadcrumb .btn-group-settings a.btn-link {
  padding: 0 8px;
}

@-webkit-keyframes flags-updated {
  0% {
    background-color: rgba(255, 165, 0, 255);
  }

  100% {
    background-color: rgba(255, 165, 0, 0);
  }
}

@keyframes flags-updated {
  0% {
    background-color: rgba(255, 165, 0, 255);
  }

  100% {
    background-color: rgba(255, 165, 0, 0);
  }
}

#show-linked-repo-toggle:not(:checked) ~ .repo-linked {
  display: none;
}
label .text-muted {
  font-weight: normal;
}

#workflow-enable-target {
  transition: all 300ms linear;
  -webkit-transition: all 300ms linear;
}
<<<<<<< HEAD

#add-glossary-form .highlighted-output {
  font-size: 16px;
=======
.img-check {
  background-color: #ccc;
  margin-bottom: 0;
>>>>>>> 51cc36b3
}<|MERGE_RESOLUTION|>--- conflicted
+++ resolved
@@ -1984,13 +1984,8 @@
   transition: all 300ms linear;
   -webkit-transition: all 300ms linear;
 }
-<<<<<<< HEAD
-
-#add-glossary-form .highlighted-output {
-  font-size: 16px;
-=======
+
 .img-check {
   background-color: #ccc;
   margin-bottom: 0;
->>>>>>> 51cc36b3
 }