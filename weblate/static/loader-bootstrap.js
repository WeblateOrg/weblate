--- conflicted
+++ resolved
@@ -860,35 +860,12 @@
           const text =
             this.getAttribute("data-clipboard-message") ||
             gettext("Text copied to clipboard.");
-<<<<<<< HEAD
-=======
           addAlert(text, "info");
-        },
-        () => {
-          addAlert(gettext("Please press Ctrl+C to copy."), "danger");
-        },
-      );
-  });
-
-  /* Same for Bootstrap 5 */
-  $(document).on("click", "[data-bs-clipboard-value]", function (e) {
-    e.preventDefault();
-    navigator.clipboard
-      .writeText(this.getAttribute("data-bs-clipboard-value"))
-      .then(
-        () => {
-          const text =
-            this.getAttribute("data-clipboard-message") ||
-            gettext("Text copied to clipboard.");
->>>>>>> 2ffe06bc
-          addAlert(text, "info", 3000, true);
         },
         () => {
           addAlert(
             gettext("Please press Ctrl+C to copy."),
-            "danger",
-            3000,
-            true,
+            "danger"
           );
         },
       );
