--- conflicted
+++ resolved
@@ -2108,13 +2108,8 @@
 msgstr "Počet \\n v preklade nezodpovedá zdroju"
 
 #: weblate/checks/chars.py:333
-<<<<<<< HEAD
-msgid "Newline charater count mismatch"
+msgid "Newline character count mismatch"
 msgstr "Nesúlad počtu znakov v novom riadku"
-=======
-msgid "Newline character count mismatch"
-msgstr ""
->>>>>>> 7f6a3f9a
 
 #: weblate/checks/chars.py:334
 #, fuzzy
