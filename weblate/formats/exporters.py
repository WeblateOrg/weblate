#
# Copyright © 2012 - 2020 Michal Čihař <michal@cihar.com>
#
# This file is part of Weblate <https://weblate.org/>
#
# This program is free software: you can redistribute it and/or modify
# it under the terms of the GNU General Public License as published by
# the Free Software Foundation, either version 3 of the License, or
# (at your option) any later version.
#
# This program is distributed in the hope that it will be useful,
# but WITHOUT ANY WARRANTY; without even the implied warranty of
# MERCHANTABILITY or FITNESS FOR A PARTICULAR PURPOSE.  See the
# GNU General Public License for more details.
#
# You should have received a copy of the GNU General Public License
# along with this program.  If not, see <https://www.gnu.org/licenses/>.
#
"""Exporter using translate-toolkit."""

from django.http import HttpResponse
from django.utils.functional import cached_property
from django.utils.translation import gettext_lazy as _
from lxml.etree import XMLSyntaxError
from translate.misc.multistring import multistring
from translate.storage.aresource import AndroidResourceFile
from translate.storage.csvl10n import csvfile
<<<<<<< HEAD
from translate.storage.jsonl10n import JsonFile, JsonNestedFile
=======
from translate.storage.jsonl10n import JsonFile
>>>>>>> 006f7a44
from translate.storage.mo import mofile
from translate.storage.po import pofile
from translate.storage.poxliff import PoXliffFile
from translate.storage.properties import stringsfile
from translate.storage.tbx import tbxfile
from translate.storage.tmx import tmxfile
from translate.storage.xliff import xlifffile

import weblate
from weblate.formats.external import XlsxFormat
from weblate.formats.ttkit import TTKitFormat
from weblate.trans.util import split_plural, xliff_string_to_rich
from weblate.utils.site import get_site_url

# Map to remove control characters except newlines and tabs
_CHARMAP = dict.fromkeys(x for x in range(32) if x not in (9, 10, 13))


class BaseExporter:
    content_type = "text/plain"
    extension = "txt"
    name = ""
    verbose = ""
    set_id = False

    def __init__(
        self, project=None, language=None, url=None, translation=None, fieldnames=None
    ):
        if translation is not None:
            self.plural = translation.plural
            self.project = translation.component.project
            self.language = translation.language
            self.url = get_site_url(translation.get_absolute_url())
        else:
            self.project = project
            self.language = language
            self.plural = language.plural
            self.url = url
        self.fieldnames = fieldnames

    @staticmethod
    def supports(translation):
        return True

    @cached_property
    def storage(self):
        storage = self.get_storage()
        storage.setsourcelanguage(self.project.source_language.code)
        storage.settargetlanguage(self.language.code)
        return storage

    def string_filter(self, text):
        return text

    def handle_plurals(self, plurals):
        if len(plurals) == 1:
            return self.string_filter(plurals[0])
        return multistring([self.string_filter(plural) for plural in plurals])

    @classmethod
    def get_identifier(cls):
        return cls.name

    def get_storage(self):
        return self.storage_class()

    def add(self, unit, word):
        unit.target = word

    def add_glossary_term(self, word):
        """Add glossary term."""
        unit = self.storage.UnitClass(self.string_filter(word.source))
        self.add(unit, self.string_filter(word.target))
        self.storage.addunit(unit)

    def add_units(self, units):
        for unit in units.iterator():
            self.add_unit(unit)

    def build_unit(self, unit):
        output = self.storage.UnitClass(self.handle_plurals(unit.get_source_plurals()))
        self.add(output, self.handle_plurals(unit.get_target_plurals()))
        return output

    def add_unit(self, unit):
        output = self.build_unit(unit)
        # Location needs to be set prior to ID to avoid overwrite
        # on some formats (for example xliff)
        for location in unit.location.split():
            if location:
                output.addlocation(location)

        # Store context as context and ID
        context = self.string_filter(unit.context)
        if context:
            output.setcontext(context)
            if self.set_id:
                output.setid(context)
        elif self.set_id:
            # Use checksum based ID on formats requiring it
            output.setid(unit.checksum)

        # Store note
        note = self.string_filter(unit.note)
        if note:
            output.addnote(note, origin="developer")
        # In Weblate explanation
        note = self.string_filter(unit.explanation)
        if note:
            output.addnote(note, origin="developer")
        # Comments
        for comment in unit.all_comments:
            output.addnote(comment.comment, origin="translator")
        # Suggestions
        for suggestion in unit.suggestions:
            output.addnote(
                "Suggested in Weblate: {}".format(
                    ", ".join(split_plural(suggestion.target))
                ),
                origin="translator",
            )

        # Store flags
        if unit.all_flags:
            self.store_flags(output, unit.all_flags)

        # Store fuzzy flag
        if unit.fuzzy:
            output.markfuzzy(True)

        self.storage.addunit(output)

    def get_response(self, filetemplate="{project}-{language}.{extension}"):
        filename = filetemplate.format(
            project=self.project.slug,
            language=self.language.code,
            extension=self.extension,
        )

        response = HttpResponse(
            content_type="{0}; charset=utf-8".format(self.content_type)
        )
        response["Content-Disposition"] = "attachment; filename={0}".format(filename)

        # Save to response
        response.write(self.serialize())

        return response

    def serialize(self):
        """Return storage content."""
        return TTKitFormat.serialize(self.storage)

    def store_flags(self, output, flags):
        return


class PoExporter(BaseExporter):
    name = "po"
    content_type = "text/x-po"
    extension = "po"
    verbose = _("gettext PO")
    storage_class = pofile

    def store_flags(self, output, flags):
        for flag in flags.items():
            output.settypecomment(flags.format_flag(flag))

    def get_storage(self):
        store = super().get_storage()
        plural = self.plural

        # Set po file header
        store.updateheader(
            add=True,
            language=self.language.code,
            x_generator="Weblate {0}".format(weblate.VERSION),
            project_id_version="{0} ({1})".format(
                self.language.name, self.project.name
            ),
            plural_forms=plural.plural_form,
            language_team="{0} <{1}>".format(self.language.name, self.url),
        )
        return store


class XMLExporter(BaseExporter):
    """Wrapper for XML based exporters to strip control characters."""

    def string_filter(self, text):
        return text.translate(_CHARMAP)

    def add(self, unit, word):
        unit.settarget(word, self.language.code)


class PoXliffExporter(XMLExporter):
    name = "xliff"
    content_type = "application/x-xliff+xml"
    extension = "xlf"
    set_id = True
    verbose = _("XLIFF with gettext extensions")
    storage_class = PoXliffFile

    def store_flags(self, output, flags):
        if flags.has_value("max-length"):
            output.xmlelement.set("maxwidth", str(flags.get_value("max-length")))

        output.xmlelement.set("weblate-flags", flags.format())

    def handle_plurals(self, plurals):
        if len(plurals) == 1:
            return self.string_filter(plurals[0])
        return multistring([self.string_filter(plural) for plural in plurals])

    def build_unit(self, unit):
        output = super().build_unit(unit)
        try:
            converted_source = xliff_string_to_rich(unit.get_source_plurals())
            converted_target = xliff_string_to_rich(unit.get_target_plurals())
        except (XMLSyntaxError, TypeError):
            return output
        output.rich_source = converted_source
        output.set_rich_target(converted_target, self.language.code)
        return output


class XliffExporter(PoXliffExporter):
    name = "xliff11"
    content_type = "application/x-xliff+xml"
    extension = "xlf"
    set_id = True
    verbose = _("XLIFF 1.1")
    storage_class = xlifffile


class TBXExporter(XMLExporter):
    name = "tbx"
    content_type = "application/x-tbx"
    extension = "tbx"
    verbose = _("TBX")
    storage_class = tbxfile


class TMXExporter(XMLExporter):
    name = "tmx"
    content_type = "application/x-tmx"
    extension = "tmx"
    verbose = _("TMX")
    storage_class = tmxfile


class MoExporter(PoExporter):
    name = "mo"
    content_type = "application/x-gettext-catalog"
    extension = "mo"
    verbose = _("gettext MO")
    storage_class = mofile

    def __init__(
        self, project=None, language=None, url=None, translation=None, fieldnames=None
    ):
        super().__init__(project, language, url, translation, fieldnames)
        # Detect storage properties
        self.monolingual = False
        self.use_context = False
        if translation:
            self.monolingual = translation.component.has_template()
            if self.monolingual:
                unit = next(translation.store.content_units, None)
                self.use_context = unit is not None and not unit.template.source

    def store_flags(self, output, flags):
        return

    def add_unit(self, unit):
        # We do not store not translated units
        if not unit.translated:
            return
        # Parse properties from unit
        if self.monolingual:
            if self.use_context:
                source = ""
                context = unit.context
            else:
                source = unit.context
                context = ""
        else:
            source = self.handle_plurals(unit.get_source_plurals())
            context = unit.context
        # Actually create the unit and set attributes
        output = self.storage.UnitClass(source)
        output.target = self.handle_plurals(unit.get_target_plurals())
        if context:
            # The setcontext doesn't work on mounit
            output.msgctxt = [context]
        # Add unit to the storage
        self.storage.addunit(output)

    @staticmethod
    def supports(translation):
        return translation.component.file_format == "po"


class CVSBaseExporter(BaseExporter):
    storage_class = csvfile

    def get_storage(self):
        return self.storage_class(fieldnames=self.fieldnames)


class CSVExporter(CVSBaseExporter):
    name = "csv"
    content_type = "text/csv"
    extension = "csv"
    verbose = _("CSV")

    def string_filter(self, text):
        """Avoid Excel interpreting text as formula.

        This is really bad idea, implemented in Excel, as this change leads to
        displaying additional ' in all other tools, but this seems to be what most
        people have gotten used to. Hopefully these characters are not widely used at
        first position of translatable strings, so that harm is reduced.
        """
        if text and text[0] in ("=", "+", "-", "@", "|", "%"):
            return "'{0}'".format(text.replace("|", "\\|"))
        return text


class XlsxExporter(CVSBaseExporter):
    name = "xlsx"
    content_type = "application/vnd.openxmlformats-officedocument.spreadsheetml.sheet"
    extension = "xlsx"
    verbose = _("Excel Open XML")

    def serialize(self):
        """Return storage content."""
        return XlsxFormat.serialize(self.storage)


<<<<<<< HEAD
@register_exporter
class JsonExporter(BaseExporter):
=======
class MonolingualExporter(BaseExporter):
    """Base class for monolingual exports."""

    @staticmethod
    def supports(translation):
        return translation.component.has_template()

    def build_unit(self, unit):
        output = self.storage.UnitClass(unit.context)
        output.setid(unit.context)
        self.add(output, self.handle_plurals(unit.get_target_plurals()))
        return output


class JSONExporter(MonolingualExporter):
    storage_class = JsonFile
>>>>>>> 006f7a44
    name = "json"
    content_type = "application/json"
    extension = "json"
    verbose = _("JSON")
<<<<<<< HEAD
    storage_class = JsonFile
    set_id = True


@register_exporter
class NestedJSONExporter(JsonExporter):
    name = "nested_json"
    verbose = _("JSON nested structure file")
    storage_class = JsonNestedFile
=======


class AndroidResourceExporter(MonolingualExporter):
    storage_class = AndroidResourceFile
    name = "aresource"
    content_type = "application/xml"
    extension = "xml"
    verbose = _("Android String Resource")

    def add(self, unit, word):
        # Need to have storage to handle plurals
        unit._store = self.storage
        super().add(unit, word)

    def string_filter(self, text):
        return text.translate(_CHARMAP)


class StringsExporter(MonolingualExporter):
    storage_class = stringsfile
    name = "strings"
    content_type = "text/plain"
    extension = "strings"
    verbose = _("iOS strings")
>>>>>>> 006f7a44
<|MERGE_RESOLUTION|>--- conflicted
+++ resolved
@@ -25,11 +25,7 @@
 from translate.misc.multistring import multistring
 from translate.storage.aresource import AndroidResourceFile
 from translate.storage.csvl10n import csvfile
-<<<<<<< HEAD
 from translate.storage.jsonl10n import JsonFile, JsonNestedFile
-=======
-from translate.storage.jsonl10n import JsonFile
->>>>>>> 006f7a44
 from translate.storage.mo import mofile
 from translate.storage.po import pofile
 from translate.storage.poxliff import PoXliffFile
@@ -371,10 +367,6 @@
         return XlsxFormat.serialize(self.storage)
 
 
-<<<<<<< HEAD
-@register_exporter
-class JsonExporter(BaseExporter):
-=======
 class MonolingualExporter(BaseExporter):
     """Base class for monolingual exports."""
 
@@ -391,22 +383,16 @@
 
 class JSONExporter(MonolingualExporter):
     storage_class = JsonFile
->>>>>>> 006f7a44
     name = "json"
     content_type = "application/json"
     extension = "json"
     verbose = _("JSON")
-<<<<<<< HEAD
-    storage_class = JsonFile
-    set_id = True
-
-
-@register_exporter
-class NestedJSONExporter(JsonExporter):
+
+
+class NestedJSONExporter(JSONExporter):
     name = "nested_json"
     verbose = _("JSON nested structure file")
     storage_class = JsonNestedFile
-=======
 
 
 class AndroidResourceExporter(MonolingualExporter):
@@ -430,5 +416,4 @@
     name = "strings"
     content_type = "text/plain"
     extension = "strings"
-    verbose = _("iOS strings")
->>>>>>> 006f7a44
+    verbose = _("iOS strings")