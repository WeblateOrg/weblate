#
# Copyright © 2012–2022 Michal Čihař <michal@cihar.com>
#
# This file is part of Weblate <https://weblate.org/>
#
# This program is free software: you can redistribute it and/or modify
# it under the terms of the GNU General Public License as published by
# the Free Software Foundation, either version 3 of the License, or
# (at your option) any later version.
#
# This program is distributed in the hope that it will be useful,
# but WITHOUT ANY WARRANTY; without even the implied warranty of
# MERCHANTABILITY or FITNESS FOR A PARTICULAR PURPOSE.  See the
# GNU General Public License for more details.
#
# You should have received a copy of the GNU General Public License
# along with this program.  If not, see <https://www.gnu.org/licenses/>.
#
"""Exporter using translate-toolkit."""

import re
from itertools import chain

from django.http import HttpResponse
from django.utils.functional import cached_property
from django.utils.translation import gettext_lazy as _
from lxml.etree import XMLSyntaxError
from translate.misc.multistring import multistring
from translate.storage.aresource import AndroidResourceFile
from translate.storage.csvl10n import csvfile
from translate.storage.jsonl10n import JsonFile, JsonNestedFile
from translate.storage.mo import mofile
from translate.storage.po import pofile
from translate.storage.poxliff import PoXliffFile
from translate.storage.properties import stringsfile
from translate.storage.tbx import tbxfile
from translate.storage.tmx import tmxfile
from translate.storage.xliff import xlifffile

import weblate.utils.version
from weblate.formats.external import XlsxFormat
from weblate.formats.ttkit import TTKitFormat
from weblate.trans.util import split_plural, xliff_string_to_rich
from weblate.utils.site import get_site_url

# Map to remove control characters except newlines and tabs
# Based on lxml - src/lxml/apihelpers.pxi _is_valid_xml_utf8
XML_REPLACE_CHARMAP = dict.fromkeys(
    chain(
        (x for x in range(32) if x not in (9, 10, 13)),
        [0xFFFE, 0xFFFF],
        range(0xD800, 0xDFFF + 1),
    )
)

DASHES = re.compile("--+")


class BaseExporter:
    content_type = "text/plain"
    extension = "txt"
    name = ""
    verbose = ""
    set_id = False

    def __init__(
        self,
        project=None,
        source_language=None,
        language=None,
        url=None,
        translation=None,
        fieldnames=None,
    ):
        if translation is not None:
            self.plural = translation.plural
            self.project = translation.component.project
            self.source_language = translation.component.source_language
            self.language = translation.language
            self.url = get_site_url(translation.get_absolute_url())
        else:
            self.project = project
            self.language = language
            self.source_language = source_language
            self.plural = language.plural
            self.url = url
        self.fieldnames = fieldnames

    @staticmethod
    def supports(translation):
        return True

    @cached_property
    def storage(self):
        storage = self.get_storage()
        storage.setsourcelanguage(self.source_language.code)
        storage.settargetlanguage(self.language.code)
        return storage

    def string_filter(self, text):
        return text

    def handle_plurals(self, plurals):
        if len(plurals) == 1:
            return self.string_filter(plurals[0])
        return multistring([self.string_filter(plural) for plural in plurals])

    @classmethod
    def get_identifier(cls):
        return cls.name

    def get_storage(self):
        return self.storage_class()

    def add(self, unit, word):
        unit.target = word

    def create_unit(self, source):
        return self.storage.UnitClass(source)

    def add_units(self, units):
        for unit in units:
            self.add_unit(unit)

    def build_unit(self, unit):
        output = self.create_unit(self.handle_plurals(unit.get_source_plurals()))
        # Propagate source language
        if hasattr(output, "setsource"):
            output.setsource(output.source, sourcelang=self.source_language.code)
        self.add(output, self.handle_plurals(unit.get_target_plurals()))
        return output

    def add_note(self, output, note: str, origin: str):
        output.addnote(note, origin=origin)

    def add_unit(self, unit):
        output = self.build_unit(unit)
        # Location needs to be set prior to ID to avoid overwrite
        # on some formats (for example xliff)
        for location in unit.location.split():
            if location:
                output.addlocation(location)

        # Store context as context and ID
        context = self.string_filter(unit.context)
        if context:
            output.setcontext(context)
            if self.set_id:
                output.setid(context)
        elif self.set_id:
            # Use checksum based ID on formats requiring it
            output.setid(unit.checksum)

        # Store note
        note = self.string_filter(unit.note)
        if note:
            self.add_note(output, note, origin="developer")
        # In Weblate explanation
        note = self.string_filter(unit.source_unit.explanation)
        if note:
            self.add_note(output, note, origin="developer")
        # Comments
        for comment in unit.unresolved_comments:
            self.add_note(output, comment.comment, origin="translator")
        # Suggestions
        for suggestion in unit.suggestions:
            self.add_note(
                output,
                "Suggested in Weblate: {}".format(
                    ", ".join(split_plural(suggestion.target))
                ),
                origin="translator",
            )

        # Store flags
        if unit.all_flags:
            self.store_flags(output, unit.all_flags)

        # Store fuzzy flag
        self.store_unit_state(output, unit)

        self.storage.addunit(output)

    def store_unit_state(self, output, unit):
        if unit.fuzzy:
            output.markfuzzy(True)
        if hasattr(output, "markapproved"):
            output.markapproved(unit.approved)

    def get_response(self, filetemplate="{project}-{language}.{extension}"):
        filename = filetemplate.format(
            project=self.project.slug,
            language=self.language.code,
            extension=self.extension,
        )

        response = HttpResponse(content_type=f"{self.content_type}; charset=utf-8")
        response["Content-Disposition"] = f"attachment; filename={filename}"

        # Save to response
        response.write(self.serialize())

        return response

    def serialize(self):
        """Return storage content."""
        return TTKitFormat.serialize(self.storage)

    def store_flags(self, output, flags):
        return


class PoExporter(BaseExporter):
    name = "po"
    content_type = "text/x-po"
    extension = "po"
    verbose = _("gettext PO")
    storage_class = pofile

    def store_flags(self, output, flags):
        for flag in flags.items():
            output.settypecomment(flags.format_flag(flag))

    def get_storage(self):
        store = super().get_storage()
        plural = self.plural

        # Set po file header
        store.updateheader(
            add=True,
            language=self.language.code,
            x_generator=f"Weblate {weblate.utils.version.VERSION}",
            project_id_version=f"{self.language.name} ({self.project.name})",
            plural_forms=plural.plural_form,
            language_team=f"{self.language.name} <{self.url}>",
        )
        return store


class XMLFilterMixin:
    def string_filter(self, text):
        return super().string_filter(text).translate(XML_REPLACE_CHARMAP)


class XMLExporter(XMLFilterMixin, BaseExporter):
    """Wrapper for XML based exporters to strip control characters."""

    def get_storage(self):
        return self.storage_class(
            sourcelanguage=self.source_language.code,
            targetlanguage=self.language.code,
        )

    def add(self, unit, word):
        unit.settarget(word, self.language.code)


class PoXliffExporter(XMLExporter):
    name = "xliff"
    content_type = "application/x-xliff+xml"
    extension = "xlf"
    set_id = True
    verbose = _("XLIFF 1.1 with gettext extensions")
    storage_class = PoXliffFile

    def store_flags(self, output, flags):
        if flags.has_value("max-length"):
            output.xmlelement.set("maxwidth", str(flags.get_value("max-length")))

        output.xmlelement.set("weblate-flags", flags.format())

    def handle_plurals(self, plurals):
        if len(plurals) == 1:
            return self.string_filter(plurals[0])
        return multistring([self.string_filter(plural) for plural in plurals])

    def build_unit(self, unit):
        output = super().build_unit(unit)
        try:
            converted_source = xliff_string_to_rich(unit.get_source_plurals())
            converted_target = xliff_string_to_rich(unit.get_target_plurals())
        except (XMLSyntaxError, TypeError, KeyError):
            return output
        output.set_rich_source(converted_source, self.source_language.code)
        output.set_rich_target(converted_target, self.language.code)
        return output


class XliffExporter(PoXliffExporter):
    name = "xliff11"
    content_type = "application/x-xliff+xml"
    extension = "xlf"
    set_id = True
    verbose = _("XLIFF 1.1")
    storage_class = xlifffile


class TBXExporter(XMLExporter):
    name = "tbx"
    content_type = "application/x-tbx"
    extension = "tbx"
    verbose = _("TBX")
    storage_class = tbxfile


class TMXExporter(XMLExporter):
    name = "tmx"
    content_type = "application/x-tmx"
    extension = "tmx"
    verbose = _("TMX")
    storage_class = tmxfile


class MoExporter(PoExporter):
    name = "mo"
    content_type = "application/x-gettext-catalog"
    extension = "mo"
    verbose = _("gettext MO")
    storage_class = mofile

    def __init__(
        self,
        project=None,
        source_language=None,
        language=None,
        url=None,
        translation=None,
        fieldnames=None,
    ):
        super().__init__(
            project=project,
            source_language=source_language,
            language=language,
            url=url,
            translation=translation,
            fieldnames=fieldnames,
        )
        # Detect storage properties
        self.monolingual = False
        self.use_context = False
        if translation:
            self.monolingual = translation.component.has_template()
            if self.monolingual:
                try:
                    unit = translation.store.content_units[0]
                    self.use_context = not unit.template.source
                except IndexError:
                    pass

    def store_flags(self, output, flags):
        return

    def add_unit(self, unit):
        # We do not store untranslated units
        if not unit.translated:
            return
        # Parse properties from unit
        if self.monolingual:
            if self.use_context:
                source = ""
                context = unit.context
            else:
                source = unit.context
                context = ""
        else:
            source = self.handle_plurals(unit.get_source_plurals())
            context = unit.context
        # Actually create the unit and set attributes
        output = self.create_unit(source)
        output.target = self.handle_plurals(unit.get_target_plurals())
        if context:
            output.setcontext(context)
        # Add unit to the storage
        self.storage.addunit(output)

    @staticmethod
    def supports(translation):
        return translation.component.file_format == "po"


class CVSBaseExporter(BaseExporter):
    storage_class = csvfile

    def get_storage(self):
        return self.storage_class(fieldnames=self.fieldnames)


class CSVExporter(CVSBaseExporter):
    name = "csv"
    content_type = "text/csv"
    extension = "csv"
    verbose = _("CSV")

    def string_filter(self, text):
        """Avoid Excel interpreting text as formula.

        This is really bad idea, implemented in Excel, as this change leads to
        displaying additional ' in all other tools, but this seems to be what most
        people have gotten used to. Hopefully these characters are not widely used at
        first position of translatable strings, so that harm is reduced.

        Reverse for this is in weblate.formats.ttkit.CSVUnit.unescape_csv
        """
        if text and text[0] in ("=", "+", "-", "@", "|", "%"):
            return "'{}'".format(text.replace("|", "\\|"))
        return text


class XlsxExporter(XMLFilterMixin, CVSBaseExporter):
    name = "xlsx"
    content_type = "application/vnd.openxmlformats-officedocument.spreadsheetml.sheet"
    extension = "xlsx"
    verbose = _("XLSX")

    def serialize(self):
        """Return storage content."""
        return XlsxFormat.serialize(self.storage)


class MonolingualExporter(BaseExporter):
    """Base class for monolingual exports."""

    @staticmethod
    def supports(translation):
        return translation.component.has_template()

    def build_unit(self, unit):
        output = self.create_unit(unit.context)
        output.setid(unit.context)
        self.add(output, self.handle_plurals(unit.get_target_plurals()))
        return output


class JSONExporter(MonolingualExporter):
    storage_class = JsonFile
    name = "json"
    content_type = "application/json"
    extension = "json"
    verbose = _("JSON")


<<<<<<< HEAD
class NestedJSONExporter(JSONExporter):
    name = "nested_json"
    verbose = _("JSON nested structure file")
    storage_class = JsonNestedFile


class AndroidResourceExporter(MonolingualExporter):
=======
class AndroidResourceExporter(XMLFilterMixin, MonolingualExporter):
>>>>>>> 39021fe4
    storage_class = AndroidResourceFile
    name = "aresource"
    content_type = "application/xml"
    extension = "xml"
    verbose = _("Android String Resource")

    def add(self, unit, word):
        # Need to have storage to handle plurals
        unit._store = self.storage
        super().add(unit, word)

    def add_note(self, output, note: str, origin: str):
        # Remove -- from the comment or - at the end as that is not
        # allowed inside XML comment
        note = DASHES.sub("-", note)
        if note.endswith("-"):
            note += " "
        super().add_note(output, note, origin)


class StringsExporter(MonolingualExporter):
    storage_class = stringsfile
    name = "strings"
    content_type = "text/plain"
    extension = "strings"
    verbose = _("iOS strings")

    def create_unit(self, source):
        return self.storage.UnitClass(source, self.storage.personality.name)<|MERGE_RESOLUTION|>--- conflicted
+++ resolved
@@ -439,17 +439,13 @@
     verbose = _("JSON")
 
 
-<<<<<<< HEAD
 class NestedJSONExporter(JSONExporter):
     name = "nested_json"
     verbose = _("JSON nested structure file")
     storage_class = JsonNestedFile
 
 
-class AndroidResourceExporter(MonolingualExporter):
-=======
 class AndroidResourceExporter(XMLFilterMixin, MonolingualExporter):
->>>>>>> 39021fe4
     storage_class = AndroidResourceFile
     name = "aresource"
     content_type = "application/xml"
