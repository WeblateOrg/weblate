# Copyright © Michal Čihař <michal@weblate.org>
#
# SPDX-License-Identifier: GPL-3.0-or-later

from __future__ import annotations

import base64
import json
import os
from datetime import timedelta
from io import StringIO
from typing import TYPE_CHECKING, ClassVar
from unittest.mock import patch

import jsonschema.exceptions
import requests
import responses
from django.core.management import call_command
from django.core.management.base import CommandError
from django.test import TestCase
from django.test.utils import override_settings
from django.urls import reverse
from django.utils import timezone
from standardwebhooks.webhooks import Webhook, WebhookVerificationError

from weblate.lang.models import Language
from weblate.trans.actions import ActionEvents
from weblate.trans.models import (
    Announcement,
    Comment,
    Component,
    Suggestion,
    Translation,
    Unit,
    Vote,
)
from weblate.trans.tests.test_views import ViewTestCase
from weblate.utils.state import STATE_EMPTY, STATE_FUZZY, STATE_READONLY
from weblate.utils.unittest import tempdir_setting

from .autotranslate import AutoTranslateAddon
from .base import BaseAddon, UpdateBaseAddon
from .cdn import CDNJSAddon
from .cleanup import CleanupAddon, RemoveBlankAddon
from .consistency import LanguageConsistencyAddon
from .discovery import DiscoveryAddon
from .example import ExampleAddon
from .example_pre import ExamplePreAddon
from .flags import BulkEditAddon, SameEditAddon, SourceEditAddon, TargetEditAddon
from .forms import BaseAddonForm
from .generate import (
    FillReadOnlyAddon,
    GenerateFileAddon,
    PrefillAddon,
    PseudolocaleAddon,
)
from .gettext import (
    GenerateMoAddon,
    GettextAuthorComments,
    GettextCustomizeAddon,
    MsgmergeAddon,
    UpdateConfigureAddon,
    UpdateLinguasAddon,
)
from .git import GitSquashAddon
from .json import JSONCustomizeAddon
from .models import ADDONS, Addon
from .properties import PropertiesSortAddon
from .removal import RemoveComments, RemoveSuggestions
from .resx import ResxUpdateAddon
from .tasks import cleanup_addon_activity_log, daily_addons
<<<<<<< HEAD
from .webhooks import (
    JSONWebhookBaseAddon,
    SlackWebhookAddon,
    StandardWebhooksUtils,
    WebhookAddon,
    WebhookVerificationError,
)
=======
from .webhooks import WebhookAddon
>>>>>>> c3044f90
from .xml import XMLCustomizeAddon
from .yaml import YAMLCustomizeAddon

if TYPE_CHECKING:
    from weblate.auth.models import User


class NoOpAddon(BaseAddon):
    """Testing add-on doing nothing."""

    settings_form = BaseAddonForm
    name = "weblate.base.test"
    verbose = "Test add-on"
    description = "Test add-on"


class CrashAddonError(Exception):
    pass


class CrashAddon(UpdateBaseAddon):
    """Testing add-on doing nothing."""

    name = "weblate.base.crash"
    verbose = "Crash test add-on"
    description = "Crash test add-on"

    def update_translations(self, component: Component, previous_head: str) -> None:
        if previous_head:
            msg = "Test error"
            raise CrashAddonError(msg)

    @classmethod
    def can_install(cls, component: Component, user: User | None) -> bool:  # noqa: ARG003
        return False


class TestAddonMixin:
    def setUp(self) -> None:
        super().setUp()
        ADDONS.data[NoOpAddon.name] = NoOpAddon
        ADDONS.data[ExampleAddon.name] = ExampleAddon
        ADDONS.data[CrashAddon.name] = CrashAddon
        ADDONS.data[ExamplePreAddon.name] = ExamplePreAddon

    def tearDown(self) -> None:
        super().tearDown()
        del ADDONS.data[NoOpAddon.name]
        del ADDONS.data[ExampleAddon.name]
        del ADDONS.data[CrashAddon.name]
        del ADDONS.data[ExamplePreAddon.name]


class AddonBaseTest(TestAddonMixin, ViewTestCase):
    def test_can_install(self) -> None:
        self.assertTrue(NoOpAddon.can_install(self.component, None))

    def test_example(self) -> None:
        self.assertTrue(ExampleAddon.can_install(self.component, None))
        addon = ExampleAddon.create(component=self.component)
        addon.pre_commit(None, "", True)

    def test_create(self) -> None:
        addon = NoOpAddon.create(component=self.component)
        self.assertEqual(addon.name, "weblate.base.test")
        self.assertEqual(self.component.addon_set.count(), 1)

    def test_create_project_addon(self) -> None:
        self.component.project.acting_user = self.component.acting_user
        addon = NoOpAddon.create(project=self.component.project)
        self.assertEqual(addon.name, "weblate.base.test")
        self.assertEqual(self.component.project.addon_set.count(), 1)
        self.assertEqual("Test add-on: Test", str(addon.instance))

    def test_create_site_wide_addon(self) -> None:
        addon = NoOpAddon.create(acting_user=self.user)
        self.assertEqual(addon.name, "weblate.base.test")
        addon_object = Addon.objects.filter(name="weblate.base.test")
        self.assertEqual(addon_object.count(), 1)
        self.assertEqual("Test add-on: site-wide", str(addon.instance))

    def test_add_form(self) -> None:
        form = NoOpAddon.get_add_form(None, component=self.component, data={})
        self.assertTrue(form.is_valid())
        form.save()
        self.assertEqual(self.component.addon_set.count(), 1)

        addon = self.component.addon_set.all()[0]
        self.assertEqual(addon.name, "weblate.base.test")

    def test_add_form_project_addon(self) -> None:
        form = NoOpAddon.get_add_form(None, project=self.component.project, data={})
        self.assertTrue(form.is_valid())
        form.save()
        self.assertEqual(self.component.project.addon_set.count(), 1)

        addon = self.component.project.addon_set.all()[0]
        self.assertEqual(addon.name, "weblate.base.test")

    def test_add_form_site_wide_addon(self) -> None:
        form = NoOpAddon.get_add_form(None, data={})
        self.assertTrue(form.is_valid())
        form.save()
        addon_object = Addon.objects.filter(name="weblate.base.test")
        self.assertEqual(addon_object.count(), 1)

        addon = addon_object[0]
        self.assertEqual("Test add-on: site-wide", str(addon))


class IntegrationTest(TestAddonMixin, ViewTestCase):
    def create_component(self):
        return self.create_po_new_base(new_lang="add")

    def test_registry(self) -> None:
        GenerateMoAddon.create(component=self.component)
        addon = self.component.addon_set.all()[0]
        self.assertIsInstance(addon.addon, GenerateMoAddon)

    def test_commit(self) -> None:
        GenerateMoAddon.create(component=self.component)
        NoOpAddon.create(component=self.component)
        rev = self.component.repository.last_revision
        self.edit_unit("Hello, world!\n", "Nazdar svete!\n")
        self.get_translation().commit_pending("test", None)
        self.assertNotEqual(rev, self.component.repository.last_revision)
        commit = self.component.repository.show(self.component.repository.last_revision)
        self.assertIn("po/cs.mo", commit)

    def test_add(self) -> None:
        UpdateLinguasAddon.create(component=self.component)
        UpdateConfigureAddon.create(component=self.component)
        NoOpAddon.create(component=self.component)
        rev = self.component.repository.last_revision
        self.component.add_new_language(Language.objects.get(code="sk"), None)
        self.assertNotEqual(rev, self.component.repository.last_revision)
        commit = self.component.repository.show(self.component.repository.last_revision)
        self.assertIn("po/LINGUAS", commit)
        self.assertIn("configure", commit)

    def test_update(self) -> None:
        rev = self.component.repository.last_revision
        MsgmergeAddon.create(component=self.component)
        NoOpAddon.create(component=self.component)
        self.assertNotEqual(rev, self.component.repository.last_revision)
        rev = self.component.repository.last_revision
        self.component.trigger_post_update(
            self.component.repository.last_revision, False
        )
        self.assertEqual(rev, self.component.repository.last_revision)
        commit = self.component.repository.show(self.component.repository.last_revision)
        self.assertIn("po/cs.po", commit)

    def test_store(self) -> None:
        GettextCustomizeAddon.create(
            component=self.component, configuration={"width": -1}
        )
        rev = self.component.repository.last_revision
        self.edit_unit("Hello, world!\n", "Nazdar svete!\n")
        self.get_translation().commit_pending("test", None)
        self.assertNotEqual(rev, self.component.repository.last_revision)
        commit = self.component.repository.show(self.component.repository.last_revision)
        self.assertIn(
            "Last-Translator: Weblate Test <weblate@example.org>\\nLanguage", commit
        )

    def test_crash(self) -> None:
        self.assertEqual([], self.component.addons_cache["__names__"])

        addon = CrashAddon.create(component=self.component)
        self.assertEqual(
            ["weblate.base.crash"], self.component.addons_cache["__names__"]
        )
        self.assertTrue(Addon.objects.filter(name=CrashAddon.name).exists())

        with self.assertRaises(CrashAddonError):
            addon.post_update(self.component, "head", False)

        # The crash should be handled here and addon uninstalled
        self.component.trigger_post_update(
            self.component.repository.last_revision, False
        )

        self.assertEqual([], self.component.addons_cache["__names__"])
        self.assertFalse(Addon.objects.filter(name=CrashAddon.name).exists())

    def test_process_error(self) -> None:
        addon = NoOpAddon.create(component=self.component)
        addon.execute_process(self.component, ["false"])
        self.assertEqual(len(addon.alerts), 1)


class GettextAddonTest(ViewTestCase):
    def create_component(self):
        return self.create_po_new_base(new_lang="add")

    def test_gettext_mo(self) -> None:
        translation = self.get_translation()
        self.assertTrue(GenerateMoAddon.can_install(translation.component, None))
        addon = GenerateMoAddon.create(component=translation.component)
        addon.pre_commit(translation, "", True)
        self.assertTrue(os.path.exists(translation.addon_commit_files[0]))

    def test_update_linguas(self) -> None:
        translation = self.get_translation()
        self.assertTrue(UpdateLinguasAddon.can_install(translation.component, None))
        addon = UpdateLinguasAddon.create(component=translation.component)
        commit = self.component.repository.show(self.component.repository.last_revision)
        self.assertIn("LINGUAS", commit)
        self.assertIn("\n+cs\n", commit)
        addon.post_add(translation)
        self.assertEqual(translation.addon_commit_files, [])

        other = self._create_component(
            "po", "po-duplicates/*.dpo", name="Other", project=self.project
        )
        self.assertTrue(UpdateLinguasAddon.can_install(other, None))
        addon = UpdateLinguasAddon.create(component=other)
        commit = other.repository.show(other.repository.last_revision)
        self.assertIn("LINGUAS", commit)
        self.assertIn("\n+cs de it", commit)

    def assert_linguas(self, source, expected_add, expected_remove) -> None:
        # Test no-op
        self.assertEqual(
            UpdateLinguasAddon.update_linguas(source, {"de", "it"}), (False, source)
        )
        # Test adding cs
        self.assertEqual(
            UpdateLinguasAddon.update_linguas(source, {"cs", "de", "it"}),
            (True, expected_add),
        )
        # Test adding cs and removing de
        self.assertEqual(
            UpdateLinguasAddon.update_linguas(source, {"cs", "it"}),
            (True, expected_remove),
        )

    def test_linguas_files_oneline(self) -> None:
        self.assert_linguas(["de it\n"], ["cs de it\n"], ["cs it\n"])

    def test_linguas_files_line(self) -> None:
        self.assert_linguas(
            ["de\n", "it\n"], ["de\n", "it\n", "cs\n"], ["it\n", "cs\n"]
        )

    def test_linguas_files_line_comment(self) -> None:
        self.assert_linguas(
            ["# Linguas list\n", "de\n", "it\n"],
            ["# Linguas list\n", "de\n", "it\n", "cs\n"],
            ["# Linguas list\n", "it\n", "cs\n"],
        )

    def test_linguas_files_inline_comment(self) -> None:
        self.assert_linguas(
            ["de # German\n", "it # Italian\n"],
            ["de # German\n", "it # Italian\n", "cs\n"],
            ["it # Italian\n", "cs\n"],
        )

    def test_update_configure(self) -> None:
        translation = self.get_translation()
        self.assertTrue(UpdateConfigureAddon.can_install(translation.component, None))
        addon = UpdateConfigureAddon.create(component=translation.component)
        addon.post_add(translation)
        self.assertEqual(translation.addon_commit_files, [])

    def test_msgmerge(self, wrapped=True) -> None:
        self.assertTrue(MsgmergeAddon.can_install(self.component, None))
        rev = self.component.repository.last_revision
        addon = MsgmergeAddon.create(component=self.component)
        self.assertNotEqual(rev, self.component.repository.last_revision)
        rev = self.component.repository.last_revision
        addon.post_update(self.component, "", False)
        self.assertEqual(rev, self.component.repository.last_revision)
        addon.post_update(self.component, rev, False)
        self.assertEqual(rev, self.component.repository.last_revision)
        commit = self.component.repository.show(self.component.repository.last_revision)
        self.assertIn("po/cs.po", commit)
        self.assertEqual('msgid "Try using Weblate demo' in commit, not wrapped)

    def test_msgmerge_nowrap(self) -> None:
        GettextCustomizeAddon.create(
            component=self.component, configuration={"width": -1}
        )
        self.test_msgmerge(False)

    def test_generate(self) -> None:
        self.edit_unit("Hello, world!\n", "Nazdar svete!\n")
        self.assertTrue(GenerateFileAddon.can_install(self.component, None))
        GenerateFileAddon.create(
            component=self.component,
            configuration={
                "filename": "stats/{{ language_code }}.json",
                "template": """{
    "translated": {{ stats.translated_percent }}
}""",
            },
        )
        self.get_translation().commit_pending("test", None)
        commit = self.component.repository.show(self.component.repository.last_revision)
        self.assertIn("stats/cs.json", commit)
        self.assertIn('"translated": 25', commit)

    def test_gettext_comment(self) -> None:
        translation = self.get_translation()
        self.assertTrue(GettextAuthorComments.can_install(translation.component, None))
        addon = GettextAuthorComments.create(component=translation.component)
        addon.pre_commit(translation, "Stojan Jakotyc <stojan@example.com>", True)
        with open(translation.get_filename()) as handle:
            content = handle.read()
        self.assertIn("Stojan Jakotyc", content)

    def test_pseudolocale(self) -> None:
        self.assertTrue(PseudolocaleAddon.can_install(self.component, None))
        PseudolocaleAddon.create(
            component=self.component,
            configuration={
                "source": self.component.translation_set.get(language_code="en").pk,
                "target": self.component.translation_set.get(language_code="de").pk,
                "prefix": "@@@",
                "suffix": "!!!",
            },
        )
        translation = self.component.translation_set.get(language_code="de")
        self.assertEqual(translation.stats.translated, translation.stats.all)
        for unit in translation.unit_set.all():
            for text in unit.get_target_plurals():
                self.assertTrue(text.startswith("@@@"))
                # We need to deal with automated fixups
                self.assertTrue(text.endswith(("!!!", "!!!\n")))

    def test_pseudolocale_variable(self) -> None:
        self.assertTrue(PseudolocaleAddon.can_install(self.component, None))
        PseudolocaleAddon.create(
            component=self.component,
            configuration={
                "source": self.component.translation_set.get(language_code="en").pk,
                "target": self.component.translation_set.get(language_code="de").pk,
                "prefix": "@@@",
                "suffix": "!!!",
                "var_prefix": "_",
                "var_suffix": "_",
                "var_multiplier": 1,
            },
        )
        translation = self.component.translation_set.get(language_code="de")
        self.assertEqual(translation.check_flags, "ignore-all-checks")
        self.assertEqual(translation.stats.translated, translation.stats.all)
        for unit in translation.unit_set.all():
            for text in unit.get_target_plurals():
                self.assertTrue(text.startswith("@@@_"))
                # We need to deal with automated fixups
                self.assertTrue(text.endswith(("_!!!", "_!!!\n")))
        for addon in self.component.addon_set.all():
            addon.delete()
        translation = self.component.translation_set.get(language_code="de")
        self.assertEqual(translation.check_flags, "")

    def test_prefill(self) -> None:
        self.assertTrue(PrefillAddon.can_install(self.component, None))
        PrefillAddon.create(component=self.component)
        for translation in self.component.translation_set.prefetch():
            self.assertEqual(translation.stats.nottranslated, 0)
            for unit in translation.unit_set.all():
                sources = unit.get_source_plurals()
                for text in unit.get_target_plurals():
                    self.assertIn(text, sources)
        self.assertFalse(Unit.objects.filter(pending=True).exists())

    def test_read_only(self) -> None:
        self.assertTrue(FillReadOnlyAddon.can_install(self.component, None))
        addon = FillReadOnlyAddon.create(component=self.component)
        for translation in self.component.translation_set.prefetch():
            if translation.is_source:
                continue
            self.assertEqual(translation.stats.readonly, 0)
        unit = self.get_unit().source_unit
        unit.extra_flags = "read-only"
        unit.save(same_content=True, update_fields=["extra_flags"])
        for translation in self.component.translation_set.prefetch():
            if translation.is_source:
                continue
            translation.invalidate_cache()
            self.assertEqual(translation.stats.readonly, 1)
            unit = translation.unit_set.get(state=STATE_READONLY)
            self.assertEqual(unit.target, "")
        addon.daily(self.component)
        for translation in self.component.translation_set.prefetch():
            if translation.is_source:
                continue
            self.assertEqual(translation.stats.readonly, 1)
            unit = translation.unit_set.get(state=STATE_READONLY)
            self.assertEqual(unit.target, unit.source)


class AppStoreAddonTest(ViewTestCase):
    def create_component(self):
        return self.create_appstore()

    def test_cleanup(self) -> None:
        self.assertTrue(CleanupAddon.can_install(self.component, None))
        rev = self.component.repository.last_revision
        addon = CleanupAddon.create(component=self.component)
        self.assertNotEqual(rev, self.component.repository.last_revision)
        rev = self.component.repository.last_revision
        addon.post_update(self.component, "", False)
        self.assertEqual(rev, self.component.repository.last_revision)
        addon.post_update(self.component, "", False)
        commit = self.component.repository.show(self.component.repository.last_revision)
        self.assertIn("cs/changelogs/100000.txt", commit)


class AndroidAddonTest(ViewTestCase):
    def create_component(self):
        return self.create_android(suffix="-not-synced", new_lang="add")

    def test_cleanup(self) -> None:
        self.assertTrue(CleanupAddon.can_install(self.component, None))
        rev = self.component.repository.last_revision
        addon = CleanupAddon.create(component=self.component)
        self.assertNotEqual(rev, self.component.repository.last_revision)
        rev = self.component.repository.last_revision
        addon.post_update(self.component, "", False)
        self.assertEqual(rev, self.component.repository.last_revision)
        addon.post_update(self.component, "", False)
        commit = self.component.repository.show(self.component.repository.last_revision)
        self.assertIn("android-not-synced/values-cs/strings.xml", commit)
        self.assertIn('\n-    <string name="hello">Ahoj svete</string>', commit)


class WindowsRCAddonTest(ViewTestCase):
    def create_component(self):
        return self.create_winrc()

    def test_cleanup(self) -> None:
        self.assertTrue(CleanupAddon.can_install(self.component, None))
        rev = self.component.repository.last_revision
        addon = CleanupAddon.create(component=self.component)
        self.assertNotEqual(rev, self.component.repository.last_revision)
        rev = self.component.repository.last_revision
        addon.post_update(self.component, "", False)
        self.assertEqual(rev, self.component.repository.last_revision)
        addon.post_update(self.component, "", False)
        commit = self.component.repository.show(self.component.repository.last_revision)
        self.assertIn("winrc/cs-CZ.rc", commit)
        self.assertIn("\n-IDS_MSG5", commit)


class IntermediateAddonTest(ViewTestCase):
    def create_component(self):
        return self.create_json_intermediate(new_lang="add")

    def test_cleanup(self) -> None:
        self.assertTrue(CleanupAddon.can_install(self.component, None))
        rev = self.component.repository.last_revision
        addon = CleanupAddon.create(component=self.component)
        self.assertNotEqual(rev, self.component.repository.last_revision)
        rev = self.component.repository.last_revision
        addon.post_update(self.component, "", False)
        self.assertEqual(rev, self.component.repository.last_revision)
        addon.post_update(self.component, "", False)
        commit = self.component.repository.show(self.component.repository.last_revision)
        # It should remove string not present in the English file
        self.assertIn("intermediate/cs.json", commit)
        self.assertIn('-    "orangutan"', commit)


class ResxAddonTest(ViewTestCase):
    def create_component(self):
        return self.create_resx()

    def test_cleanup(self) -> None:
        self.assertTrue(CleanupAddon.can_install(self.component, None))
        rev = self.component.repository.last_revision
        addon = CleanupAddon.create(component=self.component)
        # Unshallow the local repo
        with self.component.repository.lock:
            self.component.repository.execute(["fetch", "--unshallow", "origin"])
        addon.post_update(
            self.component, "da07dc0dc7052dc44eadfa8f3a2f2609ec634303", False
        )
        self.assertNotEqual(rev, self.component.repository.last_revision)
        commit = self.component.repository.show(self.component.repository.last_revision)
        self.assertIn("resx/cs.resx", commit)

    def test_update(self) -> None:
        self.assertTrue(ResxUpdateAddon.can_install(self.component, None))
        addon = ResxUpdateAddon.create(component=self.component)
        rev = self.component.repository.last_revision
        # Unshallow the local repo
        with self.component.repository.lock:
            self.component.repository.execute(["fetch", "--unshallow", "origin"])
        addon.post_update(
            self.component, "da07dc0dc7052dc44eadfa8f3a2f2609ec634303", False
        )
        self.assertNotEqual(rev, self.component.repository.last_revision)
        commit = self.component.repository.show(self.component.repository.last_revision)
        self.assertIn("resx/cs.resx", commit)


class CSVAddonTest(ViewTestCase):
    def create_component(self):
        return self.create_csv_mono()

    def test_cleanup(self) -> None:
        self.assertTrue(CleanupAddon.can_install(self.component, None))
        rev = self.component.repository.last_revision
        addon = CleanupAddon.create(component=self.component)
        addon.post_update(
            self.component, "da07dc0dc7052dc44eadfa8f3a2f2609ec634303", False
        )
        self.assertNotEqual(rev, self.component.repository.last_revision)
        commit = self.component.repository.show(self.component.repository.last_revision)
        self.assertIn("csv-mono/cs.csv", commit)

    def test_remove_blank(self) -> None:
        self.assertTrue(RemoveBlankAddon.can_install(self.component, None))
        rev = self.component.repository.last_revision
        addon = RemoveBlankAddon.create(component=self.component)
        addon.post_update(
            self.component, "da07dc0dc7052dc44eadfa8f3a2f2609ec634303", False
        )
        self.assertNotEqual(rev, self.component.repository.last_revision)
        commit = self.component.repository.show(self.component.repository.last_revision)
        self.assertIn("csv-mono/cs.csv", commit)


class JsonAddonTest(ViewTestCase):
    def create_component(self):
        return self.create_json_mono(suffix="mono-sync")

    def test_cleanup(self) -> None:
        self.assertTrue(CleanupAddon.can_install(self.component, None))
        rev = self.component.repository.last_revision
        addon = CleanupAddon.create(component=self.component)
        self.assertNotEqual(rev, self.component.repository.last_revision)
        rev = self.component.repository.last_revision
        addon.post_update(self.component, "", False)
        self.assertEqual(rev, self.component.repository.last_revision)
        commit = self.component.repository.show(self.component.repository.last_revision)
        self.assertIn("json-mono-sync/cs.json", commit)

    def test_remove_blank(self) -> None:
        self.assertTrue(RemoveBlankAddon.can_install(self.component, None))
        rev = self.component.repository.last_revision
        addon = RemoveBlankAddon.create(component=self.component)
        self.assertNotEqual(rev, self.component.repository.last_revision)
        rev = self.component.repository.last_revision
        addon.post_update(self.component, "", False)
        self.assertEqual(rev, self.component.repository.last_revision)
        commit = self.component.repository.show(self.component.repository.last_revision)
        self.assertIn("json-mono-sync/cs.json", commit)

    def test_unit_flags(self) -> None:
        self.assertTrue(SourceEditAddon.can_install(self.component, None))
        self.assertTrue(TargetEditAddon.can_install(self.component, None))
        self.assertTrue(SameEditAddon.can_install(self.component, None))
        SourceEditAddon.create(component=self.component)
        TargetEditAddon.create(component=self.component)
        SameEditAddon.create(component=self.component)

        Unit.objects.filter(translation__language__code="cs").delete()
        self.component.create_translations_immediate(force=True)
        self.assertFalse(
            Unit.objects.filter(translation__language__code="cs")
            .exclude(state__in=(STATE_FUZZY, STATE_EMPTY))
            .exists()
        )

        Unit.objects.all().delete()
        self.component.create_translations_immediate(force=True)
        self.assertFalse(
            Unit.objects.exclude(
                state__in=(STATE_FUZZY, STATE_EMPTY, STATE_READONLY)
            ).exists()
        )

    def asset_customize(self, expected: str, *, is_compact: bool = False) -> str:
        rev = self.component.repository.last_revision
        self.edit_unit("Hello, world!\n", "Nazdar svete!\n")
        self.get_translation().commit_pending("test", None)
        self.assertNotEqual(rev, self.component.repository.last_revision)
        commit = self.component.repository.show(self.component.repository.last_revision)
        self.assertIn(f'{expected}"try"', commit)
        if is_compact:
            self.assertIn('":"', commit)
        else:
            self.assertIn(': "', commit)
        return commit

    def test_customize(self) -> None:
        JSONCustomizeAddon.create(
            component=self.component,
            configuration={"indent": 8, "sort_keys": 1, "style": "spaces"},
        )
        commit = self.asset_customize("        ")
        self.assertIn(
            '''"orangutan": "",
+        "thanks": "",
+        "try": ""''',
            commit,
        )

    def test_customize_no_sort(self) -> None:
        self.edit_unit("Hello, world!\n", "Nazdar svete!\n")
        JSONCustomizeAddon.create(
            component=self.component,
            configuration={"indent": 8, "sort_keys": 0, "style": "spaces"},
        )
        commit = self.asset_customize("        ")
        self.assertIn(
            '''"orangutan": "",
+        "try": "",
+        "thanks": ""''',
            commit,
        )

    def test_customize_sitewide(self) -> None:
        JSONCustomizeAddon.create(
            configuration={"indent": 8, "sort_keys": 1, "style": "spaces"},
        )
        # This is not needed in real life as installation will happen
        # in a different request so local caching does not apply
        self.component.drop_addons_cache()

        self.asset_customize("        ")

    def test_customize_tabs(self) -> None:
        JSONCustomizeAddon.create(
            component=self.component,
            configuration={"indent": 8, "sort_keys": 1, "style": "tabs"},
        )
        self.asset_customize("\t\t\t\t\t\t\t\t")

    def test_customize_compact_mode_on(self) -> None:
        JSONCustomizeAddon.create(
            component=self.component,
            configuration={
                "indent": 4,
                "sort_keys": 1,
                "style": "spaces",
                "use_compact_separators": 1,
            },
        )
        self.asset_customize("    ", is_compact=True)

    def test_customize_compact_mode_off(self) -> None:
        JSONCustomizeAddon.create(
            component=self.component,
            configuration={
                "indent": 4,
                "sort_keys": 1,
                "style": "spaces",
                "use_compact_separators": 0,
            },
        )
        self.asset_customize("    ", is_compact=False)


class XMLAddonTest(ViewTestCase):
    def create_component(self):
        return self.create_xliff("complex")

    def test_customize_self_closing_tags(self) -> None:
        XMLCustomizeAddon.create(
            component=self.component, configuration={"closing_tags": False}
        )

        rev = self.component.repository.last_revision
        self.edit_unit("Thank you for using Weblate", "Děkujeme, že používáte Weblate")
        self.get_translation().commit_pending("test", None)
        self.assertNotEqual(rev, self.component.repository.last_revision)

        commit = self.component.repository.show(self.component.repository.last_revision)
        self.assertIn("<target/>", commit)

    def test_customize_closing_tags(self) -> None:
        XMLCustomizeAddon.create(
            component=self.component, configuration={"closing_tags": True}
        )

        rev = self.component.repository.last_revision
        self.edit_unit("Thank you for using Weblate", "Děkujeme, že používáte Weblate")
        self.get_translation().commit_pending("test", None)
        self.assertNotEqual(rev, self.component.repository.last_revision)

        commit = self.component.repository.show(self.component.repository.last_revision)
        self.assertIn("<target></target>", commit)


class YAMLAddonTest(ViewTestCase):
    def create_component(self):
        return self.create_yaml()

    def test_customize(self) -> None:
        if not YAMLCustomizeAddon.can_install(self.component, None):
            self.skipTest("json dump configuration not supported")
        YAMLCustomizeAddon.create(
            component=self.component,
            configuration={"indent": 8, "wrap": 1000, "line_break": "dos"},
        )
        rev = self.component.repository.last_revision
        self.edit_unit("Hello, world!\n", "Nazdar svete!\n")
        self.get_translation().commit_pending("test", None)
        self.assertNotEqual(rev, self.component.repository.last_revision)
        commit = self.component.repository.show(self.component.repository.last_revision)
        self.assertIn("        try:", commit)
        self.assertIn("cs.yml", commit)
        with open(self.get_translation().get_filename(), "rb") as handle:
            self.assertIn(b"\r\n", handle.read())


class ViewTests(ViewTestCase):
    def setUp(self) -> None:
        super().setUp()
        self.make_manager()

    def test_list(self) -> None:
        response = self.client.get(reverse("addons", kwargs=self.kw_component))
        self.assertContains(response, "Generate MO files")

    def test_addon_logs(self) -> None:
        response = self.client.post(
            reverse("addons", kwargs=self.kw_component),
            {"name": "weblate.gettext.authors"},
            follow=True,
        )
        addon = self.component.addon_set.all()[0]
        response = self.client.get(reverse("addon-logs", kwargs={"pk": addon.pk}))

        self.assertEqual(response.status_code, 200)
        self.assertTemplateUsed(response, "addons/addon_logs.html")
        self.assertEqual(response.context["instance"], addon)

    def test_addon_logs_without_authentication(self) -> None:
        response = self.client.post(
            reverse("addons", kwargs=self.kw_component),
            {"name": "weblate.gettext.authors"},
            follow=True,
        )
        addon = self.component.addon_set.all()[0]

        self.client.logout()
        response = self.client.get(reverse("addon-logs", kwargs={"pk": addon.pk}))
        self.assertEqual(response.status_code, 403)

    def test_add_simple(self) -> None:
        response = self.client.post(
            reverse("addons", kwargs=self.kw_component),
            {"name": "weblate.gettext.authors"},
            follow=True,
        )
        self.assertContains(response, "Installed 1 add-on")

    def test_add_simple_project_addon(self) -> None:
        response = self.client.post(
            reverse("addons", kwargs=self.kw_project_path),
            {"name": "weblate.consistency.languages"},
            follow=True,
        )
        self.assertContains(response, "Installed 1 add-on")

    def test_add_simple_site_wide_addon(self) -> None:
        response = self.client.post(
            reverse("manage-addons"),
            {"name": "weblate.consistency.languages"},
            follow=True,
        )
        self.assertEqual(response.status_code, 403)
        self.user.is_superuser = True
        self.user.save()
        response = self.client.post(
            reverse("manage-addons"),
            {"name": "weblate.consistency.languages"},
            follow=True,
        )
        self.assertContains(response, "Installed 1 add-on")

    def test_add_invalid(self) -> None:
        response = self.client.post(
            reverse("addons", kwargs=self.kw_component),
            {"name": "invalid"},
            follow=True,
        )
        self.assertContains(response, "Invalid add-on name:")

    def test_add_config(self) -> None:
        response = self.client.post(
            reverse("addons", kwargs=self.kw_component),
            {"name": "weblate.generate.generate"},
            follow=True,
        )
        self.assertContains(response, "Configure add-on")
        response = self.client.post(
            reverse("addons", kwargs=self.kw_component),
            {
                "name": "weblate.generate.generate",
                "form": "1",
                "filename": "stats/{{ language_code }}.json",
                "template": '{"code":"{{ language_code }}"}',
            },
            follow=True,
        )
        self.assertContains(response, "Installed 1 add-on")

    def test_add_config_site_wide_addon(self) -> None:
        response = self.client.post(
            reverse("manage-addons"),
            {"name": "weblate.generate.generate"},
            follow=True,
        )
        self.assertEqual(response.status_code, 403)
        self.user.is_superuser = True
        self.user.save()
        response = self.client.post(
            reverse("manage-addons"),
            {"name": "weblate.generate.generate"},
            follow=True,
        )
        self.assertContains(response, "Configure add-on")
        response = self.client.post(
            reverse("manage-addons"),
            {
                "name": "weblate.generate.generate",
                "form": "1",
                "filename": "stats/{{ language_code }}.json",
                "template": '{"code":"{{ language_code }}"}',
            },
            follow=True,
        )
        self.assertContains(response, "Installed 1 add-on")

    def test_add_pseudolocale(self) -> None:
        response = self.client.post(
            reverse("addons", kwargs=self.kw_component),
            {"name": "weblate.generate.pseudolocale"},
            follow=True,
        )
        self.assertContains(response, "Configure add-on")
        response = self.client.post(
            reverse("addons", kwargs=self.kw_component),
            {
                "name": "weblate.generate.pseudolocale",
                "form": "1",
                "source": self.component.source_translation.pk,
                "target": self.component.translation_set.get(language__code="cs").pk,
            },
            follow=True,
        )
        self.assertContains(response, "Installed 1 add-on")

    def test_edit_config(self) -> None:
        self.test_add_config()
        addon = self.component.addon_set.all()[0]
        response = self.client.get(addon.get_absolute_url())
        self.assertContains(response, "Configure add-on")
        response = self.client.post(addon.get_absolute_url())
        self.assertContains(response, "Configure add-on")
        self.assertContains(response, "This field is required")

    def test_delete(self) -> None:
        addon = SourceEditAddon.create(component=self.component)
        response = self.client.post(
            addon.instance.get_absolute_url(), {"delete": "1"}, follow=True
        )
        self.assertContains(response, "No add-ons currently installed")


class PropertiesAddonTest(ViewTestCase):
    def create_component(self):
        return self.create_java()

    def test_sort(self) -> None:
        self.edit_unit("Hello, world!\n", "Nazdar svete!\n")
        self.assertTrue(PropertiesSortAddon.can_install(self.component, None))
        PropertiesSortAddon.create(component=self.component)
        self.get_translation().commit_pending("test", None)
        commit = self.component.repository.show(self.component.repository.last_revision)
        self.assertIn("java/swing_messages_cs.properties", commit)

    def test_sort_case_sensitive(self) -> None:
        self.edit_unit("Hello, world!\n", "Nazdar svete!\n")
        self.assertTrue(PropertiesSortAddon.can_install(self.component, None))
        PropertiesSortAddon.create(
            component=self.component, configuration={"case_sensitive": True}
        )
        self.get_translation().commit_pending("test", None)
        commit = self.component.repository.show(self.component.repository.last_revision)
        self.assertIn("java/swing_messages_cs.properties", commit)

    def test_cleanup(self) -> None:
        self.assertTrue(CleanupAddon.can_install(self.component, None))
        init_rev = self.component.repository.last_revision
        addon = CleanupAddon.create(component=self.component)
        self.assertNotEqual(init_rev, self.component.repository.last_revision)
        rev = self.component.repository.last_revision
        addon.post_update(self.component, "", False)
        self.assertEqual(rev, self.component.repository.last_revision)
        addon.post_update(self.component, "", False)
        commit = self.component.repository.show(self.component.repository.last_revision)
        self.assertIn("java/swing_messages_cs.properties", commit)
        self.component.do_reset()
        self.assertNotEqual(init_rev, self.component.repository.last_revision)
        commit = self.component.repository.show(self.component.repository.last_revision)
        self.assertIn("java/swing_messages_cs.properties", commit)
        self.assertIn("-state=Stale", commit)


class CommandTest(ViewTestCase):
    """Test for management commands."""

    def test_list_addons(self) -> None:
        output = StringIO()
        call_command("list_addons", stdout=output)
        self.assertIn("msgmerge", output.getvalue())

    def test_install_not_supported(self) -> None:
        output = StringIO()
        call_command(
            "install_addon",
            "--all",
            "--addon",
            "weblate.flags.same_edit",
            stdout=output,
            stderr=output,
        )
        self.assertIn("Can not install on Test/Test", output.getvalue())

    def test_install_no_form(self) -> None:
        output = StringIO()
        call_command(
            "install_addon",
            "--all",
            "--addon",
            "weblate.gettext.authors",
            stdout=output,
            stderr=output,
        )
        self.assertIn("Successfully installed on Test/Test", output.getvalue())

    def test_install_missing_form(self) -> None:
        output = StringIO()
        call_command(
            "install_addon",
            "--all",
            "--addon",
            "weblate.gettext.mo",
            stdout=output,
            stderr=output,
        )
        self.assertIn("Successfully installed on Test/Test", output.getvalue())

    def test_install_form(self) -> None:
        output = StringIO()
        call_command(
            "install_addon",
            "--all",
            "--addon",
            "weblate.gettext.customize",
            "--configuration",
            '{"width":77}',
            stdout=output,
            stderr=output,
        )
        self.assertIn("Successfully installed on Test/Test", output.getvalue())
        # Test when component is None
        addon_count = Addon.objects.filter_sitewide()
        self.assertEqual(addon_count.count(), 0)
        addon = Addon.objects.get(component=self.component)
        self.assertEqual(addon.configuration, {"width": 77})
        output = StringIO()
        call_command(
            "install_addon",
            "--all",
            "--addon",
            "weblate.gettext.customize",
            "--configuration",
            '{"width":-1}',
            stdout=output,
            stderr=output,
        )
        self.assertIn("Already installed on Test/Test", output.getvalue())
        addon = Addon.objects.get(component=self.component)
        self.assertEqual(addon.configuration, {"width": 77})
        output = StringIO()
        call_command(
            "install_addon",
            "--all",
            "--update",
            "--addon",
            "weblate.gettext.customize",
            "--configuration",
            '{"width":-1}',
            stdout=output,
            stderr=output,
        )
        self.assertIn("Successfully updated on Test/Test", output.getvalue())
        addon = Addon.objects.get(component=self.component)
        self.assertEqual(addon.configuration, {"width": -1})

    def test_install_addon_wrong(self) -> None:
        output = StringIO()
        with self.assertRaises(CommandError):
            call_command(
                "install_addon",
                "--all",
                "--addon",
                "weblate.gettext.nonexisting",
                "--configuration",
                '{"width":77}',
            )
        with self.assertRaises(CommandError):
            call_command(
                "install_addon",
                "--all",
                "--addon",
                "weblate.gettext.customize",
                "--configuration",
                "{",
            )
        with self.assertRaises(CommandError):
            call_command(
                "install_addon",
                "--all",
                "--addon",
                "weblate.gettext.customize",
                "--configuration",
                "{}",
                stdout=output,
            )
        with self.assertRaises(CommandError):
            call_command(
                "install_addon",
                "--all",
                "--addon",
                "weblate.gettext.customize",
                "--configuration",
                '{"width":-65535}',
                stderr=output,
            )

    def test_install_pseudolocale(self) -> None:
        output = StringIO()
        call_command(
            "install_addon",
            "--all",
            "--addon",
            "weblate.generate.pseudolocale",
            "--configuration",
            json.dumps(
                {
                    "target": self.translation.id,
                    "source": self.component.source_translation.id,
                }
            ),
            stdout=output,
            stderr=output,
        )
        self.assertIn("Successfully installed on Test/Test", output.getvalue())


class DiscoveryTest(ViewTestCase):
    def test_creation(self) -> None:
        link = self.component.get_repo_link_url()
        self.assertEqual(Component.objects.filter(repo=link).count(), 0)
        with override_settings(CREATE_GLOSSARIES=self.CREATE_GLOSSARIES):
            addon = DiscoveryAddon.create(
                component=self.component,
                configuration={
                    "file_format": "po",
                    "match": r"(?P<component>[^/]*)/(?P<language>[^/]*)\.po",
                    "name_template": "{{ component|title }}",
                    "language_regex": "^(?!xx).*$",
                    "base_file_template": "",
                    "remove": True,
                },
            )
        self.assertEqual(Component.objects.filter(repo=link).count(), 3)
        with override_settings(CREATE_GLOSSARIES=self.CREATE_GLOSSARIES):
            addon.post_update(self.component, "", False)
        self.assertEqual(Component.objects.filter(repo=link).count(), 3)

    def test_form(self) -> None:
        self.user.is_superuser = True
        self.user.save()
        # Missing params
        response = self.client.post(
            reverse("addons", kwargs=self.kw_component),
            {"name": "weblate.discovery.discovery", "form": "1"},
            follow=True,
        )
        self.assertNotContains(response, "Please review and confirm")
        # Wrong params
        response = self.client.post(
            reverse("addons", kwargs=self.kw_component),
            {
                "name": "weblate.discovery.discovery",
                "name_template": "xxx",
                "form": "1",
            },
            follow=True,
        )
        self.assertContains(response, "Please include component markup")
        # Missing variable
        response = self.client.post(
            reverse("addons", kwargs=self.kw_component),
            {
                "name": "weblate.discovery.discovery",
                "form": "1",
                "file_format": "po",
                "match": r"(?P<component>[^/]*)/(?P<language>[^/]*)\.po",
                "name_template": "{{ component|title }}.{{ ext }}",
                "language_regex": "^(?!xx).*$",
                "base_file_template": "",
                "remove": True,
            },
            follow=True,
        )
        self.assertContains(response, "Undefined variable: &quot;ext&quot;")
        # Correct params for confirmation
        response = self.client.post(
            reverse("addons", kwargs=self.kw_component),
            {
                "name": "weblate.discovery.discovery",
                "form": "1",
                "file_format": "po",
                "match": r"(?P<component>[^/]*)/(?P<language>[^/]*)\.(?P<ext>po)",
                "name_template": "{{ component|title }}.{{ ext }}",
                "language_regex": "^(?!xx).*$",
                "base_file_template": "",
                "remove": True,
            },
            follow=True,
        )
        self.assertContains(response, "Please review and confirm")
        # Confirmation
        with override_settings(CREATE_GLOSSARIES=self.CREATE_GLOSSARIES):
            response = self.client.post(
                reverse("addons", kwargs=self.kw_component),
                {
                    "name": "weblate.discovery.discovery",
                    "form": "1",
                    "match": r"(?P<component>[^/]*)/(?P<language>[^/]*)\.(?P<ext>po)",
                    "file_format": "po",
                    "name_template": "{{ component|title }}.{{ ext }}",
                    "language_regex": "^(?!xx).*$",
                    "base_file_template": "",
                    "remove": True,
                    "confirm": True,
                },
                follow=True,
            )
        self.assertContains(response, "Installed 1 add-on")


class ScriptsTest(TestAddonMixin, ViewTestCase):
    def test_example_pre(self) -> None:
        self.assertTrue(ExamplePreAddon.can_install(self.component, None))
        translation = self.get_translation()
        addon = ExamplePreAddon.create(component=self.component)
        addon.pre_commit(translation, "", True)
        self.assertIn(
            os.path.join(
                self.component.full_path, f"po/{translation.language_code}.po"
            ),
            translation.addon_commit_files,
        )


class LanguageConsistencyTest(ViewTestCase):
    CREATE_GLOSSARIES: bool = True

    def test_language_consistency(self) -> None:
        self.component.new_lang = "add"
        self.component.new_base = "po/hello.pot"
        self.component.save()
        self.create_ts(
            name="TS",
            new_lang="add",
            new_base="ts/cs.ts",
            project=self.component.project,
        )
        self.assertEqual(Translation.objects.count(), 10)

        # Installation should make languages consistent
        addon = LanguageConsistencyAddon.create(component=self.component)
        self.assertEqual(Translation.objects.count(), 12)

        # Add one language
        language = Language.objects.get(code="af")
        self.component.add_new_language(language, None)
        self.assertEqual(
            Translation.objects.filter(
                language=language, component__project=self.component.project
            ).count(),
            3,
        )

        # Trigger post update signal, should do nothing
        addon.post_update(self.component, "", False)
        self.assertEqual(Translation.objects.count(), 15)


class GitSquashAddonTest(ViewTestCase):
    def create(self, mode: str, sitewide: bool = False):
        self.assertTrue(GitSquashAddon.can_install(self.component, None))
        component = None if sitewide else self.component
        if sitewide:
            # This is not needed in real life as installation will happen
            # in a different request so local caching does not apply
            self.component.drop_addons_cache()
        return GitSquashAddon.create(
            component=component, configuration={"squash": mode}
        )

    def edit(self, *, repeated: bool = False) -> None:
        for lang in ("cs", "de"):
            self.change_unit("Nazdar svete!\n", "Hello, world!\n", language=lang)
            self.component.commit_pending("test", None)
            self.change_unit(
                "Diky za pouziti Weblate.",
                "Thank you for using Weblate.",
                lang,
                user=self.anotheruser,
            )
            self.component.commit_pending("test", None)

        # Add commit on the same unit, that is touched by anotheruser
        if repeated:
            self.change_unit(
                "Danke für die Benutzung von Weblate.",
                "Thank you for using Weblate.",
                language="de",
            )
            self.component.commit_pending("test", None)

    def test_squash(
        self,
        mode: str = "all",
        expected: int = 1,
        *,
        sitewide: bool = False,
        repeated: bool = False,
    ) -> None:
        addon = self.create(mode=mode, sitewide=sitewide)
        repo = self.component.repository
        self.assertEqual(repo.count_outgoing(), 0)
        # Test no-op behavior
        addon.post_commit(self.component, True)
        # Make some changes
        self.edit(repeated=repeated)
        self.assertEqual(repo.count_outgoing(), expected)

    def test_squash_sitewide(self) -> None:
        self.test_squash(sitewide=True)

    def test_languages(self) -> None:
        self.test_squash("language", 2)

    def test_files(self) -> None:
        self.test_squash("file", 2)

    def test_mo(self) -> None:
        GenerateMoAddon.create(component=self.component)
        self.test_squash("file", 3)

    def test_author(self) -> None:
        self.test_squash("author", 2)
        # Add commit which can not be squashed
        self.change_unit("Diky za pouzivani Weblate.", "Thank you for using Weblate.")
        self.component.commit_pending("test", None)
        self.assertEqual(self.component.repository.count_outgoing(), 3)

    def test_multiple_authors_on_same_file(self) -> None:
        self.test_squash("author", 3, repeated=True)

    def test_commit_message(self) -> None:
        commit_message = "Squashed commit message"
        GitSquashAddon.create(
            component=self.component,
            configuration={"squash": "all", "commit_message": commit_message},
        )

        self.edit()

        commit = self.component.repository.show(self.component.repository.last_revision)
        self.assertIn(commit_message, commit)
        self.assertEqual(self.component.repository.count_outgoing(), 1)

    def test_append_trailers(self) -> None:
        GitSquashAddon.create(
            component=self.component,
            configuration={"squash": "all", "append_trailers": True},
        )

        self.edit()

        commit = self.component.repository.show(self.component.repository.last_revision)

        expected_trailers = (
            "    Translate-URL: http://example.com/projects/test/test/cs/\n"
            "    Translate-URL: http://example.com/projects/test/test/de/\n"
            "    Translation: Test/Test\n"
        )
        self.assertIn(expected_trailers, commit)
        self.assertEqual(self.component.repository.count_outgoing(), 1)


class TestRemoval(ViewTestCase):
    def install(self, sitewide: bool = False):
        self.assertTrue(RemoveComments.can_install(self.component, None))
        self.assertTrue(RemoveSuggestions.can_install(self.component, None))
        return (
            RemoveSuggestions.create(
                component=None if sitewide else self.component,
                configuration={"age": 7},
            ),
            RemoveComments.create(
                component=None if sitewide else self.component,
                configuration={"age": 7},
            ),
        )

    def assert_count(self, comments=0, suggestions=0) -> None:
        self.assertEqual(Comment.objects.count(), comments)
        self.assertEqual(Suggestion.objects.count(), suggestions)

    def test_noop(self) -> None:
        suggestions, comments = self.install()
        suggestions.daily(self.component)
        comments.daily(self.component)
        self.assert_count()

    def add_content(self) -> None:
        unit = self.get_unit()
        unit.comment_set.create(user=None, comment="comment")
        unit.suggestion_set.create(user=None, target="suggestion")

    def test_current(self) -> None:
        suggestions, comments = self.install()
        self.add_content()
        suggestions.daily(self.component)
        comments.daily(self.component)
        self.assert_count(1, 1)

    @staticmethod
    def age_content() -> None:
        old = timezone.now() - timedelta(days=60)
        Comment.objects.all().update(timestamp=old)
        Suggestion.objects.all().update(timestamp=old)

    def test_old(self) -> None:
        suggestions, comments = self.install()
        self.add_content()
        self.age_content()
        suggestions.daily(self.component)
        comments.daily(self.component)
        self.assert_count()

    def test_votes(self) -> None:
        suggestions, comments = self.install()
        self.add_content()
        self.age_content()
        Vote.objects.create(
            user=self.user, suggestion=Suggestion.objects.all()[0], value=1
        )
        suggestions.daily(self.component)
        comments.daily(self.component)
        self.assert_count(suggestions=1)

    def test_daily(self) -> None:
        self.install()
        self.add_content()
        self.age_content()
        daily_addons()
        # Ensure the add-on is executed
        daily_addons(modulo=False)
        self.assert_count()

    def test_daily_sitewide(self) -> None:
        self.install(sitewide=True)
        self.add_content()
        self.age_content()
        daily_addons()
        # Ensure the add-on is executed
        daily_addons(modulo=False)
        self.assert_count()


class AutoTranslateAddonTest(ViewTestCase):
    def test_auto(self) -> None:
        self.assertTrue(AutoTranslateAddon.can_install(self.component, None))
        addon = AutoTranslateAddon.create(
            component=self.component,
            configuration={
                "component": "",
                "filter_type": "todo",
                "auto_source": "mt",
                "engines": [],
                "threshold": 80,
                "mode": "translate",
            },
        )
        addon.component_update(self.component)


class BulkEditAddonTest(ViewTestCase):
    def test_bulk(self) -> None:
        label = self.project.label_set.create(name="test", color="navy")
        self.assertTrue(BulkEditAddon.can_install(self.component, None))
        addon = BulkEditAddon.create(
            component=self.component,
            configuration={
                "q": "state:translated",
                "state": -1,
                "add_labels": ["test"],
                "remove_labels": [],
                "add_flags": "",
                "remove_flags": "",
            },
        )
        addon.component_update(self.component)
        self.assertEqual(label.unit_set.count(), 1)

    def test_create(self) -> None:
        self.user.is_superuser = True
        self.user.save()
        label = self.project.label_set.create(name="test", color="navy")
        response = self.client.post(
            reverse("addons", kwargs=self.kw_component),
            {"name": "weblate.flags.bulk"},
            follow=True,
        )
        self.assertContains(response, "Configure add-on")
        response = self.client.post(
            reverse("addons", kwargs=self.kw_component),
            {
                "name": "weblate.flags.bulk",
                "form": "1",
                "q": "state:translated",
                "state": -1,
                "add_labels": [label.pk],
                "remove_labels": [],
                "add_flags": "",
                "remove_flags": "",
            },
            follow=True,
        )
        self.assertContains(response, "Installed 1 add-on")


class CDNJSAddonTest(ViewTestCase):
    def create_component(self):
        return self.create_json_mono()

    @override_settings(LOCALIZE_CDN_URL=None)
    def test_noconfigured(self) -> None:
        self.assertFalse(CDNJSAddon.can_install(self.component, None))

    @tempdir_setting("LOCALIZE_CDN_PATH")
    @override_settings(LOCALIZE_CDN_URL="http://localhost/")
    def test_cdn(self) -> None:
        self.make_manager()
        self.assertTrue(CDNJSAddon.can_install(self.component, None))

        # Install addon
        addon = CDNJSAddon.create(
            component=self.component,
            configuration={
                "threshold": 0,
                "files": "",
                "cookie_name": "django_languages",
                "css_selector": ".l10n",
            },
        )

        # Check generated files
        self.assertTrue(os.path.isdir(addon.cdn_path("")))
        jsname = addon.cdn_path("weblate.js")
        self.assertTrue(os.path.isfile(jsname))

        # Translate some content
        self.edit_unit("Hello, world!\n", "Nazdar svete!\n")
        self.component.commit_pending("test", None)

        # Check translation files
        with open(jsname) as handle:
            content = handle.read()
            self.assertIn(".l10n", content)
            self.assertIn('"cs"', content)
        self.assertTrue(os.path.isfile(addon.cdn_path("cs.json")))

        # Configuration
        response = self.client.get(addon.instance.get_absolute_url())
        self.assertContains(response, addon.cdn_js_url)

    @tempdir_setting("LOCALIZE_CDN_PATH")
    @override_settings(LOCALIZE_CDN_URL="http://localhost/")
    def test_extract(self) -> None:
        self.make_manager()
        self.assertTrue(CDNJSAddon.can_install(self.component, None))
        self.assertEqual(
            Unit.objects.filter(translation__component=self.component).count(), 8
        )

        # Install addon
        CDNJSAddon.create(
            component=self.component,
            configuration={
                "threshold": 0,
                "files": "html/en.html",
                "cookie_name": "django_languages",
                "css_selector": "*",
            },
        )

        # Verify strings
        self.assertEqual(
            Unit.objects.filter(translation__component=self.component).count(), 14
        )

    @tempdir_setting("LOCALIZE_CDN_PATH")
    @override_settings(LOCALIZE_CDN_URL="http://localhost/")
    def test_extract_broken(self) -> None:
        self.make_manager()
        self.assertTrue(CDNJSAddon.can_install(self.component, None))
        self.assertEqual(
            Unit.objects.filter(translation__component=self.component).count(), 8
        )

        # Install addon
        CDNJSAddon.create(
            component=self.component,
            configuration={
                "threshold": 0,
                "files": "html/missing.html",
                "cookie_name": "django_languages",
                "css_selector": "*",
            },
        )

        # Verify strings
        self.assertEqual(
            Unit.objects.filter(translation__component=self.component).count(), 8
        )
        # The error should be there
        self.assertTrue(self.component.alert_set.filter(name="CDNAddonError").exists())


class SiteWideAddonsTest(ViewTestCase):
    def create_component(self):
        return self.create_java()

    def test_json(self) -> None:
        JSONCustomizeAddon.create(
            configuration={"indent": 8, "sort_keys": 1, "style": "spaces"},
        )
        # This is not needed in real life as installation will happen
        # in a different request so local caching does not apply
        self.component.drop_addons_cache()
        rev = self.component.repository.last_revision

        self.edit_unit("Hello, world!\n", "Nazdar svete!\n")
        self.get_translation().commit_pending("test", None)

        self.assertNotEqual(rev, self.component.repository.last_revision)


class TasksTest(TestCase):
    def test_cleanup_addon_activity_log(self) -> None:
        cleanup_addon_activity_log()


class BaseWebhookTests:
    addon_configuration: ClassVar[dict]
    WEBHOOK_CLS: type[JSONWebhookBaseAddon]
    WEBHOOK_URL: str

    def setUp(self) -> None:
        super().setUp()
        self.reset_addon_configuration()

    def reset_addon_configuration(self):
        self.addon_configuration["events"] = [str(ActionEvents.NEW)]

    def do_translation_added_test(
        self, response_code=None, expected_calls: int = 1, **responses_kwargs
    ):
        """Install addon, edit unit and assert outgoing calls."""
        self.WEBHOOK_CLS.create(configuration=self.addon_configuration)
        if response_code:
            responses_kwargs |= {"status": response_code}
        responses.add(responses.POST, self.WEBHOOK_URL, **responses_kwargs)

        self.edit_unit(
            "Hello, world!\n", "Nazdar svete!\n"
        )  # triggers ACTION_NEW event
        unit_to_delete = self.get_unit("Orangutan has %d banana")
        self.translation.delete_unit(
            None, unit_to_delete
        )  # triggers ACTION_STRING_REMOVE event
        self.assertEqual(len(responses.calls), expected_calls)

    @responses.activate
    def test_bulk_changes(self):
        """Test bulk change create via the propagate() method."""
        # create another component in project with same units as self.component
        self.create_po(
            new_base="po/project.pot", project=self.project, name="Component B1"
        )
        # listen to propagate change event
        self.addon_configuration["events"].append(ActionEvents.PROPAGATED_EDIT)

        self.WEBHOOK_CLS.create(
            configuration=self.addon_configuration, project=self.project
        )
        self.component.drop_addons_cache()
        responses.add(responses.POST, self.WEBHOOK_URL, status=200)

        # create translation for unit and similar units across project
        self.change_unit("Nazdar svete!\n", "Hello, world!\n", "cs")
        self.assertEqual(len(responses.calls), 2)

    @responses.activate
    def test_translation_added(self) -> None:
        """Test translation added and translation edited action change."""
        self.addon_configuration["events"].append(ActionEvents.CHANGE)
        self.do_translation_added_test(response_code=200)
        responses.calls.reset()
        self.edit_unit("Hello, world!\n", "Nazdar svete edit!\n")
        self.assertEqual(len(responses.calls), 1)

    @responses.activate
    def test_announcement(self) -> None:
        """Test project and site wide events."""
        self.addon_configuration["events"].append(ActionEvents.ANNOUNCEMENT)
        self.WEBHOOK_CLS.create(configuration=self.addon_configuration)
        self.WEBHOOK_CLS.create(
            configuration=self.addon_configuration, project=self.project
        )

        responses.calls.reset()
        Announcement.objects.create(user=self.user, message="Site-wide")
        # Only site-wide add-on should receive this
        self.assertEqual(len(responses.calls), 1)

        responses.calls.reset()
        Announcement.objects.create(
            user=self.user, message="Project-wide", project=self.project
        )
        # Both site-wide and project-wide add-ons should receive this
        self.assertEqual(len(responses.calls), 2)

    @responses.activate
    def test_component_scopes(self) -> None:
        """Test webhook addon installed at component level."""
        secondary_url = self.WEBHOOK_URL + "-2"
        component1 = self.component
        component2 = self.create_po(
            new_base="po/project.pot", project=self.project, name="Secondary component"
        )
        config1 = self.addon_configuration.copy()
        config2 = self.addon_configuration.copy() | {"webhook_url": secondary_url}

        self.WEBHOOK_CLS.create(configuration=config1, component=component1)
        self.WEBHOOK_CLS.create(configuration=config2, component=component2)

        resp1 = responses.post(self.WEBHOOK_URL, status=200)
        resp2 = responses.post(secondary_url, status=200)
        translation1 = self.get_translation()
        translation2 = component2.translation_set.get(language__code="cs")

        # delete similar units to avoid propagation of changes
        translation1.unit_set.filter(source="Thank you for using Weblate.").delete()
        translation2.unit_set.filter(source="Hello, world!\n").delete()

        self.edit_unit("Hello, world!\n", "Nazdar svete!\n", translation=translation1)
        self.edit_unit(
            "Thank you for using Weblate.",
            "Díky za používání Weblate.",
            translation=translation2,
        )

        self.assertEqual(len(resp1.calls), 1)
        self.assertEqual(len(resp2.calls), 1)

    @responses.activate
    def test_project_scopes(self) -> None:
        """Test webhook addon installed at project level."""
        secondary_url = self.WEBHOOK_URL + "-2"
        project_a = self.project
        component_a1 = self.component
        component_a2 = self.create_po(
            new_base="po/project.pot", project=project_a, name="Component A2"
        )

        project_b = self.create_project(name="Test 2", slug="project2")
        component_b1 = self.create_po(
            new_base="po/project.pot", project=project_b, name="Component B1"
        )

        config_a = self.addon_configuration.copy()
        config_b = self.addon_configuration.copy() | {"webhook_url": secondary_url}

        self.WEBHOOK_CLS.create(configuration=config_a, project=project_a)
        self.WEBHOOK_CLS.create(configuration=config_b, project=project_b)

        resp_a = responses.post(self.WEBHOOK_URL, status=200)
        resp_b = responses.post(secondary_url, status=200)

        translation_a1 = component_a1.translation_set.get(language__code="cs")
        translation_a2 = component_a2.translation_set.get(language__code="cs")
        translation_b1 = component_b1.translation_set.get(language__code="cs")

        # delete similar units between components to avoir propagation
        translation_a1.unit_set.filter(source="Thank you for using Weblate.").delete()
        translation_a2.unit_set.filter(source="Hello, world!\n").delete()

        self.edit_unit("Hello, world!\n", "Nazdar svete!\n", translation=translation_a1)
        self.edit_unit(
            "Thank you for using Weblate.",
            "Díky za používání Weblate.",
            translation=translation_a2,
        )
        self.edit_unit("Hello, world!\n", "Nazdar svete!\n", translation=translation_b1)

        self.assertEqual(len(resp_a.calls), 2)
        self.assertEqual(len(resp_b.calls), 1)

    @responses.activate
    def test_site_wide_scope(self) -> None:
        """Test webhook addon installed site-wide."""
        project_b = self.create_project(name="Test 2", slug="project2")
        component_b1 = self.create_po(
            new_base="po/project.pot", project=project_b, name="Component B1"
        )

        self.WEBHOOK_CLS.create(configuration=self.addon_configuration)
        responses.add(responses.POST, self.WEBHOOK_URL, status=200)

        translation_a1 = self.get_translation()
        translation_b1 = component_b1.translation_set.get(language__code="cs")
        self.edit_unit("Hello, world!\n", "Nazdar svete!\n", translation=translation_a1)
        self.edit_unit("Hello, world!\n", "Nazdar svete!\n", translation=translation_b1)

        self.assertEqual(len(responses.calls), 2)

    @responses.activate
    def test_connection_error(self):
        """Test connection error when during message delivery."""
        self.do_translation_added_test(body=requests.ConnectionError())


class WebhooksAddonTest(BaseWebhookTests, ViewTestCase):
    """Test for Webhook Addon."""

    WEBHOOK_CLS = WebhookAddon
    WEBHOOK_URL = "https://example.com/webhooks"

    addon_configuration: ClassVar[dict] = {
        "webhook_url": WEBHOOK_URL,
        "events": [],
    }

    @responses.activate
    def test_invalid_response(self):
        """Test invalid response from client."""
        self.do_translation_added_test(response_code=301)

    @responses.activate
    def test_webhook_signature(self):
        """Test webhook signature features."""
        self.addon_configuration["secret"] = "secret-string"
        self.do_translation_added_test(response_code=200)

        wh_request = responses.calls[0].request
        wh_utils = Webhook("secret-string")

        # valid request
        wh_utils.verify(wh_request.body, wh_request.headers)

        # valid request with bytes
        Webhook(base64.b64decode("secret-string")).verify(
            wh_request.body, wh_request.headers
        )

        wh_headers = dict(wh_request.headers)

        # valid request with multiple signatures (space separated)
        new_headers = wh_headers.copy()
        new_headers["webhook-signature"] = (
            "v1,Ceo5qEr07ixe2NLpvHk3FH9bwy/WavXrAFQ/9tdO6mc= "
            "v2,Gur4pLd03kjn8RYtBm5eJ1aZx/CbVfSdTq/2gNhA8= "
            + new_headers["webhook-signature"]
        )
        wh_utils.verify(wh_request.body, new_headers)

        #  "Invalid Signature Headers"
        with self.assertRaises(WebhookVerificationError):
            new_headers = wh_headers.copy()
            new_headers["webhook-signature"] = (
                new_headers["webhook-signature"][:-5] + "xxxxx"
            )
            wh_utils.verify(wh_request.body, new_headers)

        #  "Missing required headers"
        with self.assertRaises(WebhookVerificationError):
            new_headers = wh_headers.copy()
            del new_headers["webhook-signature"]
            wh_utils.verify(wh_request.body, new_headers)

        #  "Invalid secret"
        with self.assertRaises(WebhookVerificationError):
            Webhook("xxxx-xxxx-xxxx").verify(wh_request.body, wh_headers)

        #  "Invalid format of timestamp"
        with self.assertRaises(WebhookVerificationError):
            new_headers = wh_headers.copy()
            new_headers["webhook-timestamp"] = "NaN"
            wh_utils.verify(wh_request.body, new_headers)

        #  "Outdated headers timestamp"
        with self.assertRaises(WebhookVerificationError):
            new_headers = wh_headers.copy()
            new_headers["webhook-timestamp"] = str(
                (timezone.now() - timedelta(minutes=6)).timestamp()
            )
            wh_utils.verify(wh_request.body, new_headers)

        #  "Invalid future timestamp"
        with self.assertRaises(WebhookVerificationError):
            new_headers = wh_headers.copy()
            new_headers["webhook-timestamp"] = str(
                (timezone.now() + timedelta(minutes=6)).timestamp()
            )
            wh_utils.verify(wh_request.body, new_headers)

    def test_form(self):
        """Test WebhooksAddonForm."""
        self.user.is_superuser = True
        self.user.save()
        # Missing url param
        response = self.client.post(
            reverse("addons", kwargs=self.kw_component),
            {
                "name": "weblate.webhook.webhook",
                "form": "1",
            },
            follow=True,
        )
        self.assertNotContains(response, "Installed 1 add-on")

        # empty secret
        response = self.client.post(
            reverse("addons", kwargs=self.kw_component),
            {
                "name": "weblate.webhook.webhook",
                "form": "1",
                "webhook_url": "https://example.com/webhooks",
                "secret": "",
            },
            follow=True,
        )
        self.assertContains(response, "Installed 1 add-on")

        # delete addon
        addon_id = Addon.objects.get(component=self.component).id
        response = self.client.post(
            reverse("addon-detail", kwargs={"pk": addon_id}),
            {"delete": "weblate.webhook.webhook"},
            follow=True,
        )
        self.assertContains(response, "No add-ons currently installed")

        # invalid secret
        response = self.client.post(
            reverse("addons", kwargs=self.kw_component),
            {
                "name": "weblate.webhook.webhook",
                "form": "1",
                "webhook_url": "https://example.com/webhooks",
                "events": [ActionEvents.NEW],
                "secret": "xxxx-xx",
            },
            follow=True,
        )
        self.assertContains(response, "Invalid base64 encoded string")

        # valid secret
        response = self.client.post(
            reverse("addons", kwargs=self.kw_component),
            {
                "name": "weblate.webhook.webhook",
                "form": "1",
                "webhook_url": "https://example.com/webhooks",
                "secret": "xxxx-xxxx-xxxx",
                "events": [ActionEvents.NEW],
            },
            follow=True,
        )
        self.assertContains(response, "Installed 1 add-on")

    @responses.activate
    def test_jsonschema_error(self):
        """Test payload schema validation error."""
        with patch(
            "weblate.addons.webhooks.validate_schema",
            side_effect=jsonschema.exceptions.ValidationError("message"),
        ):
            self.do_translation_added_test(expected_calls=0)


class SlackWebhooksAddonsTest(BaseWebhookTests, ViewTestCase):
    WEBHOOK_CLS = SlackWebhookAddon
    WEBHOOK_URL = (
        "https://hooks.slack.com/services/T00000000/B00000000/XXXXXXXXXXXXXXXXXXXXXXXX"
    )

    addon_configuration: ClassVar[dict] = {
        "webhook_url": WEBHOOK_URL,
        "events": [str(ActionEvents.NEW)],
    }

    @responses.activate
    def test_invalid_response(self):
        """Test invalid response from client."""
        self.do_translation_added_test(response_code=410, body=b"channel_is_archived")<|MERGE_RESOLUTION|>--- conflicted
+++ resolved
@@ -69,17 +69,7 @@
 from .removal import RemoveComments, RemoveSuggestions
 from .resx import ResxUpdateAddon
 from .tasks import cleanup_addon_activity_log, daily_addons
-<<<<<<< HEAD
-from .webhooks import (
-    JSONWebhookBaseAddon,
-    SlackWebhookAddon,
-    StandardWebhooksUtils,
-    WebhookAddon,
-    WebhookVerificationError,
-)
-=======
-from .webhooks import WebhookAddon
->>>>>>> c3044f90
+from .webhooks import JSONWebhookBaseAddon, SlackWebhookAddon, WebhookAddon
 from .xml import XMLCustomizeAddon
 from .yaml import YAMLCustomizeAddon
 
