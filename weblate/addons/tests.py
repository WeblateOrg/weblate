--- conflicted
+++ resolved
@@ -296,13 +296,8 @@
         other = self._create_component(
             "po", "po-duplicates/*.dpo", name="Other", project=self.project
         )
-<<<<<<< HEAD
-        self.assertTrue(UpdateLinguasAddon.can_install(other, None))
+        self.assertTrue(UpdateLinguasAddon.can_install(component=other))
         UpdateLinguasAddon.create(component=other)
-=======
-        self.assertTrue(UpdateLinguasAddon.can_install(component=other))
-        addon = UpdateLinguasAddon.create(component=other)
->>>>>>> a0a0ef78
         commit = other.repository.show(other.repository.last_revision)
         self.assertIn("LINGUAS", commit)
         self.assertIn("\n+cs de it", commit)
