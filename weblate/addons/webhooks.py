# Copyright © Michal Čihař <michal@weblate.org>
#
# SPDX-License-Identifier: GPL-3.0-or-later

from __future__ import annotations

import json
from typing import TYPE_CHECKING

import jsonschema.exceptions
import requests
from django.template.loader import render_to_string
from django.utils import timezone as dj_timezone
from django.utils.translation import gettext_lazy
from drf_spectacular.utils import OpenApiResponse, OpenApiWebhook, extend_schema
from standardwebhooks.webhooks import Webhook
from weblate_schemas import load_schema, validate_schema

from weblate.addons.base import ChangeBaseAddon
from weblate.addons.forms import BaseWebhooksAddonForm, WebhooksAddonForm
from weblate.trans.util import split_plural
from weblate.utils.requests import request
from weblate.utils.site import get_site_url
from weblate.utils.views import key_name

if TYPE_CHECKING:
    from weblate.addons.models import AddonActivityLog
    from weblate.trans.models import Change


class MessageNotDeliveredError(Exception):
    """Exception raised when a message could not be delivered."""


class JSONWebhookBaseAddon(ChangeBaseAddon):
    icon = "webhook.svg"

<<<<<<< HEAD
    def build_webhook_payload(self, change: Change) -> dict[str, int | str | list[str]]:
        raise NotImplementedError
=======
    name = "weblate.webhook.webhook"
    verbose = gettext_lazy("Webhook")
    description = gettext_lazy(
        "Sends notifications to external services based on selected events, following the Standard Webhooks specification."
    )
>>>>>>> c3044f90

    def build_headers(
        self, change: Change, payload: dict[str, int | str | list[str]]
    ) -> dict[str, str]:
        return {}

    def render_activity_log(self, activity: AddonActivityLog) -> str:
        return render_to_string(
            "addons/webhook_log.html",
            {"activity": activity, "details": activity.details["result"]},
        )

    def send_message(
        self, change: Change, headers: dict, payload: dict[str, int | str | list[str]]
    ) -> requests.Response:
        try:
            return request(
                method="post",
                url=self.instance.configuration["webhook_url"],
                json=payload,
                headers=headers,
                timeout=15,
                raise_for_status=False,
            )
        except requests.exceptions.ConnectionError as error:
            raise MessageNotDeliveredError from error

    def change_event(self, change: Change) -> dict | None:
        """Deliver notification message."""
        config = self.instance.configuration
        events = {int(event) for event in config["events"]}
        if change.action in events:
            payload = self.build_webhook_payload(change)
            headers = self.build_headers(change, payload)
            response = self.send_message(change, headers, payload)

            return {
                "request": {"headers": headers, "payload": payload},
                "response": {
                    "status_code": response.status_code,
                    "content": response.text,
                    "headers": dict(response.headers),
                },
            }
        return None


class WebhookAddon(JSONWebhookBaseAddon):
    """Class for Webhooks Addon."""

    name = "weblate.webhook.webhook"
    verbose = gettext_lazy("Webhook")
    description = gettext_lazy(
        "Sends notification to external service based on selected events."
    )

    settings_form = WebhooksAddonForm

    def build_webhook_payload(self, change: Change) -> dict[str, int | str | list[str]]:
        """Build a Schema-valid payload from change event."""
        data: dict[str, int | str | list[str]] = {
            "change_id": change.id,
            "action": change.get_action_display(),
            "timestamp": change.timestamp.isoformat(),
        }
        if change.target:
            data["target"] = split_plural(change.target)
        if change.old:
            data["old"] = split_plural(change.old)
        if change.unit:
            data["source"] = split_plural(change.unit.source)
        if url := change.get_absolute_url():
            data["url"] = url
        if change.author:
            data["author"] = change.author.username
        if change.user:
            data["user"] = change.user.username
        if change.project:
            data["project"] = change.project.slug
        if change.component:
            data["component"] = change.component.slug
        if change.translation:
            data["translation"] = change.translation.language.code

        self.validate_payload(data)
        return data

    def build_headers(
        self, change: Change, payload: dict[str, int | str | list[str]]
    ) -> dict[str, str]:
        """Build headers following Standard Webhooks specifications."""
        webhook_id = change.get_uuid().hex
        attempt_time = dj_timezone.now()
        headers: dict[str, str] = {
            "webhook-timestamp": str(attempt_time.timestamp()),
            "webhook-id": webhook_id,
            "webhook-signature": "",
        }

<<<<<<< HEAD
    def validate_payload(self, payload) -> None:
        try:
            validate_schema(payload, "weblate-messaging.schema.json")
        except (
            jsonschema.exceptions.ValidationError,
            jsonschema.exceptions.SchemaError,
        ) as error:
            raise MessageNotDeliveredError from error
=======
        if secret := self.instance.configuration.get("secret", ""):
            headers["webhook-signature"] = Webhook(secret).sign(
                webhook_id, attempt_time, json.dumps(payload)
            )

        return headers

    def render_activity_log(self, activity: AddonActivityLog) -> str:
        return render_to_string(
            "addons/webhook_log.html",
            {"activity": activity, "details": activity.details["result"]},
        )
>>>>>>> c3044f90


change_event_webhook = OpenApiWebhook(
    name="AddonWebhook",
    decorator=extend_schema(
        summary="A Webhook event for an addon",
        description="Pushes events to a notification URL.",
        tags=["webhooks", "addons"],
        request={"application/json": load_schema("weblate-messaging.schema.json")},
        responses={
            "2XX": OpenApiResponse(),
        },
    ),
)


class SlackWebhookAddon(JSONWebhookBaseAddon):
    name = "weblate.webhook.slack"
    verbose = gettext_lazy("Slack Webhooks")
    description = gettext_lazy(
        "Sends notification to a Slack channel based on selected events."
    )
    icon = "slack.svg"
    settings_form = BaseWebhooksAddonForm

    def build_webhook_payload(self, change: Change) -> dict[str, int | str | list[str]]:
        payload: dict[str, list] = {
            "blocks": [
                {
                    "type": "header",
                    "text": {"type": "plain_text", "text": change.get_action_display()},
                },
            ]
        }
        if change_details := change.get_details_display():
            payload["blocks"].append(
                {
                    "type": "section",
                    "text": {"type": "plain_text", "text": change_details},
                }
            )
        path_object_breadcrumbs = (
            key_name(change.path_object) if change.path_object else " "
        )
        payload["blocks"].append(
            {
                "type": "section",
                "text": {"type": "plain_text", "text": path_object_breadcrumbs},
                "accessory": {
                    "type": "button",
                    "text": {
                        "type": "plain_text",
                        "text": "View",
                    },
                    "url": get_site_url(change.get_absolute_url()),
                    "action_id": "view-button",
                },
            }
        )
        return payload<|MERGE_RESOLUTION|>--- conflicted
+++ resolved
@@ -35,16 +35,8 @@
 class JSONWebhookBaseAddon(ChangeBaseAddon):
     icon = "webhook.svg"
 
-<<<<<<< HEAD
     def build_webhook_payload(self, change: Change) -> dict[str, int | str | list[str]]:
         raise NotImplementedError
-=======
-    name = "weblate.webhook.webhook"
-    verbose = gettext_lazy("Webhook")
-    description = gettext_lazy(
-        "Sends notifications to external services based on selected events, following the Standard Webhooks specification."
-    )
->>>>>>> c3044f90
 
     def build_headers(
         self, change: Change, payload: dict[str, int | str | list[str]]
@@ -98,7 +90,7 @@
     name = "weblate.webhook.webhook"
     verbose = gettext_lazy("Webhook")
     description = gettext_lazy(
-        "Sends notification to external service based on selected events."
+        "Sends notifications to external services based on selected events, following the Standard Webhooks specification."
     )
 
     settings_form = WebhooksAddonForm
@@ -143,8 +135,13 @@
             "webhook-id": webhook_id,
             "webhook-signature": "",
         }
-
-<<<<<<< HEAD
+        if secret := self.instance.configuration.get("secret", ""):
+            headers["webhook-signature"] = Webhook(secret).sign(
+                webhook_id, attempt_time, json.dumps(payload)
+            )
+
+        return headers
+
     def validate_payload(self, payload) -> None:
         try:
             validate_schema(payload, "weblate-messaging.schema.json")
@@ -153,20 +150,6 @@
             jsonschema.exceptions.SchemaError,
         ) as error:
             raise MessageNotDeliveredError from error
-=======
-        if secret := self.instance.configuration.get("secret", ""):
-            headers["webhook-signature"] = Webhook(secret).sign(
-                webhook_id, attempt_time, json.dumps(payload)
-            )
-
-        return headers
-
-    def render_activity_log(self, activity: AddonActivityLog) -> str:
-        return render_to_string(
-            "addons/webhook_log.html",
-            {"activity": activity, "details": activity.details["result"]},
-        )
->>>>>>> c3044f90
 
 
 change_event_webhook = OpenApiWebhook(
