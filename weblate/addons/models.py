--- conflicted
+++ resolved
@@ -295,18 +295,14 @@
     addons = Addon.objects.filter_event(translation.component, EVENT_STORE_POST_LOAD)
     for addon in addons:
         translation.log_debug("running store_post_load addon: %s", addon.name)
-<<<<<<< HEAD
-        addon.addon.store_post_load(translation, store)
+        try:
+            addon.addon.store_post_load(translation, store)
+        except Exception:
+            handle_addon_error(addon, translation.component)
 
 
 @receiver(update_remote_branch)
 def update_remote_branch_handler(sender, component, **kwargs):
     for addon in Addon.objects.filter_event(component, EVENT_UPDATE_REMOTE_BRANCH):
         component.log_debug("running update_remote_branch addon: %s", addon.name)
-        addon.addon.update_remote_branch(component)
-=======
-        try:
-            addon.addon.store_post_load(translation, store)
-        except Exception:
-            handle_addon_error(addon, translation.component)
->>>>>>> 1bcd5f90
+        addon.addon.update_remote_branch(component)