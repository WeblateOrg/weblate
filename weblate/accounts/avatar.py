--- conflicted
+++ resolved
@@ -105,18 +105,12 @@
         email = user.email
         full_name = user.full_name.strip()
 
-<<<<<<< HEAD
-    # Escape HTML
-    full_name = escape(full_name)
-    username = escape(full_name)
-=======
         if not full_name:
             # Use user name if full name is empty
             full_name = username
         elif username == email:
             # Use full name in case username matches e-mail
             username = full_name
->>>>>>> 39021fe4
 
     # Icon requested?
     if icon and settings.ENABLE_AVATARS:
