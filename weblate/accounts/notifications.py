# Copyright © Michal Čihař <michal@weblate.org>
#
# SPDX-License-Identifier: GPL-3.0-or-later

from __future__ import annotations

from collections import defaultdict
from copy import copy
from email.utils import formataddr
from typing import TYPE_CHECKING, Any, cast
from uuid import uuid4

from dateutil.relativedelta import relativedelta
from django.conf import settings
from django.core.exceptions import ObjectDoesNotExist
from django.core.signing import TimestampSigner
from django.db.models import IntegerChoices, Q, QuerySet
from django.template.loader import render_to_string
from django.urls import reverse
from django.utils import timezone
from django.utils.translation import (
    get_language,
    get_language_bidi,
    gettext_lazy,
    override,
    pgettext_lazy,
)
from siphashc import siphash

from weblate.accounts.tasks import OutgoingEmail, send_mails
from weblate.auth.models import User
from weblate.lang.models import Language
from weblate.logger import LOGGER
<<<<<<< HEAD
from weblate.trans.actions import ActionEvents
from weblate.trans.models import Alert, Change, Component, Project, Translation
=======
from weblate.trans.models import (
    Alert,
    Announcement,
    Change,
    Comment,
    Component,
    Project,
    Translation,
    Unit,
)
>>>>>>> fb337af8
from weblate.utils.errors import report_error
from weblate.utils.markdown import get_mention_users
from weblate.utils.ratelimit import rate_limit
from weblate.utils.site import get_site_domain, get_site_url
from weblate.utils.stats import prefetch_stats
from weblate.utils.version import USER_AGENT

if TYPE_CHECKING:
    from collections.abc import Iterable

    from django_stubs_ext import StrOrPromise

    from weblate.accounts.models import Subscription


class NotificationFrequency(IntegerChoices):
    FREQ_NONE = 0, gettext_lazy("No notification")
    FREQ_INSTANT = 1, gettext_lazy("Instant notification")
    FREQ_DAILY = 2, gettext_lazy("Daily digest")
    FREQ_WEEKLY = 3, gettext_lazy("Weekly digest")
    FREQ_MONTHLY = 4, gettext_lazy("Monthly digest")


class NotificationScope(IntegerChoices):
    SCOPE_ALL = 0, "All"
    SCOPE_WATCHED = 10, "Watched"
    SCOPE_ADMIN = 20, "Administered"
    SCOPE_PROJECT = 30, "Project"
    SCOPE_COMPONENT = 40, "Component"


NOTIFICATIONS: list[type[Notification]] = []
NOTIFICATIONS_ACTIONS: dict[int, list[type[Notification]]] = {}


def get_email_headers(notification: str) -> dict[str, str]:
    return {
        "X-Mailer": "Weblate" if settings.HIDE_VERSION else USER_AGENT,
        "X-Weblate-Notification": notification,
        "Message-ID": f"{uuid4()}@{get_site_domain()}",
    }


def register_notification(handler: type[Notification]):
    """Register notification handler."""
    NOTIFICATIONS.append(handler)
    for action in handler.actions:
        if action not in NOTIFICATIONS_ACTIONS:
            NOTIFICATIONS_ACTIONS[action] = []
        NOTIFICATIONS_ACTIONS[action].append(handler)
    return handler


def is_notificable_action(action: int) -> bool:
    return action in NOTIFICATIONS_ACTIONS


def dispatch_changes_notifications(changes: Iterable[Change]) -> None:
    from weblate.accounts.tasks import notify_changes

    notifiable: list[int] = [
        change.pk for change in changes if is_notificable_action(change.action)
    ]
    if notifiable:
        notify_changes.delay_on_commit(notifiable)


class Notification:
    actions: Iterable[int] = ()
    verbose: StrOrPromise = ""
    template_name: str = ""
    digest_template: str = "digest"
    filter_languages: bool = False
    ignore_watched: bool = False
    any_watched: bool = False
    required_attr: str | None = None
    skip_when_notify: list[Any] = []
    perm_cache: dict[int, set[int]]

    def __init__(
        self,
        outgoing: list[OutgoingEmail],
        perm_cache: dict[int, set[int]] | None = None,
    ) -> None:
        self.outgoing: list[OutgoingEmail] = outgoing
        self.subscription_cache: dict[int | None, list[Subscription]] = {}
        self.child_notify: list[Notification] | None = None
        if perm_cache is not None:
            self.perm_cache = perm_cache
        else:
            self.perm_cache = {}

    def get_language_filter(
        self, change: Change | None, translation: Translation | None
    ) -> Language | None:
        if self.filter_languages and translation is not None:
            return translation.language
        return None

    @classmethod
    def get_freq_choices(cls):
        return NotificationFrequency.choices

    @classmethod
    def get_choice(cls):
        return (cls.get_name(), cls.verbose)

    @classmethod
    def get_name(cls):
        return cls.__name__

    def filter_subscriptions(self, project: Project | None) -> list[Subscription]:
        from weblate.accounts.models import Subscription

        result = Subscription.objects.filter(notification=self.get_name())
        scopes: set[NotificationScope] = {
            NotificationScope.SCOPE_ADMIN,
            NotificationScope.SCOPE_ALL,
        }
        # special case for site-wide announcements
        if self.any_watched and not project:
            scopes.add(NotificationScope.SCOPE_WATCHED)

        query = Q(scope__in=scopes)

        if project:
            if not self.ignore_watched:
                query |= Q(scope=NotificationScope.SCOPE_WATCHED) & Q(
                    user__profile__watched=project
                )
            query |= Q(project=project) | Q(component__project=project)
        return list(
            result.filter(query)
            .order_by("user", "-scope")
            .prefetch_related("user", "user__profile", "user__profile__languages")
        )

    def get_subscriptions(
        self,
        change: Change | None,
        project: Project | None,
        component: Component | None,
        translation: Translation | None,
        users: list[int] | None,
    ) -> Iterable[Subscription]:
        lang_filter: Language | None = self.get_language_filter(change, translation)
        cache_key: int | None = project.pk if project else None
        if cache_key not in self.subscription_cache:
            self.subscription_cache[cache_key] = self.filter_subscriptions(project)
        for subscription in self.subscription_cache[cache_key]:
            # Users filter
            if users is not None and subscription.user_id not in users:
                continue

            # Languages filter
            if (
                lang_filter
                and lang_filter not in subscription.user.profile.languages.all()
            ):
                continue

            # Component filter
            if subscription.component_id is not None and (
                component is None or subscription.component_id != component.id
            ):
                continue

            yield subscription

    def has_required_attrs(self, change):
        try:
            return self.required_attr and getattr(change, self.required_attr) is None
        except ObjectDoesNotExist:
            return False

    def is_admin(self, user: User, project):
        if project is None:
            return False

        if project.pk not in self.perm_cache:
            self.perm_cache[project.pk] = set(
                User.objects.all_admins(project).values_list("pk", flat=True)
            )

        return user.pk in self.perm_cache[project.pk]

    def get_users(
        self,
        frequency: NotificationFrequency,
        change: Change | None = None,
        project: Project | None = None,
        component: Component | None = None,
        translation: Translation | None = None,
        users: list[int] | None = None,
    ) -> Iterable[User]:
        if self.has_required_attrs(change):
            return
        if change is not None:
            project = change.project
            component = change.component
            translation = change.translation
        last_user = None
        subscriptions = self.get_subscriptions(
            change, project, component, translation, users
        )
        for subscription in subscriptions:
            user = subscription.user
            # Skip notification in some cases
            if (
                # Lower priority subscription for user
                (user == last_user)
                # Own change
                or (change is not None and user == change.user)
                # Inactive users
                or (not user.is_active)
                or user.is_bot
                # Admin for not admin projects
                or (
                    subscription.scope == NotificationScope.SCOPE_ADMIN
                    and not self.is_admin(user, project)
                )
            ):
                continue

            last_user = user
            if subscription.frequency != frequency:
                continue
            if frequency == NotificationFrequency.FREQ_INSTANT and self.should_skip(
                user, change
            ):
                continue
            last_user.current_subscription = subscription
            yield last_user

    def send(
        self, address: str, subject: str, body: str, headers: dict[str, str]
    ) -> None:
        encoded_email = siphash("Weblate notifier", address)
        if rate_limit(f"notify:rate:{encoded_email}", 1000, 86400):
            LOGGER.info(
                "discarding notification %s to %s after sending too many",
                self.get_name(),
                address,
            )
        else:
            self.outgoing.append(
                {
                    "address": address,
                    "subject": subject,
                    "body": body,
                    "headers": headers,
                }
            )
            # Avoid building huge queue of notifications
            if len(self.outgoing) > 200:
                send_mails.delay(self.outgoing)
                self.outgoing.clear()

    def render_template(self, suffix: str, context: dict, digest: bool = False) -> str:
        """Render single mail template with given context."""
        base_name = self.digest_template if digest else self.template_name
        template_name = f"mail/{base_name}{suffix}"
        return render_to_string(template_name, context).strip()

    def get_context(
        self,
        change: Change | None = None,
        subscription: Subscription | None = None,
        extracontext: dict | None = None,
        changes=None,
    ):
        """Return context for rendering mail."""
        result = {
            "LANGUAGE_CODE": get_language(),
            "LANGUAGE_BIDI": get_language_bidi(),
            "current_site_url": get_site_url(),
            "site_title": settings.SITE_TITLE,
            "notification_name": self.verbose,
        }
        if changes is not None:
            result["changes"] = changes
        if subscription is not None:
            result["unsubscribe_url"] = get_site_url(
                "{}?i={}".format(
                    reverse("unsubscribe"), TimestampSigner().sign(f"{subscription.pk}")
                )
            )
            result["subscription_user"] = subscription.user
        else:
            result["subscription_user"] = None
        if extracontext:
            result.update(extracontext)
        if change:
            result["change"] = change
            # Extract change attributes
            attribs = (
                "unit",
                "translation",
                "component",
                "project",
                "comment",
                "suggestion",
                "announcement",
                "alert",
                "user",
                "target",
                "old",
                "details",
            )
            for attrib in attribs:
                result[attrib] = getattr(change, attrib)
            if change.translation:
                result["translation_url"] = get_site_url(
                    change.translation.get_absolute_url()
                )
        return result

    def get_headers(self, context):
        headers = get_email_headers(self.get_name())

        # Set From header to contain user full name
        if user := context.get("user"):
            from_name = user.get_visible_name()
        else:
            from_name = settings.SITE_TITLE
        headers["From"] = formataddr((from_name, settings.DEFAULT_FROM_EMAIL))

        # References for unit events
        references = None
        unit = context.get("unit")
        if unit:
            translation = unit.translation
            component = translation.component
            references = f"{component.project.slug}/{component.slug}/{translation.language.code}/{unit.id}"
        if references is not None:
            references = f"<{references}@{get_site_domain()}>"
            headers["In-Reply-To"] = references
            headers["References"] = references
        if unsubscribe_url := context.get("unsubscribe_url"):
            headers["List-Unsubscribe"] = unsubscribe_url
        return headers

    def send_immediate(
        self, language, email, change, extracontext=None, subscription=None
    ) -> None:
        with override("en" if language is None else language):
            context = self.get_context(change, subscription, extracontext)
            subject = self.render_template("_subject.txt", context)
            context["subject"] = subject
            LOGGER.info(
                "sending notification %s on %s to %s",
                self.get_name(),
                context["component"],
                email,
            )
            self.send(
                email,
                subject,
                self.render_template(".html", context),
                self.get_headers(context),
            )

    def _convert_change_skip(self, change):
        return change

    def should_skip(self, user: User, change):
        if not self.skip_when_notify:
            return False
        if self.child_notify is None:
            self.child_notify = [
                notify_class(None, self.perm_cache)
                for notify_class in self.skip_when_notify
            ]
        converted_change = self._convert_change_skip(change)
        return any(
            list(
                child_notify.get_users(
                    NotificationFrequency.FREQ_INSTANT,
                    converted_change,
                    users=[user.pk],
                )
            )
            for child_notify in self.child_notify
        )

    def notify_immediate(self, change) -> None:
        for user in self.get_users(NotificationFrequency.FREQ_INSTANT, change):
            if change.project is None or user.can_access_project(change.project):
                self.send_immediate(
                    user.profile.language,
                    user.email,
                    change,
                    subscription=user.current_subscription,
                )
                # Delete onetime subscription
                current_subscription = cast("Subscription", user.current_subscription)
                if current_subscription.onetime:
                    current_subscription.delete()

    def send_digest(self, language, email, changes, subscription=None) -> None:
        with override("en" if language is None else language):
            context = self.get_context(subscription=subscription, changes=changes)
            subject = self.render_template("_subject.txt", context, digest=True)
            context["subject"] = subject
            try:
                body = self.render_template(".html", context, digest=True)
            except Exception:
                report_error("Could not render changes", level="critical")
                LOGGER.exception(
                    "sending digest notification %s on %d changes to %s failed",
                    self.get_name(),
                    len(changes),
                    email,
                )
            else:
                LOGGER.info(
                    "sending digest notification %s on %d changes to %s",
                    self.get_name(),
                    len(changes),
                    email,
                )
                self.send(email, subject, body, self.get_headers(context))

    def notify_digest(
        self,
        frequency: NotificationFrequency,
        changes: QuerySet[Change],
    ) -> None:
        notifications = defaultdict(list)
        users = {}
        for change in changes:
            for user in self.get_users(frequency, change):
                if change.project is None or user.can_access_project(change.project):
                    notifications[user.pk].append(change)
                    users[user.pk] = user
        for user in users.values():
            user_changes = notifications[user.pk]
            parts = []
            while len(user_changes) > 120:
                parts.append(user_changes[:100])
                user_changes = user_changes[100:]
            if user_changes:
                parts.append(user_changes)

            for part in parts:
                self.send_digest(
                    user.profile.language,
                    user.email,
                    part,
                    subscription=user.current_subscription,
                )

    def filter_changes(self, **kwargs):
        return Change.objects.filter(
            action__in=self.actions,
            timestamp__gte=timezone.now() - relativedelta(**kwargs),
        ).prefetch_for_get()

    def notify_daily(self) -> None:
        self.notify_digest(
            NotificationFrequency.FREQ_DAILY, self.filter_changes(days=1)
        )

    def notify_weekly(self) -> None:
        self.notify_digest(
            NotificationFrequency.FREQ_WEEKLY, self.filter_changes(weeks=1)
        )

    def notify_monthly(self) -> None:
        self.notify_digest(
            NotificationFrequency.FREQ_MONTHLY, self.filter_changes(months=1)
        )


@register_notification
class RepositoryNotification(Notification):
    actions = (
        ActionEvents.COMMIT,
        ActionEvents.PUSH,
        ActionEvents.RESET,
        ActionEvents.REBASE,
        ActionEvents.MERGE,
    )
    verbose = pgettext_lazy(
        "Notification name", "Operation was performed in the repository"
    )
    template_name = "repository_operation"


@register_notification
class LockNotification(Notification):
    actions = (
        ActionEvents.LOCK,
        ActionEvents.UNLOCK,
    )
    verbose = pgettext_lazy("Notification name", "Component was locked or unlocked")
    template_name = "component_lock"


@register_notification
class LicenseNotification(Notification):
    actions = (
        ActionEvents.LICENSE_CHANGE,
        ActionEvents.AGREEMENT_CHANGE,
    )
    verbose = pgettext_lazy("Notification name", "License was changed")
    template_name = "component_license"


@register_notification
class ParseErrorNotification(Notification):
    actions = (ActionEvents.PARSE_ERROR,)
    verbose = pgettext_lazy("Notification name", "Parse error occurred")
    template_name = "parse_error"

    def get_context(
        self, change=None, subscription=None, extracontext=None, changes=None
    ):
        context = super().get_context(change, subscription, extracontext, changes)
        if change:
            context["details"]["filelink"] = change.component.get_repoweb_link(
                change.details.get("filename"), "1", user=context["user"]
            )
        return context


@register_notification
class NewStringNotificaton(Notification):
    actions = (
        ActionEvents.NEW_UNIT,
        ActionEvents.NEW_UNIT_REPO,
        ActionEvents.NEW_UNIT_UPLOAD,
        ActionEvents.MARKED_EDIT,
        ActionEvents.SOURCE_CHANGE,
    )
    verbose = pgettext_lazy("Notification name", "String is available for translation")
    template_name = "new_string"
    filter_languages = True
    required_attr = "unit"


@register_notification
class NewContributorNotificaton(Notification):
    actions = (ActionEvents.NEW_CONTRIBUTOR,)
    verbose = pgettext_lazy(
        "Notification name", "Contributor made their first translation"
    )
    template_name = "new_contributor"
    filter_languages = True


@register_notification
class NewSuggestionNotificaton(Notification):
    actions = (ActionEvents.SUGGESTION,)
    verbose = pgettext_lazy("Notification name", "Suggestion was added")
    template_name = "new_suggestion"
    filter_languages = True
    required_attr = "suggestion"


@register_notification
class LanguageTranslatedNotificaton(Notification):
    actions = (ActionEvents.COMPLETE,)
    verbose = pgettext_lazy("Notification name", "Language was translated")
    template_name = "translated_language"
    required_attr = "translation"


@register_notification
class ComponentTranslatedNotificaton(Notification):
    actions = (ActionEvents.COMPLETED_COMPONENT,)
    verbose = pgettext_lazy("Notification name", "Component was translated")
    template_name = "translated_component"
    required_attr = "component"


@register_notification
class NewCommentNotificaton(Notification):
    actions = (ActionEvents.COMMENT,)
    verbose = pgettext_lazy("Notification name", "Comment was added")
    template_name = "new_comment"
    filter_languages = True
    required_attr = "comment"

    def get_language_filter(
        self, change: Change | None, translation: Translation | None
    ) -> Language | None:
        if (
            translation is not None
            and change is not None
            and not cast("Unit", change.unit).is_source
        ):
            return translation.language
        return None

    def notify_immediate(self, change) -> None:
        super().notify_immediate(change)

        # Notify upstream
        report_source_bugs = change.component.report_source_bugs
        if change.comment and change.comment.unit.is_source and report_source_bugs:
            self.send_immediate("en", report_source_bugs, change)


@register_notification
class MentionCommentNotificaton(Notification):
    actions = (ActionEvents.COMMENT,)
    verbose = pgettext_lazy("Notification name", "You were mentioned in a comment")
    template_name = "new_comment"
    ignore_watched = True
    required_attr = "comment"
    skip_when_notify = [NewCommentNotificaton]

    def get_users(
        self,
        frequency: NotificationFrequency,
        change: Change | None = None,
        project: Project | None = None,
        component: Component | None = None,
        translation: Translation | None = None,
        users: list[int] | None = None,
    ) -> Iterable[User]:
        if change is None or self.has_required_attrs(change):
            return []
        return super().get_users(
            frequency,
            change,
            project,
            component,
            translation,
            list(
                get_mention_users(cast("Comment", change.comment).comment).values_list(
                    "id", flat=True
                )
            ),
        )


@register_notification
class LastAuthorCommentNotificaton(Notification):
    actions = (ActionEvents.COMMENT,)
    verbose = pgettext_lazy("Notification name", "Your translation received a comment")
    template_name = "new_comment"
    ignore_watched = True
    required_attr = "comment"
    skip_when_notify = [MentionCommentNotificaton]

    def get_users(
        self,
        frequency: NotificationFrequency,
        change: Change | None = None,
        project: Project | None = None,
        component: Component | None = None,
        translation: Translation | None = None,
        users: list[int] | None = None,
    ) -> Iterable[User]:
        change_users: list[int] = []
        if change is not None:
            last_author = cast("Unit", change.unit).get_last_content_change()[0]
            if not last_author.is_anonymous:
                change_users.append(last_author.pk)
        return super().get_users(
            frequency, change, project, component, translation, change_users
        )


@register_notification
class TranslatedStringNotificaton(Notification):
    actions = (
        ActionEvents.CHANGE,
        ActionEvents.NEW,
        ActionEvents.ACCEPT,
    )
    verbose = pgettext_lazy("Notification name", "String was edited by user")
    template_name = "translated_string"
    filter_languages = True


@register_notification
class ApprovedStringNotificaton(Notification):
    actions = (ActionEvents.APPROVE,)
    verbose = pgettext_lazy("Notification name", "String was approved")
    template_name = "approved_string"
    filter_languages = True


@register_notification
class ChangedStringNotificaton(Notification):
    actions = Change.ACTIONS_CONTENT
    verbose = pgettext_lazy("Notification name", "String was changed")
    template_name = "changed_translation"
    filter_languages = True
    skip_when_notify = [TranslatedStringNotificaton, ApprovedStringNotificaton]


@register_notification
class NewTranslationNotificaton(Notification):
    actions = (
        ActionEvents.ADDED_LANGUAGE,
        ActionEvents.REQUESTED_LANGUAGE,
    )
    verbose = pgettext_lazy("Notification name", "New language was added or requested")
    template_name = "new_language"

    def get_context(
        self, change=None, subscription=None, extracontext=None, changes=None
    ):
        context = super().get_context(change, subscription, extracontext, changes)
        if change:
            context["language"] = Language.objects.get(code=change.details["language"])
            context["was_added"] = change.action == ActionEvents.ADDED_LANGUAGE
        return context


@register_notification
class NewComponentNotificaton(Notification):
    actions = (ActionEvents.CREATE_COMPONENT,)
    verbose = pgettext_lazy(
        "Notification name", "New translation component was created"
    )
    template_name = "new_component"


@register_notification
class NewAnnouncementNotificaton(Notification):
    actions = (ActionEvents.ANNOUNCEMENT,)
    verbose = pgettext_lazy("Notification name", "Announcement was published")
    template_name = "new_announcement"
    required_attr = "announcement"
    any_watched: bool = True

    def should_skip(self, user: User, change) -> bool:
        return not change.announcement.notify

    def get_language_filter(
        self, change: Change | None, translation: Translation | None
    ) -> Language | None:
        if change is None:
            return None
        return cast("Announcement", change.announcement).language


@register_notification
class NewAlertNotificaton(Notification):
    actions = (ActionEvents.ALERT,)
    verbose = pgettext_lazy("Notification name", "New alert emerged in a component")
    template_name = "new_alert"
    required_attr = "alert"

    def should_skip(self, user: User, change):
        try:
            alert = change.alert
        except Alert.DoesNotExist:
            # Alert was removed meanwhile
            return False
        if alert.obj.link_wide:
            # Notify for main component
            if not change.component.linked_component:
                return False
            # Notify only for others only when user will not get main.
            # This handles component level subscriptions.
            fake = copy(change)
            fake.component = change.component.linked_component
            fake.project = fake.component.project
            return bool(
                list(
                    self.get_users(
                        NotificationFrequency.FREQ_INSTANT, fake, users=[user.pk]
                    )
                )
            )
        if alert.obj.project_wide:
            first_component = change.component.project.component_set.order_by("id")[0]
            # Notify for the first component
            if change.component.id == first_component.id:
                return True
            # Notify only for others only when user will not get first.
            # This handles component level subscriptions.
            fake = copy(change)
            fake.component = first_component
            fake.project = fake.component.project
            return bool(
                list(
                    self.get_users(
                        NotificationFrequency.FREQ_INSTANT, fake, users=[user.pk]
                    )
                )
            )
        return False


@register_notification
class MergeFailureNotification(Notification):
    actions = (
        ActionEvents.FAILED_MERGE,
        ActionEvents.FAILED_REBASE,
        ActionEvents.FAILED_PUSH,
    )
    verbose = pgettext_lazy("Notification name", "Repository operation failed")
    template_name = "repository_error"
    skip_when_notify = [NewAlertNotificaton]

    def _convert_change_skip(self, change):
        fake = copy(change)
        fake.action = ActionEvents.ALERT
        fake.alert = Alert(name="MergeFailure", details={"error": ""})
        return fake


class SummaryNotification(Notification):
    filter_languages = True

    @classmethod
    def get_freq_choices(cls):
        return [
            x
            for x in super().get_freq_choices()
            if x[0] != NotificationFrequency.FREQ_INSTANT
        ]

    def notify_daily(self) -> None:
        self.notify_summary(NotificationFrequency.FREQ_DAILY)

    def notify_weekly(self) -> None:
        self.notify_summary(NotificationFrequency.FREQ_WEEKLY)

    def notify_monthly(self) -> None:
        self.notify_summary(NotificationFrequency.FREQ_MONTHLY)

    def notify_summary(
        self,
        frequency: NotificationFrequency,
    ) -> None:
        users = {}
        notifications = defaultdict(list)
        for translation in prefetch_stats(Translation.objects.prefetch()):
            count = self.get_count(translation)
            if not count:
                continue
            context = {
                "project": translation.component.project,
                "component": translation.component,
                "translation": translation,
            }
            current_users = self.get_users(frequency, **context)
            context["count"] = count
            for user in current_users:
                users[user.pk] = user
                notifications[user.pk].append(context)
        for userid, changes in notifications.items():
            user = users[userid]
            self.send_digest(
                user.profile.language,
                user.email,
                changes,
                subscription=user.current_subscription,
            )

    @staticmethod
    def get_count(translation) -> int:
        raise NotImplementedError

    def get_context(
        self, change=None, subscription=None, extracontext=None, changes=None
    ):
        context = super().get_context(change, subscription, extracontext, changes)
        context["total_count"] = sum(change["count"] for change in changes)
        return context


@register_notification
class PendingSuggestionsNotification(SummaryNotification):
    verbose = pgettext_lazy("Notification name", "Pending suggestions exist")
    digest_template = "pending_suggestions"

    @staticmethod
    def get_count(translation) -> int:
        return translation.stats.suggestions


@register_notification
class ToDoStringsNotification(SummaryNotification):
    verbose = pgettext_lazy("Notification name", "Unfinished strings exist")
    digest_template = "todo_strings"

    @staticmethod
    def get_count(translation) -> int:
        return translation.stats.todo


def get_notification_emails(
    language, recipients, notification, context=None, info=None
):
    """Render notification email."""
    context = context or {}

    # Define headers
    headers = get_email_headers(notification)

    LOGGER.info(
        "sending notification %s on %s to %s", notification, info, ", ".join(recipients)
    )

    with override("en" if language is None else language):
        # Template name
        context["subject_template"] = f"mail/{notification}_subject.txt"
        context["LANGUAGE_CODE"] = get_language()
        context["LANGUAGE_BIDI"] = get_language_bidi()

        # Adjust context
        context["current_site_url"] = get_site_url()
        context["site_title"] = settings.SITE_TITLE

        # Render subject
        subject = render_to_string(context["subject_template"], context).strip()
        context["subject"] = subject

        # Render body
        body = render_to_string(f"mail/{notification}.html", context)

        # Return the mail content
        return [
            {"subject": subject, "body": body, "address": address, "headers": headers}
            for address in recipients
        ]


def send_notification_email(
    language, recipients, notification, context=None, info=None
) -> None:
    """Render and sends notification email."""
    send_mails.delay(
        get_notification_emails(language, recipients, notification, context, info)
    )<|MERGE_RESOLUTION|>--- conflicted
+++ resolved
@@ -31,10 +31,7 @@
 from weblate.auth.models import User
 from weblate.lang.models import Language
 from weblate.logger import LOGGER
-<<<<<<< HEAD
 from weblate.trans.actions import ActionEvents
-from weblate.trans.models import Alert, Change, Component, Project, Translation
-=======
 from weblate.trans.models import (
     Alert,
     Announcement,
@@ -45,7 +42,6 @@
     Translation,
     Unit,
 )
->>>>>>> fb337af8
 from weblate.utils.errors import report_error
 from weblate.utils.markdown import get_mention_users
 from weblate.utils.ratelimit import rate_limit
