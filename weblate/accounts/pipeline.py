--- conflicted
+++ resolved
@@ -28,17 +28,13 @@
 from weblate.utils import messages
 from weblate.utils.ratelimit import reset_rate_limit
 from weblate.utils.requests import request
-<<<<<<< HEAD
-from weblate.utils.validators import USERNAME_MATCHER, EmailValidator, clean_fullname
-from weblate.vendasta.auth import VendastaOpenIdConnect
-=======
 from weblate.utils.validators import (
     CRUD_RE,
     USERNAME_MATCHER,
     EmailValidator,
     clean_fullname,
 )
->>>>>>> 066c36e2
+from weblate.vendasta.auth import VendastaOpenIdConnect
 
 STRIP_MATCHER = re.compile(r"[^\w\s.@+-]")
 CLEANUP_MATCHER = re.compile(r"[-\s]+")
