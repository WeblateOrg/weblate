# -*- coding: utf-8 -*-
#
# Copyright © 2012 - 2019 Michal Čihař <michal@cihar.com>
#
# This file is part of Weblate <https://weblate.org/>
#
# This program is free software: you can redistribute it and/or modify
# it under the terms of the GNU General Public License as published by
# the Free Software Foundation, either version 3 of the License, or
# (at your option) any later version.
#
# This program is distributed in the hope that it will be useful,
# but WITHOUT ANY WARRANTY; without even the implied warranty of
# MERCHANTABILITY or FITNESS FOR A PARTICULAR PURPOSE.  See the
# GNU General Public License for more details.
#
# You should have received a copy of the GNU General Public License
# along with this program.  If not, see <https://www.gnu.org/licenses/>.
#

import re

from django.conf.urls import include, url
from django.conf import settings
from django.views.decorators.cache import cache_page
from django.views.decorators.vary import vary_on_cookie
from django.views.generic import RedirectView
import django.contrib.sitemaps.views
import django.views.i18n
import django.views.static

from weblate.trans.feeds import (
    TranslationChangesFeed, ComponentChangesFeed,
    ProjectChangesFeed, ChangesFeed, LanguageChangesFeed
)
from weblate.trans.views.changes import ChangesView, ChangesCSVView
import weblate.accounts.views
import weblate.addons.views
from weblate.auth.decorators import management_access
import weblate.checks.views
import weblate.lang.views
import weblate.memory.views
import weblate.screenshots.views
import weblate.trans.views.about
import weblate.trans.views.acl
import weblate.trans.views.agreement
import weblate.trans.views.api
import weblate.trans.views.basic
import weblate.trans.views.charts
import weblate.trans.views.create
import weblate.trans.views.dashboard
import weblate.trans.views.dictionary
import weblate.trans.views.edit
import weblate.trans.views.files
import weblate.trans.views.git
import weblate.trans.views.hooks
import weblate.trans.views.js
import weblate.trans.views.lock
import weblate.trans.views.manage
import weblate.trans.views.reports
import weblate.trans.views.search
import weblate.trans.views.settings
import weblate.trans.views.source
import weblate.trans.views.widgets
from weblate.sitemaps import SITEMAPS
import weblate.accounts.urls
import weblate.api.urls
import weblate.wladmin.sites


def optional(route_part):
    return '(?:' + route_part + r')?'

# URL regexp for language code
LANGUAGE = r'(?P<lang>[^/]+)'

# URL regexp for project
PROJECT = r'(?P<project>[^/]+)'

# URL regexp for component
COMPONENT = r'(?P<component>[^/]+)'

# URL regexp for component scoped by project
COMPONENT_SCOPED_BY_PROJECT = PROJECT + '/' + COMPONENT + '/'

# URL regexp for translations
TRANSLATION = PROJECT + '/' + COMPONENT + '/' + LANGUAGE + '/'

# URL regexp for project language pages
PROJECT_LANG = PROJECT + '/' + LANGUAGE + '/'

# URL regexp used as base for widgets
WIDGET = r'(?P<widget>[^/-]+)-(?P<color>[^/-]+)'

# Widget extension match
EXTENSION = r'(?P<extension>(png|svg|bin))'

handler403 = weblate.trans.views.basic.denied

handler404 = weblate.trans.views.basic.not_found

handler500 = weblate.trans.views.basic.server_error

real_patterns = [
    url(
        r'^$',
        weblate.trans.views.dashboard.home,
        name='home',
    ),
    url(
        r'^projects/$',
        weblate.trans.views.basic.list_projects,
        name='projects',
    ),
    url(
        r'^projects/' + PROJECT + '$',
        weblate.trans.views.basic.show_project,
        name='project',
    ),

    # Engagement pages
    url(
        r'^engage/' + PROJECT + '$',
        weblate.trans.views.basic.show_engage,
        name='engage',
    ),
    url(
        r'^engage/' + PROJECT_LANG + '$',
        weblate.trans.views.basic.show_engage,
        name='engage',
    ),

    # Glossary/Dictionary pages
    url(
        r'^dictionaries/' + PROJECT + '$',
        weblate.trans.views.dictionary.show_dictionaries,
        name='show_dictionaries',
    ),
    url(
        r'^dictionaries/' + PROJECT_LANG + '$',
        weblate.trans.views.dictionary.show_dictionary,
        name='show_dictionary',
    ),
    url(
        r'^upload-dictionaries/' + PROJECT_LANG + '$',
        weblate.trans.views.dictionary.upload_dictionary,
        name='upload_dictionary',
    ),
    url(
        r'^delete-dictionaries/' + PROJECT_LANG + '(?P<pk>[0-9]+)/$',
        weblate.trans.views.dictionary.delete_dictionary,
        name='delete_dictionary',
    ),
    url(
        r'^edit-dictionaries/' + PROJECT_LANG + '(?P<pk>[0-9]+)/$',
        weblate.trans.views.dictionary.edit_dictionary,
        name='edit_dictionary',
    ),
    url(
        r'^download-dictionaries/' + PROJECT_LANG + '$',
        weblate.trans.views.dictionary.download_dictionary,
        name='download_dictionary',
    ),

    # Subroject pages
    url(
        r'^projects/' + COMPONENT_SCOPED_BY_PROJECT + '$',
        weblate.trans.views.basic.show_component,
        name='component',
    ),
    url(
        r'^projects/' + COMPONENT_SCOPED_BY_PROJECT + 'source/$',
        weblate.trans.views.source.show_source,
        name='show_source',
    ),
    url(
        r'^projects/' + COMPONENT_SCOPED_BY_PROJECT + 'source/review/$',
        weblate.trans.views.source.review_source,
        name='review_source',
    ),
    url(
        r'^matrix/' + COMPONENT_SCOPED_BY_PROJECT + '$',
        weblate.trans.views.source.matrix,
        name='matrix',
    ),
    url(
        r'^js/matrix/' + COMPONENT_SCOPED_BY_PROJECT + '$',
        weblate.trans.views.source.matrix_load,
        name='matrix-load',
    ),
    url(
        r'^source/(?P<pk>[0-9]+)/priority/$',
        weblate.trans.views.source.edit_priority,
        name='edit_priority'
    ),
    url(
        r'^source/(?P<pk>[0-9]+)/context/$',
        weblate.trans.views.source.edit_context,
        name='edit_context'
    ),
    url(
        r'^source/(?P<pk>[0-9]+)/check_flags/$',
        weblate.trans.views.source.edit_check_flags,
        name='edit_check_flags'
    ),

    # Translation pages
    url(
        r'^projects/' + TRANSLATION + '$',
        weblate.trans.views.basic.show_translation,
        name='translation',
    ),
    url(
        r'^component-list/(?P<name>[^/]*)/$',
        weblate.trans.views.basic.show_component_list,
        name='component-list',
    ),
    url(
        r'^translate/' + TRANSLATION + '$',
        weblate.trans.views.edit.translate,
        name='translate',
    ),
    url(
        r'^zen/' + TRANSLATION + '$',
        weblate.trans.views.edit.zen,
        name='zen',
    ),
    url(
        r'^download/' + PROJECT + '/' + optional(COMPONENT + '/') + '$',
        weblate.trans.views.files.download_translation,
        name='download_translation',
    ),
    url(
        r'^upload/' + TRANSLATION + '$',
        weblate.trans.views.files.upload_translation,
        name='upload_translation',
    ),
    url(
        r'^new-unit/' + TRANSLATION + '$',
        weblate.trans.views.edit.new_unit,
        name='new-unit',
    ),
    url(
        r'^auto-translate/' + TRANSLATION + '$',
        weblate.trans.views.edit.auto_translation,
        name='auto_translation',
    ),
    url(
        r'^replace/' + PROJECT + '$',
        weblate.trans.views.search.search_replace,
        name='replace',
    ),
    url(
        r'^replace/' + COMPONENT_SCOPED_BY_PROJECT + '$',
        weblate.trans.views.search.search_replace,
        name='replace',
    ),
    url(
        r'^replace/' + TRANSLATION + '$',
        weblate.trans.views.search.search_replace,
        name='replace',
    ),
    url(
        r'^state-change/' + PROJECT + '$',
        weblate.trans.views.search.state_change,
        name='state-change',
    ),
    url(
        r'^state-change/' + COMPONENT_SCOPED_BY_PROJECT + '$',
        weblate.trans.views.search.state_change,
        name='state-change',
    ),
    url(
        r'^state-change/' + TRANSLATION + '$',
        weblate.trans.views.search.state_change,
        name='state-change',
    ),
    url(
        r'^credits/' + COMPONENT_SCOPED_BY_PROJECT + '$',
        weblate.trans.views.reports.get_credits,
        name='credits',
    ),
    url(
        r'^counts/' + COMPONENT_SCOPED_BY_PROJECT + '$',
        weblate.trans.views.reports.get_counts,
        name='counts',
    ),
    url(
        r'^new-lang/' + COMPONENT_SCOPED_BY_PROJECT + '$',
        weblate.trans.views.basic.new_language,
        name='new-language',
    ),
    url(
        r'^addons/' + COMPONENT_SCOPED_BY_PROJECT + '$',
        weblate.addons.views.AddonList.as_view(),
        name='addons',
    ),
    url(
        r'^addons/' + COMPONENT_SCOPED_BY_PROJECT + '(?P<pk>[0-9]+)/$',
        weblate.addons.views.AddonDetail.as_view(),
        name='addon-detail',
    ),
    url(
        r'^access/' + PROJECT + '$',
        weblate.trans.views.acl.manage_access,
        name='manage-access',
    ),
    url(
        r'^access/' + PROJECT + 'change/$',
        weblate.trans.views.acl.change_access,
        name='change-access',
    ),
    url(
        r'^settings/' + PROJECT + '$',
        weblate.trans.views.settings.change_project,
        name='settings',
    ),
    url(
        r'^settings/' + COMPONENT_SCOPED_BY_PROJECT + '$',
        weblate.trans.views.settings.change_component,
        name='settings',
    ),
    url(
        r'^create/project/$',
        weblate.trans.views.create.CreateProject.as_view(),
        name='create-project',
    ),
    url(
        r'^create/component/$',
        weblate.trans.views.create.CreateComponent.as_view(),
        name='create-component',
    ),
    url(
        r'^contributor-agreement/' + COMPONENT_SCOPED_BY_PROJECT + '$',
        weblate.trans.views.agreement.agreement_confirm,
        name='contributor-agreement',
    ),
    url(
        r'^access/' + PROJECT + 'add/$',
        weblate.trans.views.acl.add_user,
        name='add-user',
    ),
    url(
        r'^access/' + PROJECT + 'remove/$',
        weblate.trans.views.acl.delete_user,
        name='delete-user',
    ),
    url(
        r'^access/' + PROJECT + 'set/$',
        weblate.trans.views.acl.set_groups,
        name='set-groups',
    ),

    # Monthly activity
    url(
        r'^activity/month/$',
        weblate.trans.views.charts.monthly_activity,
        name='monthly_activity',
    ),
    url(
        r'^activity/month/' + PROJECT + '$',
        weblate.trans.views.charts.monthly_activity,
        name='monthly_activity',
    ),
    url(
        r'^activity/month/' + COMPONENT_SCOPED_BY_PROJECT + '$',
        weblate.trans.views.charts.monthly_activity,
        name='monthly_activity',
    ),
    url(
        r'^activity/month/' + TRANSLATION + '$',
        weblate.trans.views.charts.monthly_activity,
        name='monthly_activity',
    ),
    url(
        r'^activity/language/month/' + LANGUAGE + '/$',
        weblate.trans.views.charts.monthly_activity,
        name='monthly_activity',
    ),
    url(
        r'^activity/language/month/' + LANGUAGE + '/' + PROJECT + '$',
        weblate.trans.views.charts.monthly_activity,
        name='monthly_activity',
    ),
    url(
        r'^activity/user/month/(?P<user>[^/]+)/$',
        weblate.trans.views.charts.monthly_activity,
        name='monthly_activity',
    ),

    # Yearly activity
    url(
        r'^activity/year/$',
        weblate.trans.views.charts.yearly_activity,
        name='yearly_activity',
    ),
    url(
        r'^activity/year/' + PROJECT + '$',
        weblate.trans.views.charts.yearly_activity,
        name='yearly_activity',
    ),
    url(
        r'^activity/year/' + COMPONENT_SCOPED_BY_PROJECT + '$',
        weblate.trans.views.charts.yearly_activity,
        name='yearly_activity',
    ),
    url(
        r'^activity/year/' + TRANSLATION + '$',
        weblate.trans.views.charts.yearly_activity,
        name='yearly_activity',
    ),
    url(
        r'^activity/language/year/' + LANGUAGE + '/$',
        weblate.trans.views.charts.yearly_activity,
        name='yearly_activity',
    ),
    url(
        r'^activity/language/year/' + LANGUAGE + '/' + PROJECT + '$',
        weblate.trans.views.charts.yearly_activity,
        name='yearly_activity',
    ),
    url(
        r'^activity/user/year/(?P<user>[^/]+)/$',
        weblate.trans.views.charts.yearly_activity,
        name='yearly_activity',
    ),

    # Comments
    url(
        r'^comment/(?P<pk>[0-9]+)/$',
        weblate.trans.views.edit.comment,
        name='comment',
    ),
    url(
        r'^comment/(?P<pk>[0-9]+)/delete/$',
        weblate.trans.views.edit.delete_comment,
        name='delete-comment',
    ),

    # VCS manipulation - commit
    url(
        r'^commit/' + PROJECT + '$',
        weblate.trans.views.git.commit_project,
        name='commit_project',
    ),
    url(
        r'^commit/' + COMPONENT_SCOPED_BY_PROJECT + '$',
        weblate.trans.views.git.commit_component,
        name='commit_component',
    ),
    url(
        r'^commit/' + TRANSLATION + '$',
        weblate.trans.views.git.commit_translation,
        name='commit_translation',
    ),

    # VCS manipulation - update
    url(
        r'^update/' + PROJECT + '$',
        weblate.trans.views.git.update_project,
        name='update_project',
    ),
    url(
        r'^update/' + COMPONENT_SCOPED_BY_PROJECT + '$',
        weblate.trans.views.git.update_component,
        name='update_component',
    ),
    url(
        r'^update/' + TRANSLATION + '$',
        weblate.trans.views.git.update_translation,
        name='update_translation',
    ),

    # VCS manipulation - push
    url(
        r'^push/' + PROJECT + '$',
        weblate.trans.views.git.push_project,
        name='push_project',
    ),
    url(
        r'^push/' + COMPONENT_SCOPED_BY_PROJECT + '$',
        weblate.trans.views.git.push_component,
        name='push_component',
    ),
    url(
        r'^push/' + TRANSLATION + '$',
        weblate.trans.views.git.push_translation,
        name='push_translation',
    ),

    # VCS manipulation - reset
    url(
        r'^reset/' + PROJECT + '$',
        weblate.trans.views.git.reset_project,
        name='reset_project',
    ),
    url(
        r'^reset/' + COMPONENT_SCOPED_BY_PROJECT + '$',
        weblate.trans.views.git.reset_component,
        name='reset_component',
    ),
    url(
        r'^reset/' + TRANSLATION + '$',
        weblate.trans.views.git.reset_translation,
        name='reset_translation',
    ),

    # VCS manipulation - cleanup
    url(
        r'^cleanup/' + PROJECT + '$',
        weblate.trans.views.git.cleanup_project,
        name='cleanup_project',
    ),
    url(
        r'^cleanup/' + COMPONENT + '$',
        weblate.trans.views.git.cleanup_component,
        name='cleanup_component',
    ),
    url(
        r'^cleanup/' + TRANSLATION + '$',
        weblate.trans.views.git.cleanup_translation,
        name='cleanup_translation',
    ),

    # Whiteboard
    url(
        r'^whiteboard/' + PROJECT + '$',
        weblate.trans.views.manage.whiteboard_project,
        name='whiteboard_project',
    ),
    url(
        r'^whiteboard/' + COMPONENT + '$',
        weblate.trans.views.manage.whiteboard_component,
        name='whiteboard_component',
    ),
    url(
        r'^whiteboard/' + TRANSLATION + '$',
        weblate.trans.views.manage.whiteboard_translation,
        name='whiteboard_translation',
    ),
    url(
        r'^js/whiteboard/(?P<pk>[0-9]+)/delete/$',
        weblate.trans.views.manage.whiteboard_delete,
        name='whiteboard-delete',
    ),
    # VCS manipulation - remove
    url(
        r'^remove/' + PROJECT + '$',
        weblate.trans.views.manage.remove_project,
        name='remove_project',
    ),
    url(
        r'^remove/' + COMPONENT + '$',
        weblate.trans.views.manage.remove_component,
        name='remove_component',
    ),
    url(
        r'^remove/' + TRANSLATION + '$',
        weblate.trans.views.manage.remove_translation,
        name='remove_translation',
    ),
    # Rename/move
    url(
        r'^rename/' + PROJECT + '$',
        weblate.trans.views.manage.rename_project,
        name='rename',
    ),
    url(
        r'^rename/' + COMPONENT + '$',
        weblate.trans.views.manage.rename_component,
        name='rename',
    ),
    url(
        r'^move/' + COMPONENT + '$',
        weblate.trans.views.manage.move_component,
        name='move',
    ),

    # Locking
    url(
        r'^lock/' + PROJECT + '$',
        weblate.trans.views.lock.lock_project,
        name='lock_project',
    ),
    url(
        r'^unlock/' + PROJECT + '$',
        weblate.trans.views.lock.unlock_project,
        name='unlock_project',
    ),
    url(
        r'^lock/' + COMPONENT_SCOPED_BY_PROJECT + '$',
        weblate.trans.views.lock.lock_component,
        name='lock_component',
    ),
    url(
        r'^unlock/' + COMPONENT_SCOPED_BY_PROJECT + '$',
        weblate.trans.views.lock.unlock_component,
        name='unlock_component',
    ),

    # Screenshots
    url(
        r'^screenshots/' + COMPONENT_SCOPED_BY_PROJECT + '$',
        weblate.screenshots.views.ScreenshotList.as_view(),
        name='screenshots',
    ),
    url(
        r'^screenshot/(?P<pk>[0-9]+)/$',
        weblate.screenshots.views.ScreenshotDetail.as_view(),
        name='screenshot',
    ),
    url(
        r'^screenshot/(?P<pk>[0-9]+)/delete/$',
        weblate.screenshots.views.delete_screenshot,
        name='screenshot-delete',
    ),
    url(
        r'^screenshot/(?P<pk>[0-9]+)/remove/$',
        weblate.screenshots.views.remove_source,
        name='screenshot-remove-source',
    ),
    url(
        r'^js/screenshot/(?P<pk>[0-9]+)/get/$',
        weblate.screenshots.views.get_sources,
        name='screenshot-js-get',
    ),
    url(
        r'^js/screenshot/(?P<pk>[0-9]+)/search/$',
        weblate.screenshots.views.search_source,
        name='screenshot-js-search',
    ),
    url(
        r'^js/screenshot/(?P<pk>[0-9]+)/ocr/$',
        weblate.screenshots.views.ocr_search,
        name='screenshot-js-ocr',
    ),
    url(
        r'^js/screenshot/(?P<pk>[0-9]+)/add/$',
        weblate.screenshots.views.add_source,
        name='screenshot-js-add',
    ),

    # Translation memory
    url(
        r'^memory/$',
        weblate.memory.views.MemoryView.as_view(),
        name='memory',
    ),
    url(
        r'^memory/delete/$',
        weblate.memory.views.DeleteView.as_view(),
        name='memory-delete',
    ),
    url(
        r'^memory/upload/$',
        weblate.memory.views.UploadView.as_view(),
        name='memory-upload',
    ),
    url(
        r'^memory/download/$',
        weblate.memory.views.DownloadView.as_view(),
        name='memory-download',
    ),
    url(
        r'^(?P<manage>manage)/memory/$',
        management_access(weblate.memory.views.MemoryView.as_view()),
        name='memory',
    ),
    url(
        r'^(?P<manage>manage)/memory/delete/$',
        management_access(weblate.memory.views.DeleteView.as_view()),
        name='memory-delete',
    ),
    url(
        r'^(?P<manage>manage)/memory/upload/$',
        management_access(weblate.memory.views.UploadView.as_view()),
        name='memory-upload',
    ),
    url(
        r'^(?P<manage>manage)/memory/download/$',
        management_access(weblate.memory.views.DownloadView.as_view()),
        name='memory-download',
    ),
    url(
        r'^memory/project/' + PROJECT + '$',
        weblate.memory.views.MemoryView.as_view(),
        name='memory',
    ),
    url(
        r'^memory/project/' + PROJECT + 'delete/$',
        weblate.memory.views.DeleteView.as_view(),
        name='memory-delete',
    ),
    url(
        r'^memory/project/' + PROJECT + 'upload/$',
        weblate.memory.views.UploadView.as_view(),
        name='memory-upload',
    ),
    url(
        r'^memory/project/' + PROJECT + 'download/$',
        weblate.memory.views.DownloadView.as_view(),
        name='memory-download',
    ),
    url(
        r'^memory/project/' + PROJECT + 'import/$',
        weblate.memory.views.ImportView.as_view(),
        name='memory-import',
    ),

    # Languages browsing
    url(
        r'^languages/$',
        weblate.lang.views.show_languages,
        name='languages',
    ),
    url(
        r'^languages/' + LANGUAGE + '/$',
        weblate.lang.views.show_language,
        name='show_language',
    ),
    url(
        r'^languages/' + LANGUAGE + '/' + PROJECT + '$',
        weblate.lang.views.show_project,
        name='project-language',
    ),

    # Checks browsing
    url(
        r'^checks/$',
        weblate.checks.views.show_checks,
        name='checks',
    ),
    url(
        r'^checks/(?P<name>[^/]+)/$',
        weblate.checks.views.show_check,
        name='show_check',
    ),
    url(
        r'^checks/(?P<name>[^/]+)/' + PROJECT + '$',
        weblate.checks.views.show_check_project,
        name='show_check_project',
    ),
    url(
        r'^checks/(?P<name>[^/]+)/' + COMPONENT_SCOPED_BY_PROJECT + '$',
        weblate.checks.views.show_check_component,
        name='show_check_component',
    ),

    # Changes browsing
    url(
        r'^changes/$',
        ChangesView.as_view(),
        name='changes',
    ),
    url(
        r'^changes/csv/$',
        ChangesCSVView.as_view(),
        name='changes-csv',
    ),

    # Notification hooks
    url(
<<<<<<< HEAD
        r'^hooks/update/' + COMPONENT_SCOPED_BY_PROJECT + '$',
        weblate.trans.views.api.update_component,
=======
        r'^hooks/update/' + COMPONENT + '$',
        weblate.trans.views.hooks.update_component,
>>>>>>> ec4514f2
        name='hook-component',
    ),
    url(
        r'^hooks/update/' + PROJECT + '$',
        weblate.trans.views.hooks.update_project,
        name='hook-project',
    ),
    url(
        r'^hooks/(?P<service>github|gitlab|bitbucket|pagure)/$',
        weblate.trans.views.hooks.vcs_service_hook,
        name='webhook',
    ),

    # Stats exports
    url(
        r'^exports/stats/' + COMPONENT_SCOPED_BY_PROJECT + '$',
        weblate.trans.views.api.export_stats,
        name='export_stats',
    ),
    url(
        r'^exports/stats/' + PROJECT + '$',
        weblate.trans.views.api.export_stats_project,
        name='export_stats',
    ),

    # RSS exports
    url(
        r'^exports/rss/$',
        ChangesFeed(),
        name='rss',
    ),
    url(
        r'^exports/rss/language/' + LANGUAGE + '/$',
        LanguageChangesFeed(),
        name='rss-language',
    ),
    url(
        r'^exports/rss/' + PROJECT + '$',
        ProjectChangesFeed(),
        name='rss-project',
    ),
    url(
        r'^exports/rss/' + COMPONENT_SCOPED_BY_PROJECT + '$',
        ComponentChangesFeed(),
        name='rss-component',
    ),
    url(
        r'^exports/rss/' + TRANSLATION + '$',
        TranslationChangesFeed(),
        name='rss-translation',
    ),

    # Compatibility URLs for Widgets
    url(
        r'^widgets/' + PROJECT + '(?P<widget>[^/]+)/(?P<color>[^/]+)/$',
        weblate.trans.views.widgets.render_widget,
        name='widgets-compat-render-color',
    ),
    url(
        r'^widgets/' + PROJECT + '(?P<widget>[^/]+)/$',
        weblate.trans.views.widgets.render_widget,
        name='widgets-compat-render',
    ),
    url(
        r'^widgets/(?P<project>[^/]+)-' + WIDGET + '-' +
        LANGUAGE + r'\.' + EXTENSION + r'$',
        weblate.trans.views.widgets.render_widget,
        name='widget-image-dash',
    ),
    url(
        r'^widgets/(?P<project>[^/]+)-' + WIDGET + r'\.' + EXTENSION + r'$',
        weblate.trans.views.widgets.render_widget,
        name='widget-image-dash',
    ),

    # Engagement widgets
    url(
        r'^widgets/' + PROJECT + '-/' + WIDGET + r'\.' + EXTENSION + r'$',
        weblate.trans.views.widgets.render_widget,
        name='widget-image',
    ),
    url(
        r'^widgets/' + PROJECT + LANGUAGE + '/' +
        WIDGET + r'\.' + EXTENSION + r'$',
        weblate.trans.views.widgets.render_widget,
        name='widget-image',
    ),
    url(
        r'^widgets/' + PROJECT + '-/' +
        r'(?P<component>[^/]+)/' + WIDGET + r'\.' + EXTENSION + r'$',
        weblate.trans.views.widgets.render_widget,
        name='widget-image',
    ),
    url(
        r'^widgets/' + PROJECT + LANGUAGE + '/' +
        r'(?P<component>[^/]+)/' + WIDGET + r'\.' + EXTENSION + r'$',
        weblate.trans.views.widgets.render_widget,
        name='widget-image',
    ),
    url(
        r'^widgets/' + PROJECT + '$',
        weblate.trans.views.widgets.widgets,
        name='widgets',
    ),
    url(
        r'^widgets/$',
        RedirectView.as_view(url='/projects/', permanent=True),
    ),

    # Data exports pages
    url(
        r'^data/$',
        RedirectView.as_view(url='/projects/', permanent=True),
    ),
    url(
        r'^data/' + PROJECT + '$',
        weblate.trans.views.basic.data_project,
        name='data_project',
    ),

    # AJAX/JS backends
    url(
        r'^js/ignore-check/(?P<check_id>[0-9]+)/$',
        weblate.trans.views.js.ignore_check,
        name='js-ignore-check',
    ),
    url(
        r'^js/i18n/$',
        cache_page(3600)(
            vary_on_cookie(
                django.views.i18n.JavaScriptCatalog.as_view(
                    packages=['weblate']
                )
            )
        ),
        name='js-catalog'
    ),
    url(
        r'^js/mt-services/$',
        weblate.trans.views.js.mt_services,
        name='js-mt-services',
    ),
    url(
        r'^js/translate/(?P<service>[^/]+)/(?P<unit_id>[0-9]+)/$',
        weblate.trans.views.js.translate,
        name='js-translate',
    ),
    url(
        r'^js/changes/(?P<unit_id>[0-9]+)/$',
        weblate.trans.views.js.get_unit_changes,
        name='js-unit-changes',
    ),
    url(
        r'^js/translations/(?P<unit_id>[0-9]+)/$',
        weblate.trans.views.js.get_unit_translations,
        name='js-unit-translations',
    ),
    url(
        r'^js/detail/' + COMPONENT_SCOPED_BY_PROJECT + '(?P<checksum>[^/]+)/$',
        weblate.trans.views.js.get_detail,
        name='js-detail',
    ),
    url(
        r'^js/git/' + PROJECT + '$',
        weblate.trans.views.js.git_status_project,
        name='git_status_project',
    ),
    url(
        r'^js/git/' + COMPONENT_SCOPED_BY_PROJECT + '$',
        weblate.trans.views.js.git_status_component,
        name='git_status_component',
    ),
    url(
        r'^js/git/' + TRANSLATION + '$',
        weblate.trans.views.js.git_status_translation,
        name='git_status_translation',
    ),
    url(
        r'^js/zen/' + TRANSLATION + '$',
        weblate.trans.views.edit.load_zen,
        name='load_zen',
    ),
    url(
        r'^js/save-zen/' + TRANSLATION + '$',
        weblate.trans.views.edit.save_zen,
        name='save_zen',
    ),

    # Admin interface
    url(r'^admin/doc/', include('django.contrib.admindocs.urls')),
    url(
        r'^admin/',
        include(
            (weblate.wladmin.sites.SITE.urls, 'weblate.wladmin'),
            namespace='admin'
        )
    ),

    # Auth
    url(r'^accounts/', include(weblate.accounts.urls)),

    # Auth
    url(r'^api/', include((weblate.api.urls, 'weblate.api'), namespace='api')),

    # Static pages
    url(r'^contact/', weblate.accounts.views.contact, name='contact'),
    url(r'^hosting/', weblate.accounts.views.hosting, name='hosting'),
    url(
        r'^about/$',
        weblate.trans.views.about.AboutView.as_view(),
        name='about'
    ),
    url(
        r'^keys/$',
        weblate.trans.views.about.KeysView.as_view(),
        name='keys'
    ),
    url(
        r'^stats/$',
        weblate.trans.views.about.StatsView.as_view(),
        name='stats'
    ),

    # User pages
    url(
        r'^user/(?P<user>[^/]+)/$',
        weblate.accounts.views.user_page,
        name='user_page',
    ),
    url(
        r'^user/(?P<user>[^/]+)/suggestions/$',
        weblate.accounts.views.SuggestionView.as_view(),
        name='user_suggestions',
    ),

    # Avatars
    url(
        r'^avatar/(?P<size>(32|128))/(?P<user>[^/]+)\.png$',
        weblate.accounts.views.user_avatar,
        name='user_avatar',
    ),

    # Sitemap
    url(
        r'^sitemap\.xml$',
        cache_page(3600)(django.contrib.sitemaps.views.index),
        {'sitemaps': SITEMAPS, 'sitemap_url_name': 'sitemap'},
        name='sitemap-index',
    ),
    url(
        r'^sitemap-(?P<section>.+)\.xml$',
        cache_page(3600)(django.contrib.sitemaps.views.sitemap),
        {'sitemaps': SITEMAPS},
        name='sitemap',
    ),

    # Compatibility redirects
    url(
        r'^projects/' + TRANSLATION + 'translate/$',
        RedirectView.as_view(
            url='/translate/%(project)s/%(component)s/%(lang)s/',
            permanent=True,
            query_string=True
        )
    ),
    url(
        r'^projects/' + TRANSLATION + 'zen/$',
        RedirectView.as_view(
            url='/zen/%(project)s/%(component)s/%(lang)s/',
            permanent=True,
            query_string=True
        )
    ),
    url(
        r'^projects/' + TRANSLATION + 'download/$',
        RedirectView.as_view(
            url='/download/%(project)s/%(component)s/%(lang)s/',
            permanent=True,
            query_string=True
        )
    ),
    url(
        r'^projects/' + TRANSLATION + 'upload/$',
        RedirectView.as_view(
            url='/upload/%(project)s/%(component)s/%(lang)s/',
            permanent=True,
            query_string=True
        )
    ),
    url(
        r'^projects/' + TRANSLATION + 'auto/$',
        RedirectView.as_view(
            url='/auto-translate/%(project)s/%(component)s/%(lang)s/',
            permanent=True,
            query_string=True
        )
    ),

    url(
        r'^dictionaries/' + PROJECT_LANG + 'upload/$',
        RedirectView.as_view(
            url='/upload-dictionaries/%(project)s/%(lang)s/',
            permanent=True,
            query_string=True
        )
    ),
    url(
        r'^dictionaries/' + PROJECT_LANG + 'delete/$',
        RedirectView.as_view(
            url='/delete-dictionaries/%(project)s/%(lang)s/',
            permanent=True,
            query_string=True
        )
    ),
    url(
        r'^dictionaries/' + PROJECT_LANG + 'edit/$',
        RedirectView.as_view(
            url='/edit-dictionaries/%(project)s/%(lang)s/',
            permanent=True,
            query_string=True
        )
    ),
    url(
        r'^dictionaries/' + PROJECT_LANG + 'download/$',
        RedirectView.as_view(
            url='/download-dictionaries/%(project)s/%(lang)s/',
            permanent=True,
            query_string=True
        )
    ),
    url(
        r'^js/glossary/(?P<unit_id>[0-9]+)/$',
        weblate.trans.views.dictionary.add_dictionary,
        name='js-add-glossary',
    ),

    # Old activity charts
    url(
        r'^activity/html/' + TRANSLATION + '$',
        RedirectView.as_view(
            url='/projects/%(project)s/%(component)s/%(lang)s/#activity',
            permanent=True,
        )
    ),
    url(
        r'^activity/html/' + COMPONENT_SCOPED_BY_PROJECT + '$',
        RedirectView.as_view(
            url='/projects/%(project)s/%(component)s/#activity',
            permanent=True,
        )
    ),
    url(
        r'^activity/html/' + PROJECT + '$',
        RedirectView.as_view(
            url='/projects/%(project)s/#activity',
            permanent=True,
        )
    ),
    url(
        r'^activity/language/html/' + LANGUAGE + '/$',
        RedirectView.as_view(
            url='/languages/%(lang)s/#activity',
            permanent=True,
        )
    ),

    # Site wide search
    url(
        r'^search/$',
        weblate.trans.views.search.search,
        name="search"
    ),
    url(
        r'^search/' + PROJECT + '$',
        weblate.trans.views.search.search,
        name="search"
    ),
    url(
        r'^search/' + COMPONENT_SCOPED_BY_PROJECT + '$',
        weblate.trans.views.search.search,
        name="search"
    ),
    url(
        r'^languages/' + LANGUAGE + '/' + PROJECT + 'search/$',
        weblate.trans.views.search.search,
        name="search"
    ),

    # Health check
    url(
        r'^healthz/$',
        weblate.trans.views.basic.healthz,
        name='healthz',
    ),
]

if 'weblate.billing' in settings.INSTALLED_APPS:
    # pylint: disable=wrong-import-position
    import weblate.billing.views
    real_patterns += [
        url(
            r'^invoice/(?P<pk>[0-9]+)/download/$',
            weblate.billing.views.download_invoice,
            name='invoice-download',
        ),
        url(
            r'^billing/$',
            weblate.billing.views.overview,
            name='billing',
        ),
    ]

if 'weblate.gitexport' in settings.INSTALLED_APPS:
    # pylint: disable=wrong-import-position
    import weblate.gitexport.views
    real_patterns += [
        # Redirect clone from the Weblate project URL
        url(
            r'^projects/' + COMPONENT_SCOPED_BY_PROJECT +
            '(?P<path>(info/|git-upload-pack)[a-z0-9_/-]*)$',
            RedirectView.as_view(
                url='/git/%(project)s/%(component)s/%(path)s',
                permanent=True,
                query_string=True
            )
        ),
        url(
            r'^projects/' + COMPONENT_SCOPED_BY_PROJECT[:-1] +
            r'\.git/' + '(?P<path>(info/|git-upload-pack)[a-z0-9_/-]*)$',
            RedirectView.as_view(
                url='/git/%(project)s/%(component)s/%(path)s',
                permanent=True,
                query_string=True
            )
        ),
        # Redirect clone in case user adds .git to the path
        url(
            r'^git/' + COMPONENT_SCOPED_BY_PROJECT[:-1] + r'\.git/' + '(?P<path>[a-z0-9_/-]*)$',
            RedirectView.as_view(
                url='/git/%(project)s/%(component)s/%(path)s',
                permanent=True,
                query_string=True
            )
        ),
        url(
            r'^git/' + COMPONENT_SCOPED_BY_PROJECT + '(?P<path>[a-z0-9_/-]*)$',
            weblate.gitexport.views.git_export,
            name='git-export',
        ),
    ]

if 'weblate.legal' in settings.INSTALLED_APPS:
    # pylint: disable=wrong-import-position
    import weblate.legal.views
    real_patterns += [
        url(
            r'^legal/',
            include(('weblate.legal.urls', 'weblate.legal'), namespace='legal')
        ),
    ]

if settings.DEBUG:
    real_patterns += [
        url(
            r'^media/(?P<path>.*)$',
            django.views.static.serve,
            {'document_root': settings.MEDIA_ROOT}
        ),
    ]

if settings.DEBUG and 'debug_toolbar' in settings.INSTALLED_APPS:
    # pylint: disable=wrong-import-position
    import debug_toolbar
    real_patterns += [
        url(r'^__debug__/', include(debug_toolbar.urls)),
    ]

if 'wlhosted' in settings.INSTALLED_APPS:
    # pylint: disable=wrong-import-position
    from wlhosted.integrations.views import CreateBillingView
    real_patterns += [
        url(
            r'^create/billing/$',
            CreateBillingView.as_view(),
            name='create-billing',
        ),
    ]


def get_url_prefix():
    if not settings.URL_PREFIX:
        return ''
    return re.escape(settings.URL_PREFIX.strip('/')) + '/'


urlpatterns = [
    url(get_url_prefix(), include(real_patterns))
]<|MERGE_RESOLUTION|>--- conflicted
+++ resolved
@@ -760,14 +760,9 @@
 
     # Notification hooks
     url(
-<<<<<<< HEAD
         r'^hooks/update/' + COMPONENT_SCOPED_BY_PROJECT + '$',
         weblate.trans.views.api.update_component,
-=======
-        r'^hooks/update/' + COMPONENT + '$',
-        weblate.trans.views.hooks.update_component,
->>>>>>> ec4514f2
-        name='hook-component',
+        name='hook-component'
     ),
     url(
         r'^hooks/update/' + PROJECT + '$',
