--- conflicted
+++ resolved
@@ -316,9 +316,6 @@
         name='settings',
     ),
     url(
-<<<<<<< HEAD
-        r'^contributor-agreement/' + COMPONENT_SCOPED_BY_PROJECT + '$',
-=======
         r'^create/project/$',
         weblate.trans.views.create.CreateProject.as_view(),
         name='create-project',
@@ -329,8 +326,7 @@
         name='create-component',
     ),
     url(
-        r'^contributor-agreement/' + COMPONENT + '$',
->>>>>>> db67eb16
+        r'^contributor-agreement/' + COMPONENT_SCOPED_BY_PROJECT + '$',
         weblate.trans.views.agreement.agreement_confirm,
         name='contributor-agreement',
     ),
