#
# Copyright © 2012–2022 Michal Čihař <michal@cihar.com>
#
# This file is part of Weblate <https://weblate.org/>
#
# This program is free software: you can redistribute it and/or modify
# it under the terms of the GNU General Public License as published by
# the Free Software Foundation, either version 3 of the License, or
# (at your option) any later version.
#
# This program is distributed in the hope that it will be useful,
# but WITHOUT ANY WARRANTY; without even the implied warranty of
# MERCHANTABILITY or FITNESS FOR A PARTICULAR PURPOSE.  See the
# GNU General Public License for more details.
#
# You should have received a copy of the GNU General Public License
# along with this program.  If not, see <https://www.gnu.org/licenses/>.
#

import django.contrib.sitemaps.views
import django.views.i18n
import django.views.static
from django.conf import settings
from django.urls import include, path, re_path
from django.views.decorators.cache import cache_control, cache_page
from django.views.decorators.vary import vary_on_cookie
from django.views.generic import RedirectView, TemplateView

import weblate.accounts.urls
import weblate.accounts.views
import weblate.addons.views
import weblate.api.urls
import weblate.checks.views
import weblate.fonts.views
import weblate.glossary.views
import weblate.lang.views
import weblate.machinery.views
import weblate.memory.views
import weblate.screenshots.views
import weblate.trans.views.about
import weblate.trans.views.acl
import weblate.trans.views.agreement
import weblate.trans.views.api
import weblate.trans.views.basic
import weblate.trans.views.charts
import weblate.trans.views.create
import weblate.trans.views.dashboard
import weblate.trans.views.edit
import weblate.trans.views.error
import weblate.trans.views.files
import weblate.trans.views.git
import weblate.trans.views.hooks
import weblate.trans.views.js
import weblate.trans.views.labels
import weblate.trans.views.lock
import weblate.trans.views.reports
import weblate.trans.views.search
import weblate.trans.views.settings
import weblate.trans.views.source
import weblate.trans.views.widgets
<<<<<<< HEAD
import weblate.utils.urls
import weblate.vendasta.views
=======
>>>>>>> 39021fe4
import weblate.wladmin.sites
import weblate.wladmin.views
from weblate.auth.decorators import management_access
from weblate.configuration.views import CustomCSSView
from weblate.sitemaps import SITEMAPS
from weblate.trans.feeds import (
    ChangesFeed,
    ComponentChangesFeed,
    LanguageChangesFeed,
    ProjectChangesFeed,
    TranslationChangesFeed,
)
from weblate.trans.views.changes import ChangesCSVView, ChangesView, show_change
from weblate.utils.urls import register_weblate_converters
from weblate.utils.version import VERSION

register_weblate_converters()

handler400 = weblate.trans.views.error.bad_request
handler403 = weblate.trans.views.error.denied
handler404 = weblate.trans.views.error.not_found
handler500 = weblate.trans.views.error.server_error

widget_pattern = "<word:widget>-<word:color>.<extension:extension>"

URL_PREFIX = settings.URL_PREFIX
if URL_PREFIX:
    URL_PREFIX = URL_PREFIX.strip("/") + "/"

real_patterns = [
    path("", weblate.trans.views.dashboard.home, name="home"),
    path("projects/", weblate.trans.views.basic.list_projects, name="projects"),
    path(
        "projects/<name:project>/",
        weblate.trans.views.basic.show_project,
        name="project",
    ),
    # Engagement pages
    path(
        "engage/<name:project>/",
        weblate.trans.views.basic.show_engage,
        name="engage",
    ),
    path(
        "engage/<name:project>/<name:lang>/",
        weblate.trans.views.basic.show_engage,
        name="engage",
    ),
    # Subroject pages
    path(
        "projects/<name:project>/<name:component>/",
        weblate.trans.views.basic.show_component,
        name="component",
    ),
    path(
        "guide/<name:project>/<name:component>/",
        weblate.trans.views.basic.guide,
        name="guide",
    ),
    path(
        "matrix/<name:project>/<name:component>/",
        weblate.trans.views.source.matrix,
        name="matrix",
    ),
    path(
        "js/matrix/<name:project>/<name:component>/",
        weblate.trans.views.source.matrix_load,
        name="matrix-load",
    ),
    path(
        "source/<int:pk>/context/",
        weblate.trans.views.source.edit_context,
        name="edit_context",
    ),
    # Translation pages
    path(
        "projects/<name:project>/<name:component>/<name:lang>/",
        weblate.trans.views.basic.show_translation,
        name="translation",
    ),
    path(
        "component-list/<name:name>/",
        weblate.trans.views.basic.show_component_list,
        name="component-list",
    ),
    path(
        "browse/<name:project>/<name:component>/<name:lang>/",
        weblate.trans.views.edit.browse,
        name="browse",
    ),
    path(
        "translate/<name:project>/<name:component>/<name:lang>/",
        weblate.trans.views.edit.translate,
        name="translate",
    ),
    path(
        "zen/<name:project>/<name:component>/<name:lang>/",
        weblate.trans.views.edit.zen,
        name="zen",
    ),
    path(
        "download/<name:project>/<name:component>/<name:lang>/",
        weblate.trans.views.files.download_translation,
        name="download_translation",
    ),
    path(
        "download/<name:project>/<name:component>/",
        weblate.trans.views.files.download_component,
        name="download_component",
    ),
    path(
        "download/<name:project>/",
        weblate.trans.views.files.download_project,
        name="download_project",
    ),
    path(
        "download-list/<name:name>/",
        weblate.trans.views.files.download_component_list,
        name="download_component_list",
    ),
    path(
        "download-language/<name:lang>/<name:project>/",
        weblate.trans.views.files.download_lang_project,
        name="download_lang_project",
    ),
    path(
        "upload/<name:project>/<name:component>/<name:lang>/",
        weblate.trans.views.files.upload_translation,
        name="upload_translation",
    ),
    path(
        "unit/<int:unit_id>/delete/",
        weblate.trans.views.edit.delete_unit,
        name="delete-unit",
    ),
    path(
        "new-unit/<name:project>/<name:component>/<name:lang>/",
        weblate.trans.views.edit.new_unit,
        name="new-unit",
    ),
    path(
        "auto-translate/<name:project>/<name:component>/<name:lang>/",
        weblate.trans.views.edit.auto_translation,
        name="auto_translation",
    ),
    path(
        "replace/<name:project>/",
        weblate.trans.views.search.search_replace,
        name="replace",
    ),
    path(
        "replace/<name:project>/<name:component>/",
        weblate.trans.views.search.search_replace,
        name="replace",
    ),
    path(
        "replace/<name:project>/-/<name:lang>/",
        weblate.trans.views.search.search_replace,
        name="replace",
    ),
    path(
        "replace/<name:project>/<name:component>/<name:lang>/",
        weblate.trans.views.search.search_replace,
        name="replace",
    ),
    path(
        "bulk-edit/<name:project>/",
        weblate.trans.views.search.bulk_edit,
        name="bulk-edit",
    ),
    path(
        "bulk-edit/<name:project>/<name:component>/",
        weblate.trans.views.search.bulk_edit,
        name="bulk-edit",
    ),
    path(
        "bulk-edit/<name:project>/-/<name:lang>/",
        weblate.trans.views.search.bulk_edit,
        name="bulk-edit",
    ),
    path(
        "bulk-edit/<name:project>/<name:component>/<name:lang>/",
        weblate.trans.views.search.bulk_edit,
        name="bulk-edit",
    ),
    path("credits/", weblate.trans.views.reports.get_credits, name="credits"),
    path("counts/", weblate.trans.views.reports.get_counts, name="counts"),
    path(
        "credits/<name:project>/",
        weblate.trans.views.reports.get_credits,
        name="credits",
    ),
    path(
        "counts/<name:project>/",
        weblate.trans.views.reports.get_counts,
        name="counts",
    ),
    path(
        "credits/<name:project>/<name:component>/",
        weblate.trans.views.reports.get_credits,
        name="credits",
    ),
    path(
        "counts/<name:project>/<name:component>/",
        weblate.trans.views.reports.get_counts,
        name="counts",
    ),
    path(
        "new-lang/<name:project>/<name:component>/",
        weblate.trans.views.basic.new_language,
        name="new-language",
    ),
    path(
        "new-lang/",
        weblate.lang.views.CreateLanguageView.as_view(),
        name="create-language",
    ),
    path(
        "addons/<name:project>/<name:component>/",
        weblate.addons.views.AddonList.as_view(),
        name="addons",
    ),
    path(
        "addons/<name:project>/<name:component>/<int:pk>/",
        weblate.addons.views.AddonDetail.as_view(),
        name="addon-detail",
    ),
    path(
        "access/<name:project>/",
        weblate.trans.views.acl.manage_access,
        name="manage-access",
    ),
    path(
        "settings/<name:project>/",
        weblate.trans.views.settings.change_project,
        name="settings",
    ),
    path(
        "settings/<name:project>/<name:component>/",
        weblate.trans.views.settings.change_component,
        name="settings",
    ),
    path(
        "backups/<name:project>/",
        weblate.trans.views.settings.BackupsView.as_view(),
        name="backups",
    ),
    path(
        "backups/<name:project>/<name:backup>",
        weblate.trans.views.settings.BackupsDownloadView.as_view(),
        name="backups-download",
    ),
    path(
        "labels/<name:project>/",
        weblate.trans.views.labels.project_labels,
        name="labels",
    ),
    path(
        "labels/<name:project>/edit/<int:pk>/",
        weblate.trans.views.labels.label_edit,
        name="label_edit",
    ),
    path(
        "labels/<name:project>/delete/<int:pk>/",
        weblate.trans.views.labels.label_delete,
        name="label_delete",
    ),
    path(
        "fonts/<name:project>/",
        weblate.fonts.views.FontListView.as_view(),
        name="fonts",
    ),
    path(
        "fonts/<name:project>/font/<int:pk>/",
        weblate.fonts.views.FontDetailView.as_view(),
        name="font",
    ),
    path(
        "fonts/<name:project>/group/<int:pk>/",
        weblate.fonts.views.FontGroupDetailView.as_view(),
        name="font_group",
    ),
    path(
        "create/project/",
        weblate.trans.views.create.CreateProject.as_view(),
        name="create-project",
    ),
    path(
        "create/project/import/",
        weblate.trans.views.create.ImportProject.as_view(),
        name="create-project-import",
    ),
    path(
        "create/component/",
        weblate.trans.views.create.CreateComponentSelection.as_view(),
        name="create-component",
    ),
    path(
        "create/component/vcs/",
        weblate.trans.views.create.CreateComponent.as_view(),
        name="create-component-vcs",
    ),
    path(
        "create/component/zip/",
        weblate.trans.views.create.CreateFromZip.as_view(),
        name="create-component-zip",
    ),
    path(
        "create/component/doc/",
        weblate.trans.views.create.CreateFromDoc.as_view(),
        name="create-component-doc",
    ),
    path(
        "contributor-agreement/<name:project>/<name:component>/",
        weblate.trans.views.agreement.agreement_confirm,
        name="contributor-agreement",
    ),
    path(
        "access/<name:project>/add/",
        weblate.trans.views.acl.add_user,
        name="add-user",
    ),
    path(
        "access/<name:project>/block/",
        weblate.trans.views.acl.block_user,
        name="block-user",
    ),
    path(
        "access/<name:project>/unblock/",
        weblate.trans.views.acl.unblock_user,
        name="unblock-user",
    ),
    path(
        "access/<name:project>/invite/",
        weblate.trans.views.acl.invite_user,
        name="invite-user",
    ),
    path(
        "access/<name:project>/remove/",
        weblate.trans.views.acl.delete_user,
        name="delete-user",
    ),
    path(
        "access/<name:project>/resend/",
        weblate.trans.views.acl.resend_invitation,
        name="resend_invitation",
    ),
    path(
        "access/<name:project>/set/",
        weblate.trans.views.acl.set_groups,
        name="set-groups",
    ),
    path(
        "access/<name:project>/team/delete/",
        weblate.trans.views.acl.delete_group,
        name="delete-project-group",
    ),
    path(
        "access/<name:project>/team/create/",
        weblate.trans.views.acl.create_group,
        name="create-project-group",
    ),
    path(
        "access/<name:project>/team/<int:pk>/",
        weblate.trans.views.acl.edit_group,
        name="edit-project-group",
    ),
    path(
        "token/<name:project>/create/",
        weblate.trans.views.acl.create_token,
        name="create-project-token",
    ),
    # Used by weblate.org to render own activity chart on homepage
    path(
        "activity/month.json",
        weblate.trans.views.charts.monthly_activity_json,
        name="monthly_activity_json",
    ),
    # Comments
    path("comment/<int:pk>/", weblate.trans.views.edit.comment, name="comment"),
    path(
        "comment/<int:pk>/delete/",
        weblate.trans.views.edit.delete_comment,
        name="delete-comment",
    ),
    path(
        "comment/<int:pk>/resolve/",
        weblate.trans.views.edit.resolve_comment,
        name="resolve-comment",
    ),
    # VCS manipulation - commit
    path(
        "commit/<name:project>/",
        weblate.trans.views.git.commit_project,
        name="commit_project",
    ),
    path(
        "commit/<name:project>/<name:component>/",
        weblate.trans.views.git.commit_component,
        name="commit_component",
    ),
    path(
        "commit/<name:project>/<name:component>/<name:lang>/",
        weblate.trans.views.git.commit_translation,
        name="commit_translation",
    ),
    # VCS manipulation - update
    path(
        "update/<name:project>/",
        weblate.trans.views.git.update_project,
        name="update_project",
    ),
    path(
        "update/<name:project>/<name:component>/",
        weblate.trans.views.git.update_component,
        name="update_component",
    ),
    path(
        "update/<name:project>/<name:component>/<name:lang>/",
        weblate.trans.views.git.update_translation,
        name="update_translation",
    ),
    # VCS manipulation - push
    path(
        "push/<name:project>/",
        weblate.trans.views.git.push_project,
        name="push_project",
    ),
    path(
        "push/<name:project>/<name:component>/",
        weblate.trans.views.git.push_component,
        name="push_component",
    ),
    path(
        "push/<name:project>/<name:component>/<name:lang>/",
        weblate.trans.views.git.push_translation,
        name="push_translation",
    ),
    # VCS manipulation - reset
    path(
        "reset/<name:project>/",
        weblate.trans.views.git.reset_project,
        name="reset_project",
    ),
    path(
        "reset/<name:project>/<name:component>/",
        weblate.trans.views.git.reset_component,
        name="reset_component",
    ),
    path(
        "reset/<name:project>/<name:component>/<name:lang>/",
        weblate.trans.views.git.reset_translation,
        name="reset_translation",
    ),
    # VCS manipulation - cleanup
    path(
        "cleanup/<name:project>/",
        weblate.trans.views.git.cleanup_project,
        name="cleanup_project",
    ),
    path(
        "cleanup/<name:project>/<name:component>/",
        weblate.trans.views.git.cleanup_component,
        name="cleanup_component",
    ),
    path(
        "cleanup/<name:project>/<name:component>/<name:lang>/",
        weblate.trans.views.git.cleanup_translation,
        name="cleanup_translation",
    ),
    # VCS manipulation - force sync
    path(
        "file-sync/<name:project>/",
        weblate.trans.views.git.file_sync_project,
        name="file_sync_project",
    ),
    path(
        "file-sync/<name:project>/<name:component>/",
        weblate.trans.views.git.file_sync_component,
        name="file_sync_component",
    ),
    path(
        "file-sync/<name:project>/<name:component>/<name:lang>/",
        weblate.trans.views.git.file_sync_translation,
        name="file_sync_translation",
    ),
    path(
        "progress/<name:project>/<name:component>/",
        weblate.trans.views.settings.component_progress,
        name="component_progress",
    ),
    # Announcements
    path(
        "announcement/<name:project>/",
        weblate.trans.views.settings.announcement_project,
        name="announcement_project",
    ),
    path(
        "announcement/<name:project>/<name:component>/",
        weblate.trans.views.settings.announcement_component,
        name="announcement_component",
    ),
    path(
        "announcement/<name:project>/<name:component>/<name:lang>/",
        weblate.trans.views.settings.announcement_translation,
        name="announcement_translation",
    ),
    path(
        "js/announcement/<int:pk>/delete/",
        weblate.trans.views.settings.announcement_delete,
        name="announcement-delete",
    ),
    # VCS manipulation - remove
    path(
        "remove/<name:project>/",
        weblate.trans.views.settings.remove_project,
        name="remove_project",
    ),
    path(
        "remove/<name:project>/<name:component>/",
        weblate.trans.views.settings.remove_component,
        name="remove_component",
    ),
    path(
        "remove/<name:project>/-/<name:lang>/",
        weblate.trans.views.settings.remove_project_language,
        name="remove-project-language",
    ),
    path(
        "remove/<name:project>/<name:component>/<name:lang>/",
        weblate.trans.views.settings.remove_translation,
        name="remove_translation",
    ),
    # Project renaming and moving
    path(
        "rename/<name:project>/",
        weblate.trans.views.settings.rename_project,
        name="rename",
    ),
    path(
        "rename/<name:project>/<name:component>/",
        weblate.trans.views.settings.rename_component,
        name="rename",
    ),
    path(
        "move/<name:project>/<name:component>/",
        weblate.trans.views.settings.move_component,
        name="move",
    ),
    # Alerts dismiss
    path(
        "alerts/<name:project>/<name:component>/dismiss/",
        weblate.trans.views.settings.dismiss_alert,
        name="dismiss-alert",
    ),
    # Locking
    path(
        "lock/<name:project>/",
        weblate.trans.views.lock.lock_project,
        name="lock_project",
    ),
    path(
        "unlock/<name:project>/",
        weblate.trans.views.lock.unlock_project,
        name="unlock_project",
    ),
    path(
        "lock/<name:project>/<name:component>/",
        weblate.trans.views.lock.lock_component,
        name="lock_component",
    ),
    path(
        "unlock/<name:project>/<name:component>/",
        weblate.trans.views.lock.unlock_component,
        name="unlock_component",
    ),
    # Screenshots
    path(
        "screenshots/<name:project>/<name:component>/",
        weblate.screenshots.views.ScreenshotList.as_view(),
        name="screenshots",
    ),
    path(
        "screenshot/<int:pk>/",
        weblate.screenshots.views.ScreenshotDetail.as_view(),
        name="screenshot",
    ),
    path(
        "screenshot/<int:pk>/delete/",
        weblate.screenshots.views.delete_screenshot,
        name="screenshot-delete",
    ),
    path(
        "screenshot/<int:pk>/remove/",
        weblate.screenshots.views.remove_source,
        name="screenshot-remove-source",
    ),
    path(
        "js/screenshot/<int:pk>/get/",
        weblate.screenshots.views.get_sources,
        name="screenshot-js-get",
    ),
    path(
        "js/screenshot/<int:pk>/search/",
        weblate.screenshots.views.search_source,
        name="screenshot-js-search",
    ),
    path(
        "js/screenshot/<int:pk>/ocr/",
        weblate.screenshots.views.ocr_search,
        name="screenshot-js-ocr",
    ),
    path(
        "js/screenshot/<int:pk>/add/",
        weblate.screenshots.views.add_source,
        name="screenshot-js-add",
    ),
    # Translation memory
    path("memory/", weblate.memory.views.MemoryView.as_view(), name="memory"),
    path(
        "memory/delete/",
        weblate.memory.views.DeleteView.as_view(),
        name="memory-delete",
    ),
    path(
        "memory/rebuild/",
        weblate.memory.views.RebuildView.as_view(),
        name="memory-rebuild",
    ),
    path(
        "memory/upload/",
        weblate.memory.views.UploadView.as_view(),
        name="memory-upload",
    ),
    path(
        "memory/download/",
        weblate.memory.views.DownloadView.as_view(),
        name="memory-download",
    ),
    path(
        "manage/memory/",
        management_access(weblate.memory.views.MemoryView.as_view()),
        kwargs={"manage": 1},
        name="manage-memory",
    ),
    path(
        "manage/memory/upload/",
        management_access(weblate.memory.views.UploadView.as_view()),
        kwargs={"manage": 1},
        name="manage-memory-upload",
    ),
    path(
        "manage/memory/delete/",
        management_access(weblate.memory.views.DeleteView.as_view()),
        kwargs={"manage": 1},
        name="manage-memory-delete",
    ),
    path(
        "manage/memory/rebuild/",
        management_access(weblate.memory.views.RebuildView.as_view()),
        kwargs={"manage": 1},
        name="manage-memory-rebuild",
    ),
    path(
        "manage/memory/download/",
        management_access(weblate.memory.views.DownloadView.as_view()),
        kwargs={"manage": 1},
        name="manage-memory-download",
    ),
    path(
        "memory/project/<name:project>/",
        weblate.memory.views.MemoryView.as_view(),
        name="memory",
    ),
    path(
        "memory/project/<name:project>/delete/",
        weblate.memory.views.DeleteView.as_view(),
        name="memory-delete",
    ),
    path(
        "memory/project/<name:project>/rebuild/",
        weblate.memory.views.RebuildView.as_view(),
        name="memory-rebuild",
    ),
    path(
        "memory/project/<name:project>/upload/",
        weblate.memory.views.UploadView.as_view(),
        name="memory-upload",
    ),
    path(
        "memory/project/<name:project>/download/",
        weblate.memory.views.DownloadView.as_view(),
        name="memory-download",
    ),
    # Machinery
    path(
        "manage/machinery/",
        management_access(weblate.machinery.views.ListMachineryGlobalView.as_view()),
        name="machinery-list",
    ),
    path(
        "manage/machinery/<name:machinery>/",
        management_access(weblate.machinery.views.EditMachineryGlobalView.as_view()),
        name="machinery-edit",
    ),
    path(
        "machinery/<name:project>/",
        weblate.machinery.views.ListMachineryProjectView.as_view(),
        name="machinery-list",
    ),
    path(
        "machinery/<name:project>/<name:machinery>/",
        weblate.machinery.views.EditMachineryProjectView.as_view(),
        name="machinery-edit",
    ),
    # Languages browsing
    path("languages/", weblate.lang.views.show_languages, name="languages"),
    path(
        "languages/<name:lang>/",
        weblate.lang.views.show_language,
        name="show_language",
    ),
    path(
        "edit-language/<int:pk>/",
        weblate.lang.views.EditLanguageView.as_view(),
        name="edit-language",
    ),
    path(
        "edit-plural/<int:pk>/",
        weblate.lang.views.EditPluralView.as_view(),
        name="edit-plural",
    ),
    path(
        "languages/<name:lang>/<name:project>/",
        weblate.lang.views.show_project,
        name="project-language",
    ),
    # Checks browsing
    path("checks/", weblate.checks.views.show_checks, name="checks"),
    path("checks/<name:name>/", weblate.checks.views.show_check, name="show_check"),
    path(
        "checks/<name:name>/<name:project>/",
        weblate.checks.views.show_check_project,
        name="show_check_project",
    ),
    path(
        "checks/<name:name>/<name:project>/<name:component>/",
        weblate.checks.views.show_check_component,
        name="show_check_component",
    ),
    # Changes browsing
    path("changes/", ChangesView.as_view(), name="changes"),
    path("changes/csv/", ChangesCSVView.as_view(), name="changes-csv"),
    path("changes/render/<int:pk>/", show_change, name="show_change"),
    # Notification hooks
    path(
        "hooks/update/<name:project>/<name:component>/",
        weblate.trans.views.hooks.update_component,
        name="hook-component",
    ),
    path(
        "hooks/update/<name:project>/",
        weblate.trans.views.hooks.update_project,
        name="hook-project",
    ),
    path(
        "hooks/<slug:service>/",
        weblate.trans.views.hooks.vcs_service_hook,
        name="webhook",
    ),
    # Compatibility URL with no trailing slash
    path(
        "hooks/<slug:service>",
        weblate.trans.views.hooks.vcs_service_hook,
    ),
    # Stats exports
    path(
        "exports/stats/<name:project>/<name:component>/",
        weblate.trans.views.api.export_stats,
        name="export_stats",
    ),
    path(
        "exports/stats/<name:project>/",
        weblate.trans.views.api.export_stats_project,
        name="export_stats",
    ),
    # RSS exports
    path("exports/rss/", ChangesFeed(), name="rss"),
    path(
        "exports/rss/language/<name:lang>/",
        LanguageChangesFeed(),
        name="rss-language",
    ),
    path("exports/rss/<name:project>/", ProjectChangesFeed(), name="rss-project"),
    path(
        "exports/rss/<name:project>/<name:component>/",
        ComponentChangesFeed(),
        name="rss-component",
    ),
    path(
        "exports/rss/<name:project>/<name:component>/<name:lang>/",
        TranslationChangesFeed(),
        name="rss-translation",
    ),
    # Engagement widgets
    path("exports/og.png", weblate.trans.views.widgets.render_og, name="og-image"),
    path(
        f"widgets/<name:project>/-/{widget_pattern}",
        weblate.trans.views.widgets.render_widget,
        name="widget-image",
    ),
    path(
        f"widgets/<name:project>/<name:lang>/{widget_pattern}",
        weblate.trans.views.widgets.render_widget,
        name="widget-image",
    ),
    path(
        f"widgets/<name:project>/-/<name:component>/{widget_pattern}",
        weblate.trans.views.widgets.render_widget,
        name="widget-image",
    ),
    path(
        f"widgets/<name:project>/<name:lang>/<name:component>/{widget_pattern}",
        weblate.trans.views.widgets.render_widget,
        name="widget-image",
    ),
    path(
        "widgets/<name:project>/",
        weblate.trans.views.widgets.widgets,
        name="widgets",
    ),
    path(
        "widgets/",
        RedirectView.as_view(
            url=f"/{URL_PREFIX}projects/",
            permanent=True,
        ),
    ),
    # Data exports pages
    path(
        "data/",
        RedirectView.as_view(
            url=f"/{URL_PREFIX}projects/",
            permanent=True,
        ),
    ),
    path(
        "data/<name:project>/",
        weblate.trans.views.basic.data_project,
        name="data_project",
    ),
    # AJAX/JS backends
    path(
        "js/render-check/<int:unit_id>/<name:check_id>/",
        weblate.checks.views.render_check,
        name="render-check",
    ),
    path(
        "js/ignore-check/<int:check_id>/",
        weblate.trans.views.js.ignore_check,
        name="js-ignore-check",
    ),
    path(
        "js/ignore-check/<int:check_id>/source/",
        weblate.trans.views.js.ignore_check_source,
        name="js-ignore-check-source",
    ),
    path(
        "js/i18n/",
        cache_page(3600, key_prefix=VERSION)(
            vary_on_cookie(
                django.views.i18n.JavaScriptCatalog.as_view(packages=["weblate"])
            )
        ),
        name="js-catalog",
    ),
    path("js/matomo/", weblate.trans.views.js.matomo, name="js-matomo"),
    path(
        "js/translate/<name:service>/<int:unit_id>/",
        weblate.machinery.views.translate,
        name="js-translate",
    ),
    path(
        "js/memory/<int:unit_id>/",
        weblate.machinery.views.memory,
        name="js-memory",
    ),
    path(
        "js/translations/<int:unit_id>/",
        weblate.trans.views.js.get_unit_translations,
        name="js-unit-translations",
    ),
    path(
        "js/git/<name:project>/",
        weblate.trans.views.js.git_status_project,
        name="git_status_project",
    ),
    path(
        "js/git/<name:project>/<name:component>/",
        weblate.trans.views.js.git_status_component,
        name="git_status_component",
    ),
    path(
        "js/git/<name:project>/<name:component>/<name:lang>/",
        weblate.trans.views.js.git_status_translation,
        name="git_status_translation",
    ),
    path(
        "js/zen/<name:project>/<name:component>/<name:lang>/",
        weblate.trans.views.edit.load_zen,
        name="load_zen",
    ),
    path(
        "js/save-zen/<name:project>/<name:component>/<name:lang>/",
        weblate.trans.views.edit.save_zen,
        name="save_zen",
    ),
    # Glossary add
    path(
        "js/glossary/<int:unit_id>/",
        weblate.glossary.views.add_glossary_term,
        name="js-add-glossary",
    ),
    path(
        "css/custom.css",
        CustomCSSView.as_view(),
        name="css-custom",
    ),
    # Admin interface
    path(
        "admin/shell/",
        include("django_admin_shell.urls")
    ),
    path(
        "admin/",
        include(
            (weblate.wladmin.sites.SITE.urls, "weblate.wladmin"), namespace="admin"
        ),
    ),
    # Weblate management interface
    path("manage/", weblate.wladmin.views.manage, name="manage"),
    path("manage/tools/", weblate.wladmin.views.tools, name="manage-tools"),
    path(
        "manage/users/",
        weblate.wladmin.views.AdminUserList.as_view(),
        name="manage-users",
    ),
    path(
        "manage/users/check/",
        weblate.wladmin.views.users_check,
        name="manage-users-check",
    ),
    path("manage/activate/", weblate.wladmin.views.activate, name="manage-activate"),
    path("manage/discovery/", weblate.wladmin.views.discovery, name="manage-discovery"),
    path("manage/alerts/", weblate.wladmin.views.alerts, name="manage-alerts"),
    path("manage/repos/", weblate.wladmin.views.repos, name="manage-repos"),
    path("manage/ssh/", weblate.wladmin.views.ssh, name="manage-ssh"),
    path("manage/ssh/key/", weblate.wladmin.views.ssh_key, name="manage-ssh-key"),
    path("manage/backup/", weblate.wladmin.views.backups, name="manage-backups"),
    path(
        "manage/appearance/", weblate.wladmin.views.appearance, name="manage-appearance"
    ),
    path(
        "manage/performance/",
        weblate.wladmin.views.performance,
        name="manage-performance",
    ),
    # Auth
    path("accounts/", include(weblate.accounts.urls)),
    # Auth
    path("api/", include((weblate.api.urls, "weblate.api"), namespace="api")),
    # Static pages
    path("contact/", weblate.accounts.views.contact, name="contact"),
    path("hosting/", weblate.accounts.views.hosting, name="hosting"),
    path("trial/", weblate.accounts.views.trial, name="trial"),
    path("about/", weblate.trans.views.about.AboutView.as_view(), name="about"),
    path("keys/", weblate.trans.views.about.KeysView.as_view(), name="keys"),
    path("stats/", weblate.trans.views.about.StatsView.as_view(), name="stats"),
    # User pages
    path("user/", weblate.accounts.views.UserList.as_view(), name="user_list"),
    path(
        "user/<name:user>/", weblate.accounts.views.UserPage.as_view(), name="user_page"
    ),
    path(
        "user/<name:user>/suggestions/",
        weblate.accounts.views.SuggestionView.as_view(),
        name="user_suggestions",
    ),
    # Avatars
    path(
        "avatar/<int:size>/<name:user>.png",
        weblate.accounts.views.user_avatar,
        name="user_avatar",
    ),
    # Sitemap
    path(
        "sitemap.xml",
        cache_page(3600, key_prefix=VERSION)(django.contrib.sitemaps.views.index),
        {"sitemaps": SITEMAPS, "sitemap_url_name": "sitemap"},
        name="sitemap-index",
    ),
    path(
        "sitemap-<slug:section>.xml",
        cache_page(3600, key_prefix=VERSION)(django.contrib.sitemaps.views.sitemap),
        {"sitemaps": SITEMAPS},
        name="sitemap",
    ),
    # Site wide search
    path("search/", weblate.trans.views.search.search, name="search"),
    path("search/<name:project>/", weblate.trans.views.search.search, name="search"),
    path(
        "search/<name:project>/<name:component>/",
        weblate.trans.views.search.search,
        name="search",
    ),
    path(
        "languages/<name:lang>/-/search/",
        weblate.trans.views.search.search,
        name="search",
    ),
    path(
        "languages/<name:lang>/<name:project>/search/",
        weblate.trans.views.search.search,
        name="search",
    ),
    # Health check
    path("healthz/", weblate.trans.views.basic.healthz, name="healthz"),
    # Aliases for static files
    re_path(
        r"^(android-chrome|favicon)-(?P<size>192|512)x(?P=size)\.png$",
        RedirectView.as_view(
            url=settings.STATIC_URL + "weblate-%(size)s.png",
            permanent=True,
        ),
    ),
    path(
        "apple-touch-icon.png",
        RedirectView.as_view(
            url=settings.STATIC_URL + "weblate-180.png",
            permanent=True,
        ),
    ),
    path(
        "favicon.ico",
        RedirectView.as_view(
            url=settings.STATIC_URL + "favicon.ico",
            permanent=True,
        ),
    ),
    path(
        "robots.txt",
        cache_control(max_age=86400)(
            TemplateView.as_view(template_name="robots.txt", content_type="text/plain")
        ),
    ),
    path(
        "browserconfig.xml",
        cache_control(max_age=86400)(
            TemplateView.as_view(
                template_name="browserconfig.xml", content_type="application/xml"
            )
        ),
    ),
    path(
        "site.webmanifest",
        cache_control(max_age=86400)(
            TemplateView.as_view(
                template_name="site.webmanifest", content_type="application/json"
            )
        ),
    ),
<<<<<<< HEAD
    # VENDASTA URLS BELOW
    path(
        "new-namespaced-lang/<name:project>/<name:component>",
        weblate.vendasta.views.new_namespaced_language,
        name="new-namespaced-language",
=======
    # Redirects for .well-known
    path(
        ".well-known/change-password",
        RedirectView.as_view(url=f"/{URL_PREFIX}accounts/password/", permanent=True),
>>>>>>> 39021fe4
    ),
]

# Billing integration
if "weblate.billing" in settings.INSTALLED_APPS:
    # pylint: disable=wrong-import-position
    import weblate.billing.views

    real_patterns += [
        path(
            "invoice/<int:pk>/download/",
            weblate.billing.views.download_invoice,
            name="invoice-download",
        ),
        path("billing/", weblate.billing.views.overview, name="billing"),
        path("billing/<int:pk>/", weblate.billing.views.detail, name="billing-detail"),
        path("manage/billing/", weblate.wladmin.views.billing, name="manage-billing"),
    ]

# Git exporter integration
if "weblate.gitexport" in settings.INSTALLED_APPS:
    # pylint: disable=wrong-import-position
    import weblate.gitexport.views

    real_patterns += [
        # Redirect clone from the Weblate project URL
        path(
            "projects/<name:project>/<name:component>/<gitpath:path>",
            RedirectView.as_view(
                url=f"/{URL_PREFIX}git/%(project)s/%(component)s/%(path)s",
                permanent=True,
                query_string=True,
            ),
        ),
        path(
            "projects/<name:project>/<name:component>.git/<gitpath:path>",
            RedirectView.as_view(
                url=f"/{URL_PREFIX}git/%(project)s/%(component)s/%(path)s",
                permanent=True,
                query_string=True,
            ),
        ),
        # Redirect clone in case user adds .git to the path
        path(
            "git/<name:project>/<name:component>.git/<optionalpath:path>",
            RedirectView.as_view(
                url=f"/{URL_PREFIX}git/%(project)s/%(component)s/%(path)s",
                permanent=True,
                query_string=True,
            ),
        ),
        # Redirect when cloning on component URL
        path(
            "projects/<name:project>/<name:component>/info/refs",
            RedirectView.as_view(
                url=f"/{URL_PREFIX}git/%(project)s/%(component)s/%(path)s",
                permanent=True,
                query_string=True,
            ),
        ),
        path(
            "git/<name:project>/<name:component>/<optionalpath:path>",
            weblate.gitexport.views.git_export,
            name="git-export",
        ),
    ]

# Legal integartion
if "weblate.legal" in settings.INSTALLED_APPS:
    # pylint: disable=wrong-import-position
    import weblate.legal.views

    real_patterns += [
        path(
            "legal/",
            include(("weblate.legal.urls", "weblate.legal"), namespace="legal"),
        ),
        path(
            "security.txt",
            TemplateView.as_view(
                template_name="security.txt", content_type="text/plain"
            ),
        ),
    ]

# Serving media files in DEBUG mode
if settings.DEBUG:
    real_patterns += [
        path(
            "media/<path:path>",
            django.views.static.serve,
            {"document_root": settings.MEDIA_ROOT},
        )
    ]

# Django debug toolbar integration
if settings.DEBUG and "debug_toolbar" in settings.INSTALLED_APPS:
    # pylint: disable=wrong-import-position
    import debug_toolbar

    real_patterns += [path("__debug__/", include(debug_toolbar.urls))]

# Hosted Weblate integration
if "wlhosted.integrations" in settings.INSTALLED_APPS:
    # pylint: disable=wrong-import-position
    from wlhosted.integrations.views import CreateBillingView

    real_patterns += [
        path("create/billing/", CreateBillingView.as_view(), name="create-billing")
    ]

# Django SAML2 Identity Provider
if "djangosaml2idp" in settings.INSTALLED_APPS:
    real_patterns += [
        path("idp/", include("djangosaml2idp.urls")),
    ]

# Handle URL prefix configuration
if not URL_PREFIX:
    urlpatterns = real_patterns
else:
    urlpatterns = [path(URL_PREFIX, include(real_patterns))]<|MERGE_RESOLUTION|>--- conflicted
+++ resolved
@@ -58,11 +58,7 @@
 import weblate.trans.views.settings
 import weblate.trans.views.source
 import weblate.trans.views.widgets
-<<<<<<< HEAD
-import weblate.utils.urls
 import weblate.vendasta.views
-=======
->>>>>>> 39021fe4
 import weblate.wladmin.sites
 import weblate.wladmin.views
 from weblate.auth.decorators import management_access
@@ -1134,18 +1130,16 @@
             )
         ),
     ),
-<<<<<<< HEAD
+    # Redirects for .well-known
+    path(
+        ".well-known/change-password",
+        RedirectView.as_view(url=f"/{URL_PREFIX}accounts/password/", permanent=True),
+    ),
     # VENDASTA URLS BELOW
     path(
         "new-namespaced-lang/<name:project>/<name:component>",
         weblate.vendasta.views.new_namespaced_language,
         name="new-namespaced-language",
-=======
-    # Redirects for .well-known
-    path(
-        ".well-known/change-password",
-        RedirectView.as_view(url=f"/{URL_PREFIX}accounts/password/", permanent=True),
->>>>>>> 39021fe4
     ),
 ]
 
