--- conflicted
+++ resolved
@@ -19,9 +19,5 @@
 <code class="git-repo ui-corner-all">{{ export_url }}</code>
 </p>
 {% endif %}
-<<<<<<< HEAD
-</p>
-{% endif %}
-=======
 {% endwith %}
->>>>>>> 8a196632
+{% endif %}