{% extends "base.html" %}
{% load url from future %}
{% load i18n %}
{% load static %}
{% load translations %}

{% block extra_meta %}
<link rel="canonical" href="{{ unit.get_absolute_url }}" />
{% endblock %}

{% block breadcrumbs %}
<li><a href="{{ unit.translation.subproject.project.get_absolute_url }}">{{ unit.translation.subproject.project }}</a></li>
<li><a href="{{ unit.translation.subproject.get_absolute_url }}">{{ unit.translation.subproject.name }}</a></li>
<li><a href="{{ unit.translation.get_absolute_url }}">{{ unit.translation.language }}</a></li>
<li><a href="{{ unit.translation.get_translate_url }}">{% trans "translate" %}</a></li>
{% endblock %}

{% block content %}

{% with unit.translation as object %}
{% include "show-lock.html" %}
{% endwith %}

{% with unit.get_comments as comments %}

{% if perms.trans.save_translation %}
<a href="{% url 'zen' project=unit.translation.subproject.project.slug subproject=unit.translation.subproject.slug lang=unit.translation.language.code %}?sid={{ search_id }}" title="{% trans "Edit in Zen mode" %} (experimental)" class="btn btn-default pull-right"><span class="glyphicon glyphicon-fullscreen"></span> {% trans "Zen" %}</a>
{% endif %}

<ul class="pagination">
<li><a id="button-first" href="{{ first_unit_url }}" title="{% trans "First" %}"><span class="glyphicon glyphicon-step-backward"></span></a></li>
<li><a id="button-prev" href="{{ prev_unit_url }}" title="{% trans "Previous" %}"><span class="glyphicon glyphicon-backward"></span></a></li>
<li><a>
{% if filter_name %}
{% blocktrans %}{{ filter_name }} ({{ filter_pos }} / {{ filter_count }}){% endblocktrans %}
{% else %}
{% blocktrans with unit.position as position %}{{ position }} / {{ total }}{% endblocktrans %}
{% endif %}
</a></li>
<li><a id="button-next" href="{{ next_unit_url }}" title="{% trans "Next" %}"><span class="glyphicon glyphicon-forward"></span></a></li>
<li><a id="button-end" href="{{ last_unit_url }}" title="{% trans "Last" %}"><span class="glyphicon glyphicon-step-forward"></span></a></li>
</ul>


<div class="row">
<div class="col-sm-9">

<form action="{{ this_unit_url }}" method="post" class="translation-form">
<div class="panel panel-primary">
  <div class="panel-heading"><h4 class="panel-title">{% trans "Translate" %}</h4></div>
  <div class="panel-body">
    {% csrf_token %}
    {% if antispam %}<div id="s_content">{{ antispam }}</div>{% endif %}
    {% if secondary %}
    {% for unit in secondary %}
    <div class="form-group">
    <label>{{ unit.translation.language }}</label>
    {% format_translation unit.target unit.translation.language %}
    </div>
    {% endfor %}
    {% endif %}
    {% if unit.previous_source and unit.fuzzy %}
    <div class="form-group">
    <label>{% trans "Source change" %}</label>
    {% format_translation unit.target unit.language unit.previous_source %}
    </div>
    {% endif %}
    <div class="form-group">
    <label>{% trans "Source" %}</label>
    {% format_translation unit.source search_match=search_query %}
    </div>
    {{ form.as_div }}
  </div>
  <div class="panel-footer">
    {% if not unit.only_vote_suggestions or perms.trans.override_suggestion %}
    {% if perms.trans.save_translation %}
    <input class="btn btn-default" type="submit" value="{% trans "Save" %}" name="save" tabindex="150" {% if locked %}disabled="disabled"{% endif %} />
    {% else %}
    {% url 'login' as login_url %}
    {% with unit.translation.get_translate_url as translate_url %}
    {% blocktrans %}<a href="{{ login_url }}?next={{ translate_url }}">Log in</a> for saving translations.{% endblocktrans %}
    {% endwith %}
    {% endif %}
    {% endif %}

    {% if perms.trans.add_suggestion %}
    <input class="btn btn-default" type="submit" value="{% trans "Suggest" %}" name="suggest" tabindex="151" {% if project_locked %}disabled="disabled"{% endif %} />
    {% else %}
    {% trans "No privileges for adding suggestions!" %}
    {% endif %}

    {% if perms.trans.save_translation %}
    <div class="pull-right hidden-xs">
    {% trans "Commit message:" %} 
    <input type="text" name="commit_message" class="tooltip-control" 
        data-toggle="tooltip" data-placement="bottom"
        placeholder="{% trans "Additional text to include in the commit message." %}" 
        tabindex="152" 
        value="{{ unit.translation.commit_message }}" 
        title="{% trans "You can leave this empty in most cases as Weblate generates basic commit messages automatically." %}"
    />
    </div>
    {% endif %}
  </div>
</div>
</form>

<ul class="nav nav-pills">
<li class="active"><a href="#nearby" data-toggle="tab" title="{% trans "Messages placed around this one" %}">{% trans "Nearby messages" %}</a></li>
{% if unit.suggestions %}
<li><a href="#suggestions" data-toggle="tab">{% trans "Suggestions" %} <span class="badge">{{ unit.suggestions.count }}</span></a></li>
{% endif %}
{% if others %}
<li><a href="#others" data-toggle="tab">{% trans "Other translations" %} <span class="badge">{{ others.count }}</span></a></li>
{% endif %}
{% if comments or perms.trans.add_comment %}
<li><a href="#comments" data-toggle="tab">{% trans "Comments "%}{% if comments %} <span class="badge">{{ comments.count }}</span>{% endif %}</a></li>
{% endif %}
{% if mt_enabled and perms.trans.use_mt %}
<li><a href="#machine" data-toggle="tab" data-load="mt" title="{% trans "Machine translation suggestions" %}">{% trans "Machine translation" %}</a></li>
{% endif %}
<li><a href="#search" data-toggle="tab">{% trans "Search" %}</a></li>
<li><a href="#history" data-toggle="tab" data-href="{% url 'js-unit-changes' unit_id=unit.id %}" title="{% trans "List of recent changes done in Weblate" %}">{% trans "History" %}</a></li>
</ul>

<div class="tab-content">

<div class="tab-pane active" id="nearby">
<div class="panel panel-primary">
  <div class="panel-heading"><h4 class="panel-title">{% trans "Nearby messages" %}</h4></div>
  <div class="panel-body">
<table class="table table-condensed">
<thead>
<tr><th></th><th>{% trans "Source" %}</th><th>{% trans "Translation" %}</th><th>{% trans "State" %}</th></tr>
</thead>
<tbody>
{% for item in unit.nearby %}
<tr {% if unit.position == item.position %}class="current_translation"{% endif %}>
<td class="number"><a href="{{ item.get_absolute_url }}">{{ item.position }}</a></td>
<td><a href="{{ item.get_absolute_url }}">{% format_translation item.source %}</a></td>
<td><a href="{{ item.get_absolute_url }}">{% format_translation item.target unit.translation.language %}</a></td>
<td>{{ item.get_state_flags }}</td>
</tr>
{% endfor %}
</tbody>
</table>
</div>
</div>
</div>

{% if unit.suggestions %}
<div class="tab-pane" id="suggestions">
<form action="{{ this_unit_url }}" method="post" class="translation-form">
    {% csrf_token %}
<div class="panel panel-primary">
  <div class="panel-heading"><h4 class="panel-title">{% trans "Suggestions" %}</h4></div>
  <div class="panel-body">

{% for suggestion in unit.suggestions %}
<h5><strong>
{% if suggestion.user %}
{% blocktrans with suggestion.get_user_display as user %}{{ user }} has suggested{% endblocktrans %}
{% else %}
{% trans "Anonymous user has suggested" %}
{% endif %}
</strong></h5>
{% format_translation suggestion.target unit.translation.language unit.target %}
{% if unit.can_vote_suggestions %}
<p class="help-block">
{% blocktrans count count=suggestion.get_num_votes %}{{ count }} vote{% plural %}{{ count }} votes{% endblocktrans %}
</p>
{% endif %}
<div class="pull-right">
{% if unit.can_vote_suggestions and perms.trans.vote_suggestion %}
<button type="submit" class="btn btn-success" name="upvote" value="{{ suggestion.id }}">{% trans "+1 vote" %}</button>
<button type="submit" class="btn btn-danger" name="downvote" value="{{ suggestion.id }}">{% trans "-1 vote" %}</button>
{% endif %}
{% if not unit.only_vote_suggestions or perms.trans.override_suggestion %}
{% if perms.trans.accept_suggestion %}
<button type="submit" class="btn btn-success btn-xs" name="accept" value="{{ suggestion.id }}"><span class="glyphicon glyphicon-ok"></span> {% trans "Accept" %}</button>
{% endif %}
{% if perms.trans.delete_suggestion %}
<button type="submit" class="btn btn-danger btn-xs" name="delete" value="{{ suggestion.id }}"><span class="glyphicon glyphicon-remove"></span> {% trans "Delete" %}</button>
{% endif %}
{% endif %}
</div>
<div class="clearfix"></div>
{% endfor %}
  </div>
</div>
</form>
</div>
{% endif %}

{% if others %}
<div class="tab-pane" id="others">
<div class="panel panel-primary">
  <div class="panel-heading"><h4 class="panel-title">{% trans "Other translations" %}</h4></div>
  <div class="panel-body">
<table class="table table-condensed">
    <thead>
    <tr><th>{% trans "Resource" %}</th><th>{% trans "Translation" %}</th><th>{% trans "State" %}</th><th></th></tr>
    </thead>
    <tbody>
    {% for item in others %}
    <tr>
    <td>{{ item.translation.subproject }}</td>
    <td><a href="{{ item.get_absolute_url }}">{% format_translation item.target item.translation.language unit.target %}</a></td>
    <td>{{ item.get_state_flags }}</td>
    <td>
    {% if perms.trans.save_translation %}
    <a class="mergebutton small-button btn btn-default" href="{{ unit.translation.get_translate_url}}?sid={{ search_id }}&amp;offset={{ offset }}&amp;checksum={{ unit.checksum }}&amp;merge={{ item.id }}" title="{% trans "Use this translation for all subprojects" %}">{% trans "Use this translation" %}</a>
    {% endif %}
    </td>
    </tr>
    {% endfor %}
    </tbody>
    </table>
  </div>
</div>
</div>
{% endif %}

<div class="tab-pane" id="search">
<form action="{{ unit.translation.get_translate_url }}" method="GET">
<div class="panel panel-primary">
<div class="panel-heading"><h4 class="panel-title">{% trans "Search" %}</h4></div>
  <div class="panel-body">
{{ search_form.as_div }}
</div>
<div class="panel-footer">
<input type="submit" value="{% trans "Search" %}" class="btn btn-default" />
</div>
</div>
</form>
</div>

<div class="tab-pane" id="history">
<p>{% trans "Loading…" %}</p>
</div>

{% if mt_enabled and perms.trans.use_mt %}
<div class="tab-pane" id="machine">
<div class="panel panel-primary">
<div class="panel-heading">
  <h4 class="panel-title">
    {% trans "Machine translation" %}
    <span id="mt-loading"  class="glyphicon glyphicon-refresh glyphicon-spin pull-right"></span>
  </h4></div>
  <div class="panel-body">
<table class="table table-compact table-striped">
<thead>
<tr>
<th>{% trans "Translation" %}</th>
<th>{% trans "Source" %}</th>
<th>{% trans "Service" %}</th>
<th></th>
<tr>
</thead>
<tbody id="machine-translations">
</tbody>
</table>
<ul id="mt-errors">
</ul>
</div>
</div>
</div>
{% endif %}

{% if comments or perms.trans.add_comment %}
<div class="tab-pane" id="comments">

{% if comments %}
<div class="panel panel-primary">
<div class="panel-heading"><h4 class="panel-title">{% trans "Comments" %}</h4></div>
  <div class="panel-body">
    {% include "list-comments.html" %}
  </div>
</div>
{% endif %}

<<<<<<< HEAD
{% if perms.trans.add_comment %}
<form method="post" action="{% url 'comment' pk=unit.id %}">
{% csrf_token %}
<input type="hidden" name="next" value="{{ this_unit_url }}" />
<div class="panel panel-primary">
<div class="panel-heading"><h4 class="panel-title">{% trans "New comment" %}</h4></div>
  <div class="panel-body">
  <p class="help-block">{% trans "You can share comments about this string with other translators and developers." %}</p>
{{ comment_form.as_div }}
</div>
<div class="panel-footer">
<input type="submit" value="{% trans "Search" %}" class="btn btn-default" />
</div>
</div>
</form>
=======
{% if unit.translation.subproject.enable_suggestions %}
{% if perms.trans.add_suggestion %}
<input class="button" type="submit" value="{% trans "Suggest" %}" name="suggest" tabindex="151" {% if project_locked %}disabled="disabled"{% endif %} />
{% else %}
{% trans "No privileges for adding suggestions!" %}
>>>>>>> b48048de
{% endif %}
{% endif %}

</div>
{% endif %}


</div>

</div>

<div class="col-sm-3 small">

{% with unit.active_checks as checks %}
{% if checks or unit.suggestions or others%}
<div class="panel panel-danger">
  <div class="panel-heading"><h4 class="panel-title">{% trans "Things to check" %}</h4></div>
  <div class="panel-body">
  {% if unit.suggestions %}
  <div class="alert alert-warning check"><a href="#suggestions" data-toggle="tab" class="alert-link">{% trans "Suggestions" %}</a> <span class="badge pull-right">{{ unit.suggestions.count }}</span></div>
  {% endif %}
  {% if others %}
  <div class="alert alert-warning check"><a href="#others" data-toggle="tab" class="alert-link">{% trans "Other translations" %}</a> <span class="badge pull-right">{{ others.count }}</span></div>
  {% endif %}
  {% show_checks checks user %}
  </div>
</div>
{% endif %}
{% endwith %}

<div class="panel panel-primary">
  <div class="panel-heading"><h4 class="panel-title">{% trans "Glossary" %}</h4></div>
  <div class="panel-body">
    {% if glossary %}
    <table class="table table-condensed table-striped">
        <thead>
        <tr>
        <th>{% trans "Source" %}</th>
        <th>{% trans "Translation" %}</th>
        <th></th>
        </tr>
        </thead>
        <tbody>
    {% for item in glossary %}
        <tr>
        <td>{{ item.source }}</td>
        <td class="target">{% format_translation item.target unit.translation.language simple=True %}</td>
        <td>
        {% if perms.trans.save_translation %}
        <a class="copydict btn btn-default btn-xs" title="{% trans "Copy word to translation" %}">{% trans "Copy" %}</a>
        {% endif %}
        </td>
        </tr>
    {% endfor %}
        </tbody>
    </table>
    {% else %}
    <p>{% trans "No related strings were found in the glossary." %}</p>
    {% endif %}
  </div>
  <div class="panel-footer">
    <a href="{% url 'show_dictionary' project=unit.translation.subproject.project.slug lang=unit.translation.language.code %}" class="btn btn-default">{% trans "Manage glossary" %}</a>
  </div>
</div>

<div class="panel panel-primary">
  <div class="panel-heading"><h4 class="panel-title">{% trans "Source information" %}</h4></div>
  <div class="panel-body">
  <table class="table table-striped table-condensed">
    {% if unit.context %}
    <tr>
    <th>{% trans "Context" %}</th>
    </tr>
    <tr>
    <td>{% format_translation unit.context search_match=search_query simple=True %}</td>
    </tr>
    {% endif %}
    {% if unit.flags %}
    <tr>
    <th>{% trans "Flags" %}</th>
    </tr>
    <tr>
    <td>{{ unit.flags }}</td>
    </tr>
    {% endif %}
    {% include "unit-details.html" %}
    <tr>
    <th>{% trans "String priority" %}</th>
    </tr>
    <tr>
    <td>{{ unit.source_info.get_priority_display }}</td>
    </tr>
    {% with unit.active_source_checks as checks %}
    {% if checks %}
    <tr>
    <th>{% trans "Failing checks" %}</th>
    </tr>
    <tr>
    <td>{% show_checks checks user %}</td>
    </tr>
    {% endif %}
    {% endwith %}
  </table>
  </div>
</div>

</div>

</div>

<a href="{% url 'js-get' checksum=unit.checksum %}" class="hidden" id="js-get"></a>
<a href="{% url 'js-translate' unit_id=unit.id %}" class="hidden" id="js-translate"></a>
<a href="{% url 'js-lock' project=unit.translation.subproject.project.slug subproject=unit.translation.subproject.slug lang=unit.translation.language.code %}" class="hidden" id="js-lock"></a>

{% endwith %}

{% endblock %}<|MERGE_RESOLUTION|>--- conflicted
+++ resolved
@@ -83,10 +83,12 @@
     {% endif %}
     {% endif %}
 
+    {% if unit.translation.subproject.enable_suggestions %}
     {% if perms.trans.add_suggestion %}
     <input class="btn btn-default" type="submit" value="{% trans "Suggest" %}" name="suggest" tabindex="151" {% if project_locked %}disabled="disabled"{% endif %} />
     {% else %}
     {% trans "No privileges for adding suggestions!" %}
+    {% endif %}
     {% endif %}
 
     {% if perms.trans.save_translation %}
@@ -279,7 +281,6 @@
 </div>
 {% endif %}
 
-<<<<<<< HEAD
 {% if perms.trans.add_comment %}
 <form method="post" action="{% url 'comment' pk=unit.id %}">
 {% csrf_token %}
@@ -295,14 +296,6 @@
 </div>
 </div>
 </form>
-=======
-{% if unit.translation.subproject.enable_suggestions %}
-{% if perms.trans.add_suggestion %}
-<input class="button" type="submit" value="{% trans "Suggest" %}" name="suggest" tabindex="151" {% if project_locked %}disabled="disabled"{% endif %} />
-{% else %}
-{% trans "No privileges for adding suggestions!" %}
->>>>>>> b48048de
-{% endif %}
 {% endif %}
 
 </div>
