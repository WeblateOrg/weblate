--- conflicted
+++ resolved
@@ -45,12 +45,8 @@
 from weblate.trans.util import sort_choices, sort_objects
 from weblate.utils.stats import LanguageStats
 from weblate.utils.templatetags.icons import icon
-<<<<<<< HEAD
-from weblate.utils.validators import validate_pluraleq
+from weblate.utils.validators import validate_plural_formula
 from weblate.vendasta.constants import NAMESPACE_SEPARATOR
-=======
-from weblate.utils.validators import validate_plural_formula
->>>>>>> 1bcd5f90
 
 PLURAL_RE = re.compile(
     r"\s*nplurals\s*=\s*([0-9]+)\s*;\s*plural\s*=\s*([()n0-9!=|&<>+*/%\s?:-]+)"
@@ -485,23 +481,6 @@
     def get_absolute_url(self):
         return reverse("show_language", kwargs={"lang": self.code})
 
-<<<<<<< HEAD
-    def __str__(self):
-        if self.show_language_code:
-            return "{0} ({1})".format(_(self.name), self.code)
-        return _(self.name)
-
-    def save(self, *args, **kwargs):
-        """Set default direction for language."""
-        if self.base_code in data.RTL_LANGS:
-            self.direction = "rtl"
-        else:
-            self.direction = "ltr"
-        return super().save(*args, **kwargs)
-
-    def get_absolute_url(self):
-        return reverse("show_language", kwargs={"lang": self.code})
-
     def __init__(self, *args, **kwargs):
         """Constructor to initialize some cache properties."""
         super().__init__(*args, **kwargs)
@@ -511,22 +490,10 @@
     @property
     def show_language_code(self):
         return (
-            self.code not in data.NO_CODE_LANGUAGES
-            and NAMESPACE_SEPARATOR not in self.code
+                self.code not in data.NO_CODE_LANGUAGES
+                and NAMESPACE_SEPARATOR not in self.code
         )
 
-=======
-    def __init__(self, *args, **kwargs):
-        """Constructor to initialize some cache properties."""
-        super().__init__(*args, **kwargs)
-        self._plural_examples = {}
-        self.stats = LanguageStats(self)
-
-    @property
-    def show_language_code(self):
-        return self.code not in data.NO_CODE_LANGUAGES
-
->>>>>>> 1bcd5f90
     def get_html(self):
         """Return html attributes for markup in this language.
 
@@ -637,21 +604,12 @@
         return self.get_type_display()
 
     def save(self, *args, **kwargs):
-<<<<<<< HEAD
-        self.type = get_plural_type(self.language.base_code, self.equation)
-        # Try to calculate based on equation
-        if self.type == data.PLURAL_UNKNOWN:
-            for equations, plural in data.PLURAL_MAPPINGS:
-                for equation in equations:
-                    if self.same_plural(self.number, equation):
-=======
         self.type = get_plural_type(self.language.base_code, self.formula)
         # Try to calculate based on formula
         if self.type == data.PLURAL_UNKNOWN:
             for formulas, plural in data.PLURAL_MAPPINGS:
                 for formula in formulas:
                     if self.same_plural(self.number, formula):
->>>>>>> 1bcd5f90
                         self.type = plural
                         break
                 if self.type != data.PLURAL_UNKNOWN:
