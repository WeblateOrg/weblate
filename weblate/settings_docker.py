# Copyright © Michal Čihař <michal@weblate.org>
#
# SPDX-License-Identifier: GPL-3.0-or-later

import os
from logging.handlers import SysLogHandler

from django.core.exceptions import PermissionDenied
from django.http import Http404

from weblate.utils.environment import (
    get_env_bool,
    get_env_credentials,
    get_env_float,
    get_env_int,
    get_env_list,
    get_env_map,
    get_env_ratelimit,
    modify_env_list,
)

# Title of site to use
SITE_TITLE = os.environ.get("WEBLATE_SITE_TITLE", "Weblate")

# Site domain
SITE_DOMAIN = os.environ["WEBLATE_SITE_DOMAIN"]

# Whether site uses https
ENABLE_HTTPS = get_env_bool("WEBLATE_ENABLE_HTTPS")

SITE_URL = "{}://{}".format("https" if ENABLE_HTTPS else "http", SITE_DOMAIN)

#
# Django settings for Weblate project.
#

DEBUG = get_env_bool("WEBLATE_DEBUG", False)

ADMINS = ((os.environ["WEBLATE_ADMIN_NAME"], os.environ["WEBLATE_ADMIN_EMAIL"]),)

MANAGERS = ADMINS

DATABASES = {
    "default": {
        # Use 'postgresql' or 'mysql'.
        "ENGINE": "django.db.backends.postgresql",
        # Database name.
        "NAME": os.environ["POSTGRES_DATABASE"],
        # Database user.
        "USER": os.environ["POSTGRES_USER"],
        # Name of role to alter to set parameters in PostgreSQL,
        # use in case role name is different than user used for authentication.
        "ALTER_ROLE": os.environ.get(
            "POSTGRES_ALTER_ROLE", os.environ["POSTGRES_USER"]
        ),
        # Database password.
        "PASSWORD": os.environ["POSTGRES_PASSWORD"],
        # Set to empty string for localhost.
        "HOST": os.environ["POSTGRES_HOST"],
        # Set to empty string for default.
        "PORT": os.environ["POSTGRES_PORT"],
        # Customizations for databases.
        "OPTIONS": {
            "sslmode": os.environ.get("POSTGRES_SSL_MODE", "verify-ca"),
            "sslrootcert": os.environ.get("POSTGRES_CLI_SSL_CA", "ca.crt"),
            "sslcert": os.environ.get("POSTGRES_CLI_SSL_CRT", "client_cert_chain.crt"),
            "sslkey": os.environ.get("POSTGRES_CLI_SSL_KEY", "client_key.key"),
        },
        # Persistent connections
        "CONN_MAX_AGE": get_env_int("POSTGRES_CONN_MAX_AGE"),
        # Disable server-side cursors, might be needed with pgbouncer
        "DISABLE_SERVER_SIDE_CURSORS": get_env_bool(
            "POSTGRES_DISABLE_SERVER_SIDE_CURSORS"
        ),
    }
}

# Data directory
DATA_DIR = os.environ.get("WEBLATE_DATA_DIR", "/app/data")
CACHE_DIR = os.environ.get("WEBLATE_CACHE_DIR", "/app/cache")

# Local time zone for this installation. Choices can be found here:
# http://en.wikipedia.org/wiki/List_of_tz_zones_by_name
# although not all choices may be available on all operating systems.
# In a Windows environment this must be set to your system time zone.
TIME_ZONE = os.environ.get("WEBLATE_TIME_ZONE", "UTC")

# Language code for this installation. All choices can be found here:
# http://www.i18nguy.com/unicode/language-identifiers.html
LANGUAGE_CODE = "en-us"

LANGUAGES = (
    ("ar", "العربية"),
    ("az", "Azərbaycan"),
    ("be", "Беларуская"),
    ("be@latin", "Biełaruskaja"),
    ("bg", "Български"),
    ("br", "Brezhoneg"),
    ("ca", "Català"),
    ("cs", "Čeština"),
    ("cy", "Cymraeg"),
    ("da", "Dansk"),
    ("de", "Deutsch"),
    ("en", "English"),
    ("el", "Ελληνικά"),
    ("en-gb", "English (United Kingdom)"),
    ("es", "Español"),
    ("fi", "Suomi"),
    ("fr", "Français"),
    ("gl", "Galego"),
    ("he", "עברית"),
    ("hu", "Magyar"),
    ("hr", "Hrvatski"),
    ("id", "Indonesia"),
    ("is", "Íslenska"),
    ("it", "Italiano"),
    ("ja", "日本語"),
    ("kab", "Taqbaylit"),
    ("kk", "Қазақ тілі"),
    ("ko", "한국어"),
    ("nb", "Norsk bokmål"),
    ("nl", "Nederlands"),
    ("pl", "Polski"),
    ("pt", "Português"),
    ("pt-br", "Português brasileiro"),
    ("ro", "Română"),
    ("ru", "Русский"),
    ("sk", "Slovenčina"),
    ("sl", "Slovenščina"),
    ("sq", "Shqip"),
    ("sr", "Српски"),
    ("sr-latn", "Srpski"),
    ("sv", "Svenska"),
    ("th", "ไทย"),
    ("tr", "Türkçe"),
    ("uk", "Українська"),
    ("zh-hans", "简体中文"),
    ("zh-hant", "正體中文"),
)

SITE_ID = 1

# If you set this to False, Django will make some optimizations so as not
# to load the internationalization machinery.
USE_I18N = True

# If you set this to False, Django will not format dates, numbers and
# calendars according to the current locale.
USE_L10N = True

# If you set this to False, Django will not use timezone-aware datetimes.
USE_TZ = True

# Type of automatic primary key, introduced in Django 3.2
DEFAULT_AUTO_FIELD = "django.db.models.AutoField"

# URL prefix to use, please see documentation for more details
URL_PREFIX = os.environ.get("WEBLATE_URL_PREFIX", "")

# Absolute filesystem path to the directory that will hold user-uploaded files.
MEDIA_ROOT = os.path.join(DATA_DIR, "media")

# URL that handles the media served from MEDIA_ROOT. Make sure to use a
# trailing slash.
MEDIA_URL = f"{URL_PREFIX}/media/"

# Absolute path to the directory static files should be collected to.
# Don't put anything in this directory yourself; store your static files
# in apps' "static/" subdirectories and in STATICFILES_DIRS.
STATIC_ROOT = os.path.join(CACHE_DIR, "static")

# URL prefix for static files.
STATIC_URL = f"{URL_PREFIX}/static/"

# Additional locations of static files
STATICFILES_DIRS = (
    # Put strings here, like "/home/html/static" or "C:/www/django/static".
    # Always use forward slashes, even on Windows.
    # Don't forget to use absolute paths, not relative paths.
)

# List of finder classes that know how to find static files in
# various locations.
STATICFILES_FINDERS = (
    "django.contrib.staticfiles.finders.FileSystemFinder",
    "django.contrib.staticfiles.finders.AppDirectoriesFinder",
    "compressor.finders.CompressorFinder",
)

# Make this unique, and don't share it with anybody.
# You can generate it using weblate-generate-secret-key
with open("/app/data/secret") as handle:
    SECRET_KEY = handle.read()

TEMPLATES = [
    {
        "BACKEND": "django.template.backends.django.DjangoTemplates",
        "OPTIONS": {
            "context_processors": [
                "django.contrib.auth.context_processors.auth",
                "django.template.context_processors.debug",
                "django.template.context_processors.i18n",
                "django.template.context_processors.request",
                "django.template.context_processors.csrf",
                "django.contrib.messages.context_processors.messages",
                "weblate.trans.context_processors.weblate_context",
            ],
        },
        "APP_DIRS": True,
    }
]


# GitHub username and token for sending pull requests.
# Please see the documentation for more details.
GITHUB_CREDENTIALS = get_env_credentials("GITHUB")

# GitLab username and token for sending merge requests.
# Please see the documentation for more details.
GITLAB_CREDENTIALS = get_env_credentials("GITLAB")

# Gitea username and token for sending pull requests.
# Please see the documentation for more details.
GITEA_CREDENTIALS = get_env_credentials("GITEA")

# Pagure username and token for sending merge requests.
# Please see the documentation for more details.
PAGURE_CREDENTIALS = get_env_credentials("PAGURE")

# Bitbucket username and token for sending merge requests.
# Please see the documentation for more details.
BITBUCKETSERVER_CREDENTIALS = get_env_credentials("BITBUCKETSERVER")

# Default pull request message.
# Please see the documentation for more details.
if "WEBLATE_DEFAULT_PULL_MESSAGE" in os.environ:
    DEFAULT_PULL_MESSAGE = os.environ["WEBLATE_DEFAULT_PULL_MESSAGE"]

# Authentication configuration
AUTHENTICATION_BACKENDS = ()

# Custom user model
AUTH_USER_MODEL = "weblate_auth.User"

if "WEBLATE_NO_EMAIL_AUTH" not in os.environ:
    AUTHENTICATION_BACKENDS += ("social_core.backends.email.EmailAuth",)

if "WEBLATE_SOCIAL_AUTH_GITHUB_KEY" in os.environ:
    AUTHENTICATION_BACKENDS += ("social_core.backends.github.GithubOAuth2",)

# Social auth backends setup
SOCIAL_AUTH_GITHUB_KEY = os.environ.get("WEBLATE_SOCIAL_AUTH_GITHUB_KEY", "")
SOCIAL_AUTH_GITHUB_SECRET = os.environ.get("WEBLATE_SOCIAL_AUTH_GITHUB_SECRET", "")
SOCIAL_AUTH_GITHUB_SCOPE = ["user:email"]

# GitHub org specific auth
SOCIAL_AUTH_GITHUB_ORG_KEY = os.environ.get(
    "WEBLATE_SOCIAL_AUTH_GITHUB_ORG_KEY", SOCIAL_AUTH_GITHUB_KEY
)
SOCIAL_AUTH_GITHUB_ORG_SECRET = os.environ.get(
    "WEBLATE_SOCIAL_AUTH_GITHUB_ORG_SECRET", SOCIAL_AUTH_GITHUB_SECRET
)
SOCIAL_AUTH_GITHUB_ORG_NAME = os.environ.get("WEBLATE_SOCIAL_AUTH_GITHUB_ORG_NAME", "")
SOCIAL_AUTH_GITHUB_ORG_SCOPE = ["user:email", "read:org"]
if SOCIAL_AUTH_GITHUB_ORG_NAME:
    AUTHENTICATION_BACKENDS += ("social_core.backends.github.GithubOrganizationOAuth2",)

# GitHub team specific auth
SOCIAL_AUTH_GITHUB_TEAM_KEY = os.environ.get(
    "WEBLATE_SOCIAL_AUTH_GITHUB_TEAM_KEY", SOCIAL_AUTH_GITHUB_KEY
)
SOCIAL_AUTH_GITHUB_TEAM_SECRET = os.environ.get(
    "WEBLATE_SOCIAL_AUTH_GITHUB_TEAM_SECRET", SOCIAL_AUTH_GITHUB_SECRET
)
SOCIAL_AUTH_GITHUB_TEAM_ID = os.environ.get("WEBLATE_SOCIAL_AUTH_GITHUB_TEAM_ID", "")
SOCIAL_AUTH_GITHUB_TEAM_SCOPE = ["user:email", "read:org"]
if SOCIAL_AUTH_GITHUB_TEAM_ID:
    AUTHENTICATION_BACKENDS += ("social_core.backends.github.GithubTeamOAuth2",)

if "WEBLATE_SOCIAL_AUTH_BITBUCKET_KEY" in os.environ:
    AUTHENTICATION_BACKENDS += ("social_core.backends.bitbucket.BitbucketOAuth",)

SOCIAL_AUTH_BITBUCKET_KEY = os.environ.get("WEBLATE_SOCIAL_AUTH_BITBUCKET_KEY", "")
SOCIAL_AUTH_BITBUCKET_SECRET = os.environ.get(
    "WEBLATE_SOCIAL_AUTH_BITBUCKET_SECRET", ""
)
SOCIAL_AUTH_BITBUCKET_VERIFIED_EMAILS_ONLY = True

if "WEBLATE_SOCIAL_AUTH_BITBUCKET_OAUTH2_KEY" in os.environ:
    AUTHENTICATION_BACKENDS += ("social_core.backends.bitbucket.BitbucketOAuth2",)

SOCIAL_AUTH_BITBUCKET_OAUTH2_KEY = os.environ.get(
    "WEBLATE_SOCIAL_AUTH_BITBUCKET_OAUTH2_KEY", ""
)
SOCIAL_AUTH_BITBUCKET_OAUTH2_SECRET = os.environ.get(
    "WEBLATE_SOCIAL_AUTH_BITBUCKET_OAUTH2_SECRET", ""
)
SOCIAL_AUTH_BITBUCKET_OAUTH2_VERIFIED_EMAILS_ONLY = True

if "WEBLATE_SOCIAL_AUTH_FACEBOOK_KEY" in os.environ:
    AUTHENTICATION_BACKENDS += ("social_core.backends.facebook.FacebookOAuth2",)

SOCIAL_AUTH_FACEBOOK_KEY = os.environ.get("WEBLATE_SOCIAL_AUTH_FACEBOOK_KEY", "")
SOCIAL_AUTH_FACEBOOK_SECRET = os.environ.get("WEBLATE_SOCIAL_AUTH_FACEBOOK_SECRET", "")
SOCIAL_AUTH_FACEBOOK_SCOPE = ["email", "public_profile"]
SOCIAL_AUTH_FACEBOOK_PROFILE_EXTRA_PARAMS = {"fields": "id,name,email"}

if "WEBLATE_SOCIAL_AUTH_GOOGLE_OAUTH2_KEY" in os.environ:
    AUTHENTICATION_BACKENDS += ("social_core.backends.google.GoogleOAuth2",)

SOCIAL_AUTH_GOOGLE_OAUTH2_KEY = os.environ.get(
    "WEBLATE_SOCIAL_AUTH_GOOGLE_OAUTH2_KEY", ""
)
SOCIAL_AUTH_GOOGLE_OAUTH2_SECRET = os.environ.get(
    "WEBLATE_SOCIAL_AUTH_GOOGLE_OAUTH2_SECRET", ""
)
SOCIAL_AUTH_GOOGLE_OAUTH2_WHITELISTED_DOMAINS = get_env_list(
    "WEBLATE_SOCIAL_AUTH_GOOGLE_OAUTH2_WHITELISTED_DOMAINS"
)
SOCIAL_AUTH_GOOGLE_OAUTH2_WHITELISTED_EMAILS = get_env_list(
    "WEBLATE_SOCIAL_AUTH_GOOGLE_OAUTH2_WHITELISTED_EMAILS"
)

if "WEBLATE_SOCIAL_AUTH_GITLAB_KEY" in os.environ:
    AUTHENTICATION_BACKENDS += ("social_core.backends.gitlab.GitLabOAuth2",)

if "WEBLATE_SOCIAL_AUTH_GITLAB_API_URL" in os.environ:
    SOCIAL_AUTH_GITLAB_API_URL = os.environ.get("WEBLATE_SOCIAL_AUTH_GITLAB_API_URL")

SOCIAL_AUTH_GITLAB_KEY = os.environ.get("WEBLATE_SOCIAL_AUTH_GITLAB_KEY", "")
SOCIAL_AUTH_GITLAB_SECRET = os.environ.get("WEBLATE_SOCIAL_AUTH_GITLAB_SECRET", "")
SOCIAL_AUTH_GITLAB_SCOPE = ["read_user"]

if "WEBLATE_SOCIAL_AUTH_AUTH0_KEY" in os.environ:
    SOCIAL_AUTH_AUTH0_KEY = os.environ.get("WEBLATE_SOCIAL_AUTH_AUTH0_KEY", "")
    SOCIAL_AUTH_AUTH0_SECRET = os.environ.get("WEBLATE_SOCIAL_AUTH_AUTH0_SECRET", "")
    SOCIAL_AUTH_AUTH0_DOMAIN = os.environ.get("WEBLATE_SOCIAL_AUTH_AUTH0_DOMAIN", "")
    SOCIAL_AUTH_AUTH0_TITLE = os.environ.get("WEBLATE_SOCIAL_AUTH_AUTH0_TITLE", "")
    SOCIAL_AUTH_AUTH0_IMAGE = os.environ.get("WEBLATE_SOCIAL_AUTH_AUTH0_IMAGE", "")
    AUTHENTICATION_BACKENDS += ("social_core.backends.auth0.Auth0OAuth2",)
    SOCIAL_AUTH_AUTH0_SCOPE = ["openid", "profile", "email"]

if "WEBLATE_SOCIAL_AUTH_AUTH0_AUTH_EXTRA_ARGUMENTS" in os.environ:
    SOCIAL_AUTH_AUTH0_AUTH_EXTRA_ARGUMENTS = get_env_map(
        "WEBLATE_SOCIAL_AUTH_AUTH0_AUTH_EXTRA_ARGUMENTS"
    )

# SAML
if "WEBLATE_SAML_IDP_URL" in os.environ:
    AUTHENTICATION_BACKENDS += ("social_core.backends.saml.SAMLAuth",)
    # The keys are generated on container startup if missing
    with open("/app/data/ssl/saml.crt") as handle:
        SOCIAL_AUTH_SAML_SP_PUBLIC_CERT = handle.read()
    with open("/app/data/ssl/saml.key") as handle:
        SOCIAL_AUTH_SAML_SP_PRIVATE_KEY = handle.read()
    SOCIAL_AUTH_SAML_SP_ENTITY_ID = f"{SITE_URL}/accounts/metadata/saml/"
    # Identity Provider
    SOCIAL_AUTH_SAML_ENABLED_IDPS = {
        "weblate": {
            "entity_id": os.environ.get("WEBLATE_SAML_IDP_ENTITY_ID", ""),
            "url": os.environ.get("WEBLATE_SAML_IDP_URL", ""),
            "x509cert": os.environ.get("WEBLATE_SAML_IDP_X509CERT", ""),
            "attr_name": "full_name",
            "attr_username": "username",
            "attr_email": "email",
        }
    }
    SOCIAL_AUTH_SAML_SUPPORT_CONTACT = SOCIAL_AUTH_SAML_TECHNICAL_CONTACT = {
        "givenName": ADMINS[0][0],
        "emailAddress": ADMINS[0][1],
    }
    SOCIAL_AUTH_SAML_ORG_INFO = {
        "en-US": {
            "name": "weblate",
            "displayname": SITE_TITLE,
            "url": SITE_URL,
        }
    }
    SOCIAL_AUTH_SAML_IMAGE = os.environ.get("WEBLATE_SAML_IDP_IMAGE", "")
    SOCIAL_AUTH_SAML_TITLE = os.environ.get("WEBLATE_SAML_IDP_TITLE", "")

# Azure
if "WEBLATE_SOCIAL_AUTH_AZUREAD_OAUTH2_KEY" in os.environ:
    AUTHENTICATION_BACKENDS += ("social_core.backends.azuread.AzureADOAuth2",)

SOCIAL_AUTH_AZUREAD_OAUTH2_KEY = os.environ.get(
    "WEBLATE_SOCIAL_AUTH_AZUREAD_OAUTH2_KEY", ""
)
SOCIAL_AUTH_AZUREAD_OAUTH2_SECRET = os.environ.get(
    "WEBLATE_SOCIAL_AUTH_AZUREAD_OAUTH2_SECRET", ""
)

# Azure AD Tenant
if "WEBLATE_SOCIAL_AUTH_AZUREAD_TENANT_OAUTH2_KEY" in os.environ:
    AUTHENTICATION_BACKENDS += (
        "social_core.backends.azuread_tenant.AzureADTenantOAuth2",
    )

SOCIAL_AUTH_AZUREAD_TENANT_OAUTH2_KEY = os.environ.get(
    "WEBLATE_SOCIAL_AUTH_AZUREAD_TENANT_OAUTH2_KEY", ""
)
SOCIAL_AUTH_AZUREAD_TENANT_OAUTH2_SECRET = os.environ.get(
    "WEBLATE_SOCIAL_AUTH_AZUREAD_TENANT_OAUTH2_SECRET", ""
)
SOCIAL_AUTH_AZUREAD_TENANT_OAUTH2_TENANT_ID = os.environ.get(
    "WEBLATE_SOCIAL_AUTH_AZUREAD_TENANT_OAUTH2_TENANT_ID", ""
)

# Keycloak
if "WEBLATE_SOCIAL_AUTH_KEYCLOAK_KEY" in os.environ:
    AUTHENTICATION_BACKENDS += ("social_core.backends.keycloak.KeycloakOAuth2",)
    SOCIAL_AUTH_KEYCLOAK_KEY = os.environ.get("WEBLATE_SOCIAL_AUTH_KEYCLOAK_KEY", "")
    SOCIAL_AUTH_KEYCLOAK_SECRET = os.environ.get(
        "WEBLATE_SOCIAL_AUTH_KEYCLOAK_SECRET", ""
    )
    SOCIAL_AUTH_KEYCLOAK_PUBLIC_KEY = os.environ.get(
        "WEBLATE_SOCIAL_AUTH_KEYCLOAK_PUBLIC_KEY", ""
    )
    SOCIAL_AUTH_KEYCLOAK_AUTHORIZATION_URL = os.environ.get(
        "WEBLATE_SOCIAL_AUTH_KEYCLOAK_AUTHORIZATION_URL", ""
    )
    SOCIAL_AUTH_KEYCLOAK_ALGORITHM = os.environ.get(
        "WEBLATE_SOCIAL_AUTH_KEYCLOAK_ALGORITHM", "RS256"
    )
    SOCIAL_AUTH_KEYCLOAK_ACCESS_TOKEN_URL = os.environ.get(
        "WEBLATE_SOCIAL_AUTH_KEYCLOAK_ACCESS_TOKEN_URL", ""
    )
    SOCIAL_AUTH_KEYCLOAK_IMAGE = os.environ.get(
        "WEBLATE_SOCIAL_AUTH_KEYCLOAK_IMAGE", ""
    )
    SOCIAL_AUTH_KEYCLOAK_TITLE = os.environ.get(
        "WEBLATE_SOCIAL_AUTH_KEYCLOAK_TITLE", ""
    )
    SOCIAL_AUTH_KEYCLOAK_ID_KEY = "email"

# Linux distros
if "WEBLATE_SOCIAL_AUTH_FEDORA" in os.environ:
    AUTHENTICATION_BACKENDS += ("social_core.backends.fedora.FedoraOpenId",)
if "WEBLATE_SOCIAL_AUTH_OPENSUSE" in os.environ:
    AUTHENTICATION_BACKENDS += ("social_core.backends.suse.OpenSUSEOpenId",)
    SOCIAL_AUTH_OPENSUSE_FORCE_EMAIL_VALIDATION = True
if "WEBLATE_SOCIAL_AUTH_UBUNTU" in os.environ:
    AUTHENTICATION_BACKENDS += ("social_core.backends.ubuntu.UbuntuOpenId",)
if "WEBLATE_SOCIAL_AUTH_OPENINFRA" in os.environ:
    AUTHENTICATION_BACKENDS += ("social_core.backends.openinfra.OpenInfraOpenId",)

# Slack
if "WEBLATE_SOCIAL_AUTH_SLACK_KEY" in os.environ:
    AUTHENTICATION_BACKENDS += ("social_core.backends.slack.SlackOAuth2",)
    SOCIAL_AUTH_SLACK_KEY = os.environ.get("WEBLATE_SOCIAL_AUTH_SLACK_KEY", "")
    SOCIAL_AUTH_SLACK_SECRET = os.environ.get("WEBLATE_SOCIAL_AUTH_SLACK_SECRET", "")

# Generic OpenID Connect
if "WEBLATE_SOCIAL_AUTH_OIDC_OIDC_ENDPOINT" in os.environ:
    AUTHENTICATION_BACKENDS += (
        "social_core.backends.open_id_connect.OpenIdConnectAuth",
    )
    SOCIAL_AUTH_OIDC_OIDC_ENDPOINT = os.environ.get(
        "WEBLATE_SOCIAL_AUTH_OIDC_OIDC_ENDPOINT", ""
    )
    SOCIAL_AUTH_OIDC_KEY = os.environ.get("WEBLATE_SOCIAL_AUTH_OIDC_KEY", "")
    SOCIAL_AUTH_OIDC_SECRET = os.environ.get("WEBLATE_SOCIAL_AUTH_OIDC_SECRET", "")
    if "WEBLATE_SOCIAL_AUTH_OIDC_USERNAME_KEY" in os.environ:
        SOCIAL_AUTH_OIDC_USERNAME_KEY = os.environ[
            "WEBLATE_SOCIAL_AUTH_OIDC_USERNAME_KEY"
        ]

# Gitea
if "WEBLATE_SOCIAL_AUTH_GITEA_KEY" in os.environ:
    AUTHENTICATION_BACKENDS += ("social_core.backends.gitea.GiteaOAuth2",)

    if "WEBLATE_SOCIAL_AUTH_GITEA_API_URL" in os.environ:
        SOCIAL_AUTH_GITEA_API_URL = os.environ.get(
            "WEBLATE_SOCIAL_AUTH_GITEA_API_URL", ""
        )

    SOCIAL_AUTH_GITEA_KEY = os.environ.get("WEBLATE_SOCIAL_AUTH_GITEA_KEY", "")
    SOCIAL_AUTH_GITEA_SECRET = os.environ.get("WEBLATE_SOCIAL_AUTH_GITEA_SECRET", "")

# https://docs.weblate.org/en/latest/admin/auth.html#ldap-authentication
if "WEBLATE_AUTH_LDAP_SERVER_URI" in os.environ:
    import ldap
    from django_auth_ldap.config import LDAPSearch, LDAPSearchUnion

    AUTH_LDAP_SERVER_URI = os.environ.get("WEBLATE_AUTH_LDAP_SERVER_URI")
    AUTH_LDAP_USER_DN_TEMPLATE = (
        os.environ.get("WEBLATE_AUTH_LDAP_USER_DN_TEMPLATE") or None
    )
    AUTHENTICATION_BACKENDS += ("django_auth_ldap.backend.LDAPBackend",)
    AUTH_LDAP_USER_ATTR_MAP = get_env_map(
        "WEBLATE_AUTH_LDAP_USER_ATTR_MAP", {"full_name": "name", "email": "mail"}
    )
    AUTH_LDAP_BIND_DN = os.environ.get("WEBLATE_AUTH_LDAP_BIND_DN", "")
    AUTH_LDAP_BIND_PASSWORD = os.environ.get("WEBLATE_AUTH_LDAP_BIND_PASSWORD", "")

    if "WEBLATE_AUTH_LDAP_USER_SEARCH" in os.environ:
        AUTH_LDAP_USER_SEARCH = LDAPSearch(
            os.environ["WEBLATE_AUTH_LDAP_USER_SEARCH"],
            ldap.SCOPE_SUBTREE,
            os.environ.get("WEBLATE_AUTH_LDAP_USER_SEARCH_FILTER", "(uid=%(user)s)"),
        )

    if "WEBLATE_AUTH_LDAP_USER_SEARCH_UNION" in os.environ:
        SEARCH_FILTER = os.environ.get(
            "WEBLATE_AUTH_LDAP_USER_SEARCH_FILTER", "(uid=%(user)s)"
        )

        SEARCH_UNION = []
        for string in os.environ.get("WEBLATE_AUTH_LDAP_USER_SEARCH_UNION").split(
            os.environ.get("WEBLATE_AUTH_LDAP_USER_SEARCH_UNION_DELIMITER", "|")
        ):
            SEARCH_UNION.append(LDAPSearch(string, ldap.SCOPE_SUBTREE, SEARCH_FILTER))

        AUTH_LDAP_USER_SEARCH = LDAPSearchUnion(*SEARCH_UNION)

    if not get_env_bool("WEBLATE_AUTH_LDAP_CONNECTION_OPTION_REFERRALS", True):
        AUTH_LDAP_CONNECTION_OPTIONS = {
            ldap.OPT_REFERRALS: 0,
        }

if "WEBLATE_SOCIAL_AUTH_VENDASTA_KEY" in os.environ:
    AUTHENTICATION_BACKENDS += ("weblate.vendasta.auth.VendastaOpenIdConnect",)
    SOCIAL_AUTH_SINGLE_SIGN_ON_OIDC_ENDPOINT = os.environ.get(
        "WEBLATE_SOCIAL_AUTH_VENDASTA_OIDC_URL", ""
    )
    SOCIAL_AUTH_SINGLE_SIGN_ON_KEY = os.environ.get(
        "WEBLATE_SOCIAL_AUTH_VENDASTA_KEY", ""
    )
    SOCIAL_AUTH_SINGLE_SIGN_ON_SECRET = os.environ.get(
        "WEBLATE_SOCIAL_AUTH_VENDASTA_SECRET", ""
    )

# Always include Weblate backend
AUTHENTICATION_BACKENDS += ("weblate.accounts.auth.WeblateUserBackend",)

# Social auth settings
SOCIAL_AUTH_PIPELINE = [
    "social_core.pipeline.social_auth.social_details",
    "social_core.pipeline.social_auth.social_uid",
    "social_core.pipeline.social_auth.auth_allowed",
    "social_core.pipeline.social_auth.social_user",
    "weblate.accounts.pipeline.store_params",
    "weblate.accounts.pipeline.verify_open",
    "social_core.pipeline.user.get_username",
    "weblate.accounts.pipeline.require_email",
    "social_core.pipeline.mail.mail_validation",
    "weblate.accounts.pipeline.revoke_mail_code",
    "weblate.accounts.pipeline.ensure_valid",
    "weblate.accounts.pipeline.remove_account",
    "social_core.pipeline.social_auth.associate_by_email",
    "weblate.accounts.pipeline.reauthenticate",
    "weblate.accounts.pipeline.verify_username",
    "social_core.pipeline.user.create_user",
    "social_core.pipeline.social_auth.associate_user",
    "social_core.pipeline.social_auth.load_extra_data",
    "weblate.accounts.pipeline.cleanup_next",
    "weblate.accounts.pipeline.user_full_name",
    "weblate.accounts.pipeline.store_email",
    "weblate.accounts.pipeline.notify_connect",
    "weblate.accounts.pipeline.password_reset",
<<<<<<< HEAD
    "weblate.vendasta.access.set_permissions",
)
=======
]
>>>>>>> 066c36e2
SOCIAL_AUTH_DISCONNECT_PIPELINE = (
    "social_core.pipeline.disconnect.allowed_to_disconnect",
    "social_core.pipeline.disconnect.get_entries",
    "social_core.pipeline.disconnect.revoke_tokens",
    "weblate.accounts.pipeline.cycle_session",
    "weblate.accounts.pipeline.adjust_primary_mail",
    "weblate.accounts.pipeline.notify_disconnect",
    "social_core.pipeline.disconnect.disconnect",
    "weblate.accounts.pipeline.cleanup_next",
)

# Custom authentication strategy
SOCIAL_AUTH_STRATEGY = "weblate.accounts.strategy.WeblateStrategy"

# Raise exceptions so that we can handle them later
SOCIAL_AUTH_RAISE_EXCEPTIONS = True

SOCIAL_AUTH_EMAIL_VALIDATION_FUNCTION = "weblate.accounts.pipeline.send_validation"
SOCIAL_AUTH_EMAIL_VALIDATION_URL = f"{URL_PREFIX}/accounts/email-sent/"
SOCIAL_AUTH_LOGIN_ERROR_URL = f"{URL_PREFIX}/accounts/login/"
SOCIAL_AUTH_EMAIL_FORM_URL = f"{URL_PREFIX}/accounts/email/"
SOCIAL_AUTH_NEW_ASSOCIATION_REDIRECT_URL = f"{URL_PREFIX}/accounts/profile/#account"
SOCIAL_AUTH_PROTECTED_USER_FIELDS = ("email",)
SOCIAL_AUTH_SLUGIFY_USERNAMES = True
SOCIAL_AUTH_SLUGIFY_FUNCTION = "weblate.accounts.pipeline.slugify_username"

# Password validation configuration
AUTH_PASSWORD_VALIDATORS = [
    {
        "NAME": "django.contrib.auth.password_validation.UserAttributeSimilarityValidator"
    },
    {
        "NAME": "django.contrib.auth.password_validation.MinimumLengthValidator",
        "OPTIONS": {"min_length": 10},
    },
    {"NAME": "django.contrib.auth.password_validation.CommonPasswordValidator"},
    {"NAME": "django.contrib.auth.password_validation.NumericPasswordValidator"},
    {"NAME": "weblate.accounts.password_validation.CharsPasswordValidator"},
    {"NAME": "weblate.accounts.password_validation.PastPasswordsValidator"},
    # Optional password strength validation by django-zxcvbn-password
    # {
    #     "NAME": "zxcvbn_password.ZXCVBNValidator",
    #     "OPTIONS": {
    #         "min_score": 3,
    #         "user_attributes": ("username", "email", "full_name")
    #     }
    # },
]

# Password hashing (prefer Argon)
PASSWORD_HASHERS = [
    "django.contrib.auth.hashers.Argon2PasswordHasher",
    "django.contrib.auth.hashers.PBKDF2PasswordHasher",
    "django.contrib.auth.hashers.PBKDF2SHA1PasswordHasher",
    "django.contrib.auth.hashers.BCryptSHA256PasswordHasher",
]

# Content-Security-Policy header
CSP_SCRIPT_SRC = get_env_list("WEBLATE_CSP_SCRIPT_SRC")
CSP_IMG_SRC = get_env_list("WEBLATE_CSP_IMG_SRC")
CSP_CONNECT_SRC = get_env_list("WEBLATE_CSP_CONNECT_SRC")
CSP_STYLE_SRC = get_env_list("WEBLATE_CSP_STYLE_SRC")
CSP_FONT_SRC = get_env_list("WEBLATE_CSP_FONT_SRC")

# Allow new user registrations
REGISTRATION_OPEN = get_env_bool("WEBLATE_REGISTRATION_OPEN", True)
REGISTRATION_REBIND = get_env_bool("WEBLATE_REGISTRATION_REBIND", False)
REGISTRATION_ALLOW_BACKENDS = get_env_list("WEBLATE_REGISTRATION_ALLOW_BACKENDS")

# Email registration filter
REGISTRATION_EMAIL_MATCH = os.environ.get("WEBLATE_REGISTRATION_EMAIL_MATCH", ".*")

if "WEBLATE_PRIVATE_COMMIT_EMAIL_TEMPLATE" in os.environ:
    PRIVATE_COMMIT_EMAIL_TEMPLATE = os.environ["WEBLATE_PRIVATE_COMMIT_EMAIL_TEMPLATE"]
PRIVATE_COMMIT_EMAIL_OPT_IN = get_env_bool("WEBLATE_PRIVATE_COMMIT_EMAIL_OPT_IN", True)

# Shortcut for login required setting
REQUIRE_LOGIN = get_env_bool("WEBLATE_REQUIRE_LOGIN")

# Middleware
MIDDLEWARE = [
    "weblate.middleware.RedirectMiddleware",
    "weblate.middleware.ProxyMiddleware",
    "corsheaders.middleware.CorsMiddleware",
    "django.middleware.security.SecurityMiddleware",
    "django.contrib.sessions.middleware.SessionMiddleware",
    "django.middleware.csrf.CsrfViewMiddleware",
    "weblate.accounts.middleware.AuthenticationMiddleware",
    "django.contrib.messages.middleware.MessageMiddleware",
    "django.middleware.clickjacking.XFrameOptionsMiddleware",
    "social_django.middleware.SocialAuthExceptionMiddleware",
    "weblate.accounts.middleware.RequireLoginMiddleware",
    "weblate.api.middleware.ThrottlingMiddleware",
    "weblate.middleware.SecurityMiddleware",
]

# Rollbar integration
if "ROLLBAR_KEY" in os.environ:
    MIDDLEWARE.append("rollbar.contrib.django.middleware.RollbarNotifierMiddleware")

    ROLLBAR = {
        "access_token": os.environ["ROLLBAR_KEY"],
        "environment": os.environ.get("ROLLBAR_ENVIRONMENT", "production"),
        "branch": "main",
        "root": "/usr/local/lib/python3.9/dist-packages/weblate/",
        "exception_level_filters": [
            (PermissionDenied, "ignored"),
            (Http404, "ignored"),
        ],
    }

ROOT_URLCONF = "weblate.urls"

# Django and Weblate apps
INSTALLED_APPS = [
    # Docker customization app, listed first to allow overriding static files
    # "customize",
    # Weblate apps on top to override Django locales and templates
    "weblate.addons",
    "weblate.auth",
    "weblate.checks",
    "weblate.formats",
    "weblate.glossary",
    "weblate.machinery",
    "weblate.trans",
    "weblate.lang",
    "weblate_language_data",
    "weblate.memory",
    "weblate.screenshots",
    "weblate.fonts",
    "weblate.accounts",
    "weblate.configuration",
    "weblate.utils",
    "weblate.vcs",
    "weblate.wladmin",
    "weblate.metrics",
    "weblate",
    # Optional: Git exporter
    "weblate.gitexport",
    # Standard Django modules
    "django.contrib.auth",
    "django.contrib.contenttypes",
    "django.contrib.sessions",
    "django.contrib.messages",
    "django.contrib.staticfiles",
    "django.contrib.admin.apps.SimpleAdminConfig",
    "django.contrib.admindocs",
    "django.contrib.sitemaps",
    "django.contrib.humanize",
    # Third party Django modules
    "social_django",
    "crispy_forms",
    "crispy_bootstrap3",
    "compressor",
    "rest_framework",
    "rest_framework.authtoken",
    "django_filters",
<<<<<<< HEAD
    "django_admin_shell"
=======
    "django_celery_beat",
    "corsheaders",
>>>>>>> 066c36e2
]

ADMIN_SHELL_ONLY_DEBUG_MODE = False

modify_env_list(INSTALLED_APPS, "APPS")

# Custom exception reporter to include some details
DEFAULT_EXCEPTION_REPORTER_FILTER = "weblate.trans.debug.WeblateExceptionReporterFilter"

# Default logging of Weblate messages
# - to syslog in production (if available)
# - otherwise to console
# - you can also choose "logfile" to log into separate file
#   after configuring it below

# Detect if we can connect to syslog
HAVE_SYSLOG = False

DEFAULT_LOG = "console" if DEBUG or not HAVE_SYSLOG else "syslog"
DEFAULT_LOGLEVEL = os.environ.get("WEBLATE_LOGLEVEL", "DEBUG" if DEBUG else "INFO")

# A sample logging configuration. The only tangible logging
# performed by this configuration is to send an email to
# the site admins on every HTTP 500 error when DEBUG=False.
# See http://docs.djangoproject.com/en/stable/topics/logging for
# more details on how to customize your logging configuration.
LOGGING = {
    "version": 1,
    "disable_existing_loggers": True,
    "filters": {"require_debug_false": {"()": "django.utils.log.RequireDebugFalse"}},
    "formatters": {
        "syslog": {"format": "weblate[%(process)d]: %(levelname)s %(message)s"},
        "simple": {"format": "[%(asctime)s: %(levelname)s/%(process)s] %(message)s"},
        "logfile": {"format": "%(asctime)s %(levelname)s %(message)s"},
        "django.server": {
            "()": "django.utils.log.ServerFormatter",
            "format": "[%(server_time)s] %(message)s",
        },
    },
    "handlers": {
        "mail_admins": {
            "level": "ERROR",
            "filters": ["require_debug_false"],
            "class": "django.utils.log.AdminEmailHandler",
            "include_html": True,
        },
        "console": {
            "level": "DEBUG",
            "class": "logging.StreamHandler",
            "formatter": "simple",
        },
        "django.server": {
            "level": "INFO",
            "class": "logging.StreamHandler",
            "formatter": "django.server",
        },
        "syslog": {
            "level": "DEBUG",
            "class": "logging.handlers.SysLogHandler",
            "formatter": "syslog",
            "address": "/dev/log",
            "facility": SysLogHandler.LOG_LOCAL2,
        },
        # Logging to a file
        # "logfile": {
        #     "level":"DEBUG",
        #     "class":"logging.handlers.RotatingFileHandler",
        #     "filename": "/var/log/weblate/weblate.log",
        #     "maxBytes": 100000,
        #     "backupCount": 3,
        #     "formatter": "logfile",
        # },
    },
    "loggers": {
        "django.request": {
            "handlers": ["mail_admins", DEFAULT_LOG],
            "level": "ERROR",
            "propagate": True,
        },
        "django.server": {
            "handlers": ["django.server"],
            "level": "INFO",
            "propagate": False,
        },
        # Logging database queries
        "django.db.backends": {
            "handlers": [DEFAULT_LOG],
            "level": os.environ.get("WEBLATE_LOGLEVEL_DATABASE", "CRITICAL"),
        },
        "redis_lock": {"handlers": [DEFAULT_LOG], "level": DEFAULT_LOGLEVEL},
        "weblate": {"handlers": [DEFAULT_LOG], "level": DEFAULT_LOGLEVEL},
        # Logging VCS operations
        "weblate.vcs": {"handlers": [DEFAULT_LOG], "level": DEFAULT_LOGLEVEL},
        # Python Social Auth
        "social": {"handlers": [DEFAULT_LOG], "level": DEFAULT_LOGLEVEL},
        # Django Authentication Using LDAP
        "django_auth_ldap": {"handlers": [DEFAULT_LOG], "level": DEFAULT_LOGLEVEL},
        # SAML IdP
        "djangosaml2idp": {"handlers": [DEFAULT_LOG], "level": DEFAULT_LOGLEVEL},
    },
}

# Remove syslog setup if it's not present
if not HAVE_SYSLOG:
    del LOGGING["handlers"]["syslog"]

# List of machine translations
MT_SERVICES = (
    "weblate.machinery.weblatetm.WeblateTranslation",
    "weblate.memory.machine.WeblateMemory",
)

# Machine translation API keys

# URL of the Apertium APy server
MT_APERTIUM_APY = os.environ.get("WEBLATE_MT_APERTIUM_APY")
if MT_APERTIUM_APY:
    MT_SERVICES += ("weblate.machinery.apertium.ApertiumAPYTranslation",)

# AWS
MT_AWS_REGION = os.environ.get("WEBLATE_MT_AWS_REGION")
MT_AWS_ACCESS_KEY_ID = os.environ.get("WEBLATE_MT_AWS_ACCESS_KEY_ID")
MT_AWS_SECRET_ACCESS_KEY = os.environ.get("WEBLATE_MT_AWS_SECRET_ACCESS_KEY")
if MT_AWS_ACCESS_KEY_ID:
    MT_SERVICES += ("weblate.machinery.aws.AWSTranslation",)

# DeepL API key
MT_DEEPL_KEY = os.environ.get("WEBLATE_MT_DEEPL_KEY")
MT_DEEPL_API_URL = os.environ.get(
    "WEBLATE_MT_DEEPL_API_URL", "https://api.deepl.com/v2/"
)
if MT_DEEPL_KEY:
    MT_SERVICES += ("weblate.machinery.deepl.DeepLTranslation",)

# LibreTranslate
MT_LIBRETRANSLATE_KEY = os.environ.get("WEBLATE_MT_LIBRETRANSLATE_KEY")
MT_LIBRETRANSLATE_API_URL = os.environ.get("WEBLATE_MT_LIBRETRANSLATE_API_URL")
if MT_LIBRETRANSLATE_API_URL:
    MT_SERVICES += ("weblate.machinery.libretranslate.LibreTranslateTranslation",)

# Microsoft Cognitive Services Translator API, register at
# https://portal.azure.com/
MT_MICROSOFT_COGNITIVE_KEY = os.environ.get("WEBLATE_MT_MICROSOFT_COGNITIVE_KEY")
MT_MICROSOFT_REGION = os.environ.get("WEBLATE_MT_MICROSOFT_REGION")
MT_MICROSOFT_ENDPOINT_URL = os.environ.get(
    "WEBLATE_MT_MICROSOFT_ENDPOINT_URL", "api.cognitive.microsoft.com"
)
MT_MICROSOFT_BASE_URL = os.environ.get(
    "WEBLATE_MT_MICROSOFT_BASE_URL", "api.cognitive.microsofttranslator.com"
)

if MT_MICROSOFT_COGNITIVE_KEY:
    MT_SERVICES += ("weblate.machinery.microsoft.MicrosoftCognitiveTranslation",)

# ModernMT
MT_MODERNMT_KEY = os.environ.get("WEBLATE_MT_MODERNMT_KEY")
if MT_MODERNMT_KEY:
    MT_SERVICES += ("weblate.machinery.modernmt.ModernMTTranslation",)

# MyMemory identification email, see
# http://mymemory.translated.net/doc/spec.php
MT_MYMEMORY_EMAIL = ADMINS[0][1]

# Optional MyMemory credentials to access private translation memory
MT_MYMEMORY_USER = None
MT_MYMEMORY_KEY = None

if "WEBLATE_MT_MYMEMORY_ENABLED" in os.environ:
    MT_SERVICES += ("weblate.machinery.mymemory.MyMemoryTranslation",)

if "WEBLATE_MT_GLOSBE_ENABLED" in os.environ:
    MT_SERVICES += ("weblate.machinery.glosbe.GlosbeTranslation",)

if "WEBLATE_MT_MICROSOFT_TERMINOLOGY_ENABLED" in os.environ:
    MT_SERVICES += (
        "weblate.machinery.microsoftterminology.MicrosoftTerminologyService",
    )

# Google API key for Google Translate API
MT_GOOGLE_KEY = os.environ.get("WEBLATE_GOOGLE_CLOUD_API_KEY")

if MT_GOOGLE_KEY:
    MT_SERVICES += ("weblate.machinery.google.GoogleTranslation",)

# Google Translate API V3 (Advanced)
MT_GOOGLE_CREDENTIALS = os.environ.get("WEBLATE_MT_GOOGLE_CREDENTIALS")
MT_GOOGLE_PROJECT = os.environ.get("WEBLATE_MT_GOOGLE_PROJECT")
MT_GOOGLE_LOCATION = os.environ.get("WEBLATE_MT_GOOGLE_LOCATION", "global")

if MT_GOOGLE_CREDENTIALS and MT_GOOGLE_PROJECT:
    MT_SERVICES += ("weblate.machinery.googlev3.GoogleV3Translation",)

# SAP Translation Hub
MT_SAP_BASE_URL = os.environ.get("WEBLATE_MT_SAP_BASE_URL")
MT_SAP_SANDBOX_APIKEY = os.environ.get("WEBLATE_MT_SAP_SANDBOX_APIKEY")
MT_SAP_USERNAME = os.environ.get("WEBLATE_MT_SAP_USERNAME")
MT_SAP_PASSWORD = os.environ.get("WEBLATE_MT_SAP_PASSWORD")
MT_SAP_USE_MT = get_env_bool("WEBLATE_MT_SAP_USE_MT", True)
if MT_SAP_BASE_URL:
    MT_SERVICES += ("weblate.machinery.saptranslationhub.SAPTranslationHub",)

# Use HTTPS when creating redirect URLs for social authentication, see
# documentation for more details:
# https://python-social-auth-docs.readthedocs.io/en/latest/configuration/settings.html#processing-redirects-and-urlopen
SOCIAL_AUTH_REDIRECT_IS_HTTPS = ENABLE_HTTPS

# Make CSRF cookie HttpOnly, see documentation for more details:
# https://docs.djangoproject.com/en/1.11/ref/settings/#csrf-cookie-httponly
CSRF_COOKIE_HTTPONLY = True
CSRF_COOKIE_SECURE = ENABLE_HTTPS
# Store CSRF token in session
CSRF_USE_SESSIONS = True
# Customize CSRF failure view
CSRF_FAILURE_VIEW = "weblate.trans.views.error.csrf_failure"
SESSION_COOKIE_SECURE = ENABLE_HTTPS
SESSION_COOKIE_HTTPONLY = True
# SSL redirect
SECURE_SSL_REDIRECT = ENABLE_HTTPS
SECURE_SSL_HOST = SITE_DOMAIN
# Sent referrrer only for same origin links
SECURE_REFERRER_POLICY = "same-origin"
# SSL redirect URL exemption list
SECURE_REDIRECT_EXEMPT = (r"healthz/$",)  # Allowing HTTP access to health check
# Session cookie age (in seconds)
SESSION_COOKIE_AGE = 1000
SESSION_COOKIE_AGE_AUTHENTICATED = 1209600
SESSION_COOKIE_SAMESITE = "Lax"
# Increase allowed upload size
DATA_UPLOAD_MAX_MEMORY_SIZE = 50000000

# Apply session coookie settings to language cookie as ewll
LANGUAGE_COOKIE_SECURE = SESSION_COOKIE_SECURE
LANGUAGE_COOKIE_HTTPONLY = SESSION_COOKIE_HTTPONLY
LANGUAGE_COOKIE_AGE = SESSION_COOKIE_AGE_AUTHENTICATED * 10
LANGUAGE_COOKIE_SAMESITE = SESSION_COOKIE_SAMESITE

# Some security headers
SECURE_BROWSER_XSS_FILTER = True
X_FRAME_OPTIONS = "DENY"
SECURE_CONTENT_TYPE_NOSNIFF = True

# Optionally enable HSTS
SECURE_HSTS_SECONDS = 31536000 if ENABLE_HTTPS else 0
SECURE_HSTS_PRELOAD = ENABLE_HTTPS
SECURE_HSTS_INCLUDE_SUBDOMAINS = ENABLE_HTTPS

# HTTPS detection behind reverse proxy
WEBLATE_SECURE_PROXY_SSL_HEADER = get_env_list("WEBLATE_SECURE_PROXY_SSL_HEADER")
if WEBLATE_SECURE_PROXY_SSL_HEADER:
    SECURE_PROXY_SSL_HEADER = WEBLATE_SECURE_PROXY_SSL_HEADER

# URL of login
LOGIN_URL = f"{URL_PREFIX}/accounts/login/"

# URL of logout
LOGOUT_URL = f"{URL_PREFIX}/accounts/logout/"

# Default location for login
LOGIN_REDIRECT_URL = f"{URL_PREFIX}/"

# Anonymous user name
ANONYMOUS_USER_NAME = "anonymous"

# Reverse proxy settings
IP_PROXY_HEADER = os.environ.get("WEBLATE_IP_PROXY_HEADER", "")
IP_BEHIND_REVERSE_PROXY = bool(IP_PROXY_HEADER)
IP_PROXY_OFFSET = 0

# Sending HTML in mails
EMAIL_SEND_HTML = True

# Subject of emails includes site title
EMAIL_SUBJECT_PREFIX = f"[{SITE_TITLE}] "

# Enable remote hooks
ENABLE_HOOKS = get_env_bool("WEBLATE_ENABLE_HOOKS", True)

# Version hiding
HIDE_VERSION = get_env_bool("WEBLATE_HIDE_VERSION")

# Licensing filter
if "WEBLATE_LICENSE_FILTER" in os.environ:
    LICENSE_FILTER = set(get_env_list("WEBLATE_LICENSE_FILTER"))
    LICENSE_FILTER.discard("")

LICENSE_REQUIRED = get_env_bool("WEBLATE_LICENSE_REQUIRED")
WEBSITE_REQUIRED = get_env_bool("WEBLATE_WEBSITE_REQUIRED", True)

# Language filter
if "WEBLATE_BASIC_LANGUAGES" in os.environ:
    BASIC_LANGUAGES = set(get_env_list("WEBLATE_BASIC_LANGUAGES"))

# By default the length of a given translation is limited to the length of
# the source string * 10 characters. Set this option to False to allow longer
# translations (up to 10.000 characters)
LIMIT_TRANSLATION_LENGTH_BY_SOURCE_LENGTH = get_env_bool(
    "WEBLATE_LIMIT_TRANSLATION_LENGTH_BY_SOURCE_LENGTH", True
)

# Use simple language codes for default language/country combinations
SIMPLIFY_LANGUAGES = get_env_bool("WEBLATE_SIMPLIFY_LANGUAGES", True)

# Default number of elements to display when pagination is active
DEFAULT_PAGE_LIMIT = get_env_int("WEBLATE_DEFAULT_PAGE_LIMIT", 100)

# Render forms using bootstrap
CRISPY_ALLOWED_TEMPLATE_PACKS = "bootstrap3"
CRISPY_TEMPLATE_PACK = "bootstrap3"

# List of quality checks
CHECK_LIST = [
    "weblate.checks.same.SameCheck",
    "weblate.checks.chars.BeginNewlineCheck",
    "weblate.checks.chars.EndNewlineCheck",
    "weblate.checks.chars.BeginSpaceCheck",
    "weblate.checks.chars.EndSpaceCheck",
    "weblate.checks.chars.DoubleSpaceCheck",
    "weblate.checks.chars.EndStopCheck",
    "weblate.checks.chars.EndColonCheck",
    "weblate.checks.chars.EndQuestionCheck",
    "weblate.checks.chars.EndExclamationCheck",
    "weblate.checks.chars.EndEllipsisCheck",
    "weblate.checks.chars.EndSemicolonCheck",
    "weblate.checks.chars.MaxLengthCheck",
    "weblate.checks.chars.KashidaCheck",
    "weblate.checks.chars.PunctuationSpacingCheck",
    "weblate.checks.format.PythonFormatCheck",
    "weblate.checks.format.PythonBraceFormatCheck",
    "weblate.checks.format.PHPFormatCheck",
    "weblate.checks.format.CFormatCheck",
    "weblate.checks.format.PerlFormatCheck",
    "weblate.checks.format.JavaScriptFormatCheck",
    "weblate.checks.format.LuaFormatCheck",
    "weblate.checks.format.ObjectPascalFormatCheck",
    "weblate.checks.format.SchemeFormatCheck",
    "weblate.checks.format.CSharpFormatCheck",
    "weblate.checks.format.JavaFormatCheck",
    "weblate.checks.format.JavaMessageFormatCheck",
    "weblate.checks.format.PercentPlaceholdersCheck",
    "weblate.checks.format.VueFormattingCheck",
    "weblate.checks.format.I18NextInterpolationCheck",
    "weblate.checks.format.ESTemplateLiteralsCheck",
    "weblate.checks.angularjs.AngularJSInterpolationCheck",
    "weblate.checks.icu.ICUMessageFormatCheck",
    "weblate.checks.icu.ICUSourceCheck",
    "weblate.checks.qt.QtFormatCheck",
    "weblate.checks.qt.QtPluralCheck",
    "weblate.checks.ruby.RubyFormatCheck",
    "weblate.checks.consistency.PluralsCheck",
    "weblate.checks.consistency.SamePluralsCheck",
    # "weblate.checks.consistency.ConsistencyCheck",
    "weblate.checks.consistency.TranslatedCheck",
    "weblate.checks.chars.EscapedNewlineCountingCheck",
    "weblate.checks.chars.NewLineCountCheck",
    "weblate.checks.markup.BBCodeCheck",
    "weblate.checks.chars.ZeroWidthSpaceCheck",
    "weblate.checks.render.MaxSizeCheck",
    "weblate.checks.markup.XMLValidityCheck",
    "weblate.checks.markup.XMLTagsCheck",
    "weblate.checks.markup.MarkdownRefLinkCheck",
    "weblate.checks.markup.MarkdownLinkCheck",
    "weblate.checks.markup.MarkdownSyntaxCheck",
    "weblate.checks.markup.URLCheck",
    "weblate.checks.markup.SafeHTMLCheck",
    "weblate.checks.placeholders.PlaceholderCheck",
    "weblate.checks.placeholders.RegexCheck",
    "weblate.checks.duplicate.DuplicateCheck",
    "weblate.checks.source.OptionalPluralCheck",
    "weblate.checks.source.EllipsisCheck",
    "weblate.checks.source.MultipleFailingCheck",
    "weblate.checks.source.LongUntranslatedCheck",
    "weblate.checks.format.MultipleUnnamedFormatsCheck",
    "weblate.checks.glossary.GlossaryCheck",
]
modify_env_list(CHECK_LIST, "CHECK")

# List of automatic fixups
AUTOFIX_LIST = [
    "weblate.trans.autofixes.whitespace.SameBookendingWhitespace",
    "weblate.trans.autofixes.chars.ReplaceTrailingDotsWithEllipsis",
    "weblate.trans.autofixes.chars.RemoveZeroSpace",
    "weblate.trans.autofixes.chars.RemoveControlChars",
    "weblate.trans.autofixes.chars.DevanagariDanda",
    "weblate.trans.autofixes.html.BleachHTML",
]
modify_env_list(AUTOFIX_LIST, "AUTOFIX")

# List of enabled addons
WEBLATE_ADDONS = [
    "weblate.addons.gettext.GenerateMoAddon",
    "weblate.addons.gettext.UpdateLinguasAddon",
    "weblate.addons.gettext.UpdateConfigureAddon",
    "weblate.addons.gettext.MsgmergeAddon",
    "weblate.addons.gettext.GettextCustomizeAddon",
    "weblate.addons.gettext.GettextAuthorComments",
    "weblate.addons.cleanup.CleanupAddon",
    "weblate.addons.cleanup.RemoveBlankAddon",
    "weblate.addons.consistency.LangaugeConsistencyAddon",
    "weblate.addons.discovery.DiscoveryAddon",
    "weblate.addons.autotranslate.AutoTranslateAddon",
    "weblate.addons.flags.SourceEditAddon",
    "weblate.addons.flags.TargetEditAddon",
    "weblate.addons.flags.SameEditAddon",
    "weblate.addons.flags.BulkEditAddon",
    "weblate.addons.generate.GenerateFileAddon",
    "weblate.addons.generate.PseudolocaleAddon",
    "weblate.addons.generate.PrefillAddon",
    "weblate.addons.json.JSONCustomizeAddon",
    "weblate.addons.xml.XMLCustomizeAddon",
    "weblate.addons.properties.PropertiesSortAddon",
    "weblate.addons.git.GitSquashAddon",
    "weblate.addons.removal.RemoveComments",
    "weblate.addons.removal.RemoveSuggestions",
    "weblate.addons.resx.ResxUpdateAddon",
    "weblate.addons.yaml.YAMLCustomizeAddon",
    "weblate.addons.cdn.CDNJSAddon",
    "weblate.vendasta.addons.NotifyLexicon",
    "weblate.vendasta.scripts.ApplyTranslationsFromHistory",
]
modify_env_list(WEBLATE_ADDONS, "ADDONS")

# E-mail address that error messages come from.
SERVER_EMAIL = os.environ.get("WEBLATE_SERVER_EMAIL", "weblate@example.com")

# Default email address to use for various automated correspondence from
# the site managers. Used for registration emails.
DEFAULT_FROM_EMAIL = os.environ.get("WEBLATE_DEFAULT_FROM_EMAIL", SERVER_EMAIL)

# List of URLs your site is supposed to serve
ALLOWED_HOSTS = get_env_list("WEBLATE_ALLOWED_HOSTS", ["*"])

# Extract redis password
REDIS_PASSWORD = os.environ.get("REDIS_PASSWORD")
REDIS_PROTO = "rediss" if get_env_bool("REDIS_TLS") else "redis"

# Configuration for caching
CACHES = {
    "default": {
        "BACKEND": "django_redis.cache.RedisCache",
        "LOCATION": "{}://{}:{}/{}".format(
            REDIS_PROTO,
            os.environ.get("REDIS_HOST", "cache"),
            get_env_int("REDIS_PORT", 6379),
            get_env_int("REDIS_DB", 1),
        ),
        # If redis is running on same host as Weblate, you might
        # want to use unix sockets instead:
        # "LOCATION": "unix:///var/run/redis/redis.sock?db=1",
        "OPTIONS": {
            "CLIENT_CLASS": "django_redis.client.DefaultClient",
            "PARSER_CLASS": "redis.connection.HiredisParser",
            # If you set password here, adjust CELERY_BROKER_URL as well
            "PASSWORD": REDIS_PASSWORD if REDIS_PASSWORD else None,
            "CONNECTION_POOL_KWARGS": {},
        },
        "KEY_PREFIX": "weblate",
        "TIMEOUT": 3600,
    },
    "avatar": {
        "BACKEND": "django.core.cache.backends.filebased.FileBasedCache",
        "LOCATION": os.path.join(CACHE_DIR, "avatar"),
        "TIMEOUT": 86400,
        "OPTIONS": {"MAX_ENTRIES": 1000},
    },
}
if not get_env_bool("REDIS_VERIFY_SSL", True) and REDIS_PROTO == "rediss":
    CACHES["default"]["OPTIONS"]["CONNECTION_POOL_KWARGS"]["ssl_cert_reqs"] = None


# Store sessions in cache
SESSION_ENGINE = "django.contrib.sessions.backends.cache"
# Store messages in session
MESSAGE_STORAGE = "django.contrib.messages.storage.session.SessionStorage"

# REST framework settings for API
REST_FRAMEWORK = {
    # Use Django's standard `django.contrib.auth` permissions,
    # or allow read-only access for unauthenticated users.
    "DEFAULT_PERMISSION_CLASSES": [
        # Require authentication for login required sites
        "rest_framework.permissions.IsAuthenticated"
        if REQUIRE_LOGIN
        else "rest_framework.permissions.IsAuthenticatedOrReadOnly"
    ],
    "DEFAULT_AUTHENTICATION_CLASSES": (
        "rest_framework.authentication.TokenAuthentication",
        "weblate.api.authentication.BearerAuthentication",
        "rest_framework.authentication.SessionAuthentication",
    ),
    "DEFAULT_THROTTLE_CLASSES": (
        "weblate.api.throttling.UserRateThrottle",
        "weblate.api.throttling.AnonRateThrottle",
    ),
    "DEFAULT_THROTTLE_RATES": {
        "anon": get_env_ratelimit("WEBLATE_API_RATELIMIT_ANON", "100/day"),
        "user": get_env_ratelimit("WEBLATE_API_RATELIMIT_USER", "5000/hour"),
    },
<<<<<<< HEAD
    "DEFAULT_PAGINATION_CLASS": ("rest_framework.pagination.PageNumberPagination"),
    "PAGE_SIZE": 100,
=======
    "DEFAULT_PAGINATION_CLASS": "weblate.api.pagination.StandardPagination",
    "PAGE_SIZE": 50,
>>>>>>> 066c36e2
    "VIEW_DESCRIPTION_FUNCTION": "weblate.api.views.get_view_description",
    "UNAUTHENTICATED_USER": "weblate.auth.models.get_anonymous",
}

# Fonts CDN URL
FONTS_CDN_URL = None

# Django compressor offline mode
COMPRESS_OFFLINE = False
COMPRESS_OFFLINE_CONTEXT = [
    {"fonts_cdn_url": FONTS_CDN_URL, "STATIC_URL": STATIC_URL, "LANGUAGE_BIDI": True},
    {"fonts_cdn_url": FONTS_CDN_URL, "STATIC_URL": STATIC_URL, "LANGUAGE_BIDI": False},
]

# Require login for all URLs
if REQUIRE_LOGIN:
    LOGIN_REQUIRED_URLS = (r"/(.*)$",)

# In such case you will want to include some of the exceptions
LOGIN_REQUIRED_URLS_EXCEPTIONS = get_env_list(
    "WEBLATE_LOGIN_REQUIRED_URLS_EXCEPTIONS",
    [
        rf"{URL_PREFIX}/accounts/(.*)$",  # Required for login
        rf"{URL_PREFIX}/admin/login/(.*)$",  # Required for admin login
        rf"{URL_PREFIX}/static/(.*)$",  # Required for development mode
        rf"{URL_PREFIX}/widgets/(.*)$",  # Allowing public access to widgets
        rf"{URL_PREFIX}/data/(.*)$",  # Allowing public access to data exports
        rf"{URL_PREFIX}/hooks/(.*)$",  # Allowing public access to notifications
        rf"{URL_PREFIX}/healthz/$",  # Allowing public access to health check
        rf"{URL_PREFIX}/api/(.*)$",  # Allowing access to API
        rf"{URL_PREFIX}/js/i18n/$",  # Javascript localization
        rf"{URL_PREFIX}/contact/$",  # Optional for contact form
        rf"{URL_PREFIX}/legal/(.*)$",  # Optional for legal app
        rf"{URL_PREFIX}/avatar/(.*)$",  # Optional for avatars
    ],
)
modify_env_list(LOGIN_REQUIRED_URLS_EXCEPTIONS, "LOGIN_REQUIRED_URLS_EXCEPTIONS")

# Email server
EMAIL_HOST = os.environ.get("WEBLATE_EMAIL_HOST", "localhost")
EMAIL_HOST_USER = os.environ.get(
    "WEBLATE_EMAIL_HOST_USER", os.environ.get("WEBLATE_EMAIL_USER", "")
)
EMAIL_HOST_PASSWORD = os.environ.get(
    "WEBLATE_EMAIL_HOST_PASSWORD", os.environ.get("WEBLATE_EMAIL_PASSWORD", "")
)
EMAIL_PORT = int(os.environ.get("WEBLATE_EMAIL_PORT", "25"))

# Detect SSL/TLS setup
if "WEBLATE_EMAIL_USE_TLS" in os.environ or "WEBLATE_EMAIL_USE_SSL" in os.environ:
    EMAIL_USE_SSL = get_env_bool("WEBLATE_EMAIL_USE_SSL")
    EMAIL_USE_TLS = get_env_bool("WEBLATE_EMAIL_USE_TLS", not EMAIL_USE_SSL)
elif EMAIL_PORT in (25, 587):
    EMAIL_USE_TLS = True
elif EMAIL_PORT == 465:
    EMAIL_USE_SSL = True

EMAIL_BACKEND = os.environ.get(
    "WEBLATE_EMAIL_BACKEND", "django.core.mail.backends.smtp.EmailBackend"
)

# Silence some of the Django system checks
SILENCED_SYSTEM_CHECKS = [
    # We have modified django.contrib.auth.middleware.AuthenticationMiddleware
    # as weblate.accounts.middleware.AuthenticationMiddleware
    "admin.E408"
]
SILENCED_SYSTEM_CHECKS.extend(get_env_list("WEBLATE_SILENCED_SYSTEM_CHECKS"))

# Celery worker configuration for testing
# CELERY_TASK_ALWAYS_EAGER = True
# CELERY_BROKER_URL = "memory://"
# CELERY_TASK_EAGER_PROPAGATES = True
# Celery worker configuration for production
CELERY_TASK_ALWAYS_EAGER = get_env_bool("WEBLATE_CELERY_EAGER")
CELERY_BROKER_URL = "{}://{}{}:{}/{}".format(
    REDIS_PROTO,
    f":{REDIS_PASSWORD}@" if REDIS_PASSWORD else "",
    os.environ.get("REDIS_HOST", "cache"),
    get_env_int("REDIS_PORT", 6379),
    get_env_int("REDIS_DB", 1),
)
if REDIS_PROTO == "rediss":
    CELERY_BROKER_URL = "{}?ssl_cert_reqs={}".format(
        CELERY_BROKER_URL,
        "CERT_REQUIRED" if get_env_bool("REDIS_VERIFY_SSL", True) else "CERT_NONE",
    )
CELERY_RESULT_BACKEND = CELERY_BROKER_URL

# Celery settings, it is not recommended to change these
CELERY_WORKER_MAX_MEMORY_PER_CHILD = 200000
CELERY_BEAT_SCHEDULER = "django_celery_beat.schedulers:DatabaseScheduler"
CELERY_TASK_ROUTES = {
    "weblate.trans.tasks.auto_translate*": {"queue": "translate"},
    "weblate.accounts.tasks.notify_*": {"queue": "notify"},
    "weblate.accounts.tasks.send_mails": {"queue": "notify"},
    "weblate.utils.tasks.settings_backup": {"queue": "backup"},
    "weblate.utils.tasks.database_backup": {"queue": "backup"},
    "weblate.wladmin.tasks.backup": {"queue": "backup"},
    "weblate.wladmin.tasks.backup_service": {"queue": "backup"},
    "weblate.memory.tasks.*": {"queue": "memory"},
}

# CORS allowed origins
CORS_ALLOWED_ORIGINS = get_env_list("WEBLATE_CORS_ALLOWED_ORIGINS")
CORS_URLS_REGEX = r"^/api/.*$"

# Database backup type
DATABASE_BACKUP = os.environ.get("WEBLATE_DATABASE_BACKUP", "plain")

# Enable auto updating
AUTO_UPDATE = get_env_bool("WEBLATE_AUTO_UPDATE")

# Update languages on migration
UPDATE_LANGUAGES = get_env_bool("WEBLATE_UPDATE_LANGUAGES", True)

# Avatars
ENABLE_AVATARS = get_env_bool("WEBLATE_ENABLE_AVATARS", True)
AVATAR_URL_PREFIX = os.environ.get(
    "WEBLATE_AVATAR_URL_PREFIX", "https://www.gravatar.com/"
)

# Default access control
DEFAULT_ACCESS_CONTROL = get_env_int("WEBLATE_DEFAULT_ACCESS_CONTROL")

# Default access control
DEFAULT_RESTRICTED_COMPONENT = get_env_bool("WEBLATE_DEFAULT_RESTRICTED_COMPONENT")

# Default translation propagation
DEFAULT_TRANSLATION_PROPAGATION = get_env_bool(
    "WEBLATE_DEFAULT_TRANSLATION_PROPAGATION", True
)

DEFAULT_COMMITER_EMAIL = os.environ.get(
    "WEBLATE_DEFAULT_COMMITER_EMAIL", "noreply@weblate.org"
)
DEFAULT_COMMITER_NAME = os.environ.get("WEBLATE_DEFAULT_COMMITER_NAME", "Weblate")

DEFAULT_AUTO_WATCH = get_env_bool("WEBLATE_DEFAULT_AUTO_WATCH", True)

DEFAULT_SHARED_TM = get_env_bool("WEBLATE_DEFAULT_SHARED_TM", True)

CONTACT_FORM = os.environ.get("WEBLATE_CONTACT_FORM", "reply-to")
ADMINS_CONTACT = get_env_list("WEBLATE_ADMINS_CONTACT")

SSH_EXTRA_ARGS = os.environ.get("WEBLATE_SSH_EXTRA_ARGS", "")

BORG_EXTRA_ARGS = get_env_list("WEBLATE_BORG_EXTRA_ARGS")

ENABLE_SHARING = get_env_bool("WEBLATE_ENABLE_SHARING")

EXTRA_HTML_HEAD = os.environ.get("WEBLATE_EXTRA_HTML_HEAD", "")

UNUSED_ALERT_DAYS = get_env_int("WEBLATE_UNUSED_ALERT_DAYS", 365)

# Wildcard loading
for name in os.environ:
    if name.startswith("WEBLATE_RATELIMIT_") and name.endswith(
        ("_ATTEMPTS", "_WINDOW", "_LOCKOUT")
    ):
        locals()[name[8:]] = get_env_int(name)

# PGP commits signing
WEBLATE_GPG_IDENTITY = os.environ.get("WEBLATE_GPG_IDENTITY")

# Localize CDN addon
LOCALIZE_CDN_URL = os.environ.get("WEBLATE_LOCALIZE_CDN_URL")
LOCALIZE_CDN_PATH = os.environ.get("WEBLATE_LOCALIZE_CDN_PATH")

# Integration links
GET_HELP_URL = os.environ.get("WEBLATE_GET_HELP_URL")
STATUS_URL = os.environ.get("WEBLATE_STATUS_URL")
LEGAL_URL = os.environ.get("WEBLATE_LEGAL_URL")
PRIVACY_URL = os.environ.get("WEBLATE_PRIVACY_URL")

# Third party services integration
MATOMO_SITE_ID = os.environ.get("WEBLATE_MATOMO_SITE_ID")
MATOMO_URL = os.environ.get("WEBLATE_MATOMO_URL")
GOOGLE_ANALYTICS_ID = os.environ.get("WEBLATE_GOOGLE_ANALYTICS_ID")
SENTRY_DSN = os.environ.get("SENTRY_DSN")
SENTRY_ENVIRONMENT = os.environ.get("SENTRY_ENVIRONMENT", SITE_DOMAIN)
SENTRY_TRACES_SAMPLE_RATE = get_env_float("SENTRY_TRACES_SAMPLE_RATE")
SENTRY_TOKEN = os.environ.get("SENTRY_TOKEN")
SENTRY_SEND_PII = get_env_bool("SENTRY_SEND_PII", True)
AKISMET_API_KEY = os.environ.get("WEBLATE_AKISMET_API_KEY")

# Web Monetization
INTERLEDGER_PAYMENT_POINTERS = get_env_list(
    "WEBLATE_INTERLEDGER_PAYMENT_POINTERS", ["$ilp.uphold.com/ENU7fREdeZi9"]
)

# Legal integartion
LEGAL_INTEGRATION = os.environ.get("WEBLATE_LEGAL_INTEGRATION")
if LEGAL_INTEGRATION:
    # Hosted Weblate legal documents
    if LEGAL_INTEGRATION == "wllegal":
        INSTALLED_APPS.append("wllegal")

    # Enable legal app
    INSTALLED_APPS.append("weblate.legal")

    # TOS confirmation enforcement
    if LEGAL_INTEGRATION in ("tos-confirm", "wllegal"):
        # Social auth pipeline to confirm TOS upon registration/subsequent sign in
        SOCIAL_AUTH_PIPELINE.insert(
            SOCIAL_AUTH_PIPELINE.index(
                "social_core.pipeline.social_auth.load_extra_data"
            )
            + 1,
            "weblate.legal.pipeline.tos_confirm",
        )
        # Middleware to enforce TOS confirmation of signed in users
        MIDDLEWARE.append("weblate.legal.middleware.RequireTOSMiddleware")


ADDITIONAL_CONFIG = "/app/data/settings-override.py"
if os.path.exists(ADDITIONAL_CONFIG):
    with open(ADDITIONAL_CONFIG) as handle:
        code = compile(handle.read(), ADDITIONAL_CONFIG, "exec")
        exec(code)

# Enable sharing
ENABLE_SHARE = False<|MERGE_RESOLUTION|>--- conflicted
+++ resolved
@@ -558,12 +558,8 @@
     "weblate.accounts.pipeline.store_email",
     "weblate.accounts.pipeline.notify_connect",
     "weblate.accounts.pipeline.password_reset",
-<<<<<<< HEAD
     "weblate.vendasta.access.set_permissions",
-)
-=======
 ]
->>>>>>> 066c36e2
 SOCIAL_AUTH_DISCONNECT_PIPELINE = (
     "social_core.pipeline.disconnect.allowed_to_disconnect",
     "social_core.pipeline.disconnect.get_entries",
@@ -721,12 +717,9 @@
     "rest_framework",
     "rest_framework.authtoken",
     "django_filters",
-<<<<<<< HEAD
     "django_admin_shell"
-=======
     "django_celery_beat",
     "corsheaders",
->>>>>>> 066c36e2
 ]
 
 ADMIN_SHELL_ONLY_DEBUG_MODE = False
@@ -1224,13 +1217,8 @@
         "anon": get_env_ratelimit("WEBLATE_API_RATELIMIT_ANON", "100/day"),
         "user": get_env_ratelimit("WEBLATE_API_RATELIMIT_USER", "5000/hour"),
     },
-<<<<<<< HEAD
-    "DEFAULT_PAGINATION_CLASS": ("rest_framework.pagination.PageNumberPagination"),
+    "DEFAULT_PAGINATION_CLASS": "weblate.api.pagination.StandardPagination",
     "PAGE_SIZE": 100,
-=======
-    "DEFAULT_PAGINATION_CLASS": "weblate.api.pagination.StandardPagination",
-    "PAGE_SIZE": 50,
->>>>>>> 066c36e2
     "VIEW_DESCRIPTION_FUNCTION": "weblate.api.views.get_view_description",
     "UNAUTHENTICATED_USER": "weblate.auth.models.get_anonymous",
 }
