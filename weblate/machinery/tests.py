--- conflicted
+++ resolved
@@ -12,11 +12,9 @@
 
 import httpx
 import responses
-<<<<<<< HEAD
+import respx
+
 from aliyunsdkcore.client import AcsClient
-=======
-import respx
->>>>>>> b95e3d84
 from botocore.stub import ANY, Stubber
 from django.core.management import call_command
 from django.core.management.base import CommandError
