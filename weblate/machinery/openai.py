--- conflicted
+++ resolved
@@ -310,7 +310,6 @@
         add_breadcrumb("openai", "prompt", prompt=prompt)
         add_breadcrumb("openai", "chat", content=content)
 
-<<<<<<< HEAD
         if units and units[0]:
             prompt += KEY_PROMPT.format(key=units[0].context)
             if units[0].source_unit.explanation:
@@ -323,29 +322,6 @@
 
         # call to OpenAI API
         translations_string = self._query_openai(prompt, content)
-=======
-        messages: Iterable[
-            ChatCompletionSystemMessageParam | ChatCompletionUserMessageParam
-        ] = [
-            ChatCompletionSystemMessageParam(role="system", content=prompt),
-            ChatCompletionUserMessageParam(
-                role="user",
-                content=content,
-            ),
-        ]
-
-        try:
-            response = self.client.chat.completions.create(
-                model=self.get_model(),
-                messages=messages,
-            )
-        except RateLimitError as error:
-            if not isinstance(error.body, dict) or not (
-                message := error.body.get("message")
-            ):
-                message = error.message
-            raise MachineryRateLimitError(message) from error
->>>>>>> 314c1c42
 
         add_breadcrumb("openai", "response", translations_string=translations_string)
         if translations_string is None:
