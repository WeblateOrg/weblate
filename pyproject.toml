--- conflicted
+++ resolved
@@ -146,16 +146,9 @@
   "pyicumessageformat>=1.0.0,<1.1",
   "pyparsing>=3.2.0,<3.3",
   "python-dateutil>=2.8.2",
-<<<<<<< HEAD
-  "qrcode>=7.4.1,<8.3",
-  "rapidfuzz>=3.8.0,<3.14",
-  "redis>=5.0.2,<7.0.0",
-=======
-  "python-redis-lock[django]>=4,<4.1",
   "qrcode>=8.2,<8.3",
   "rapidfuzz>=3.12.1,<3.14",
   "redis>=5.2.0,<7.0.0",
->>>>>>> bec5ea70
   "regex>=2024.11.6,<2026",
   "requests>=2.32.2,<2.33",
   "ruamel.yaml>=0.18.0,<0.19.0",
