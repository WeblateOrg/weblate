--- conflicted
+++ resolved
@@ -60,11 +60,7 @@
   "standardwebhooks==1.0.0"
 ]
 types = [
-<<<<<<< HEAD
-  "boto3-stubs==1.40.71",
-=======
   "boto3-stubs==1.41.1",
->>>>>>> a280b662
   "celery-types==0.23.0",
   "django-stubs-ext==5.2.7",
   "django-stubs[compatible-mypy]==5.2.7",
