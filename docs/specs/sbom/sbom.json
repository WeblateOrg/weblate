--- conflicted
+++ resolved
@@ -1,11 +1,7 @@
 {
   "bomFormat": "CycloneDX",
   "specVersion": "1.6",
-<<<<<<< HEAD
-  "serialNumber": "urn:uuid:3bade382-8087-5d53-b070-df6074814bfc",
-=======
   "serialNumber": "urn:uuid:65012663-f919-59c1-ada2-ed8af595ccc7",
->>>>>>> a64bc28b
   "version": 1,
   "metadata": {
     "tools": [
