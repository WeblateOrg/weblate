--- conflicted
+++ resolved
@@ -1,11 +1,7 @@
 {
   "bomFormat": "CycloneDX",
   "specVersion": "1.6",
-<<<<<<< HEAD
   "serialNumber": "urn:uuid:62207222-fcac-5a29-839a-83abf986f8b0",
-=======
-  "serialNumber": "urn:uuid:2ff7c1a6-e908-55d4-b8cf-03ab981dd7bc",
->>>>>>> 9438bf66
   "version": 1,
   "metadata": {
     "tools": [
