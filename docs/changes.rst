--- conflicted
+++ resolved
@@ -25,11 +25,8 @@
 **Compatibility**
 
 * Running tests using Django test executor is no longer supported, see :doc:`/contributing/tests`.
-<<<<<<< HEAD
 * :ref:`check-bbcode` check is now disabled by default. The `bbcode-text` flag is required to activate this check, see :ref:`custom-checks`.
-=======
 * API error responses format has changed, see :ref:`api-errors`.
->>>>>>> d1ada6ac
 
 **Upgrading**
 
