Weblate 5.0.1
-------------

Not yet released.

**New features**

**Improvements**

* Related glossary terms lookup is now faster.
* Logging of failures when creating pull requests.
* History is now loaded faster.

**Bug fixes**

* Creating component within a category.
* Source strings and state display for converted formats.
* Block :ref:`component-edit_template` on formats which do not support it.
* :ref:`check-reused` is no longer triggered for blank strings.
* Performace issues while browsing some categories.
* Fixed GitHub Team and Organization authentication in Docker container.

**Compatibility**

<<<<<<< HEAD
* The default value of :setting::`IP_PROXY_OFFSET` has been changed from 1 to -1.
=======
* `pyahocorasick` dependency has been replaced by `ahocorasick_rs`.

>>>>>>> d23693c5

**Upgrading**

Please follow :ref:`generic-upgrade-instructions` in order to perform update.

* The database upgrade can take considerable time on larger sites due to indexing changes.

`All changes in detail <https://github.com/WeblateOrg/weblate/milestone/103?closed=1>`__.

Weblate 5.0
-----------

Released on August 24th 2023.

**New features**

* :doc:`/formats/markdown` support, thanks to Anders Kaplan.
* :ref:`category` can now organize components within a project.
* :doc:`/formats/fluent` now has better syntax checks thanks to Henry Wilkes.
* Inviting users now works with all authentication methods.
* Docker container supports file backed secrets, see :ref:`docker-secrets`.

**Improvements**

* Plurals handling in machine translation.
* :ref:`check-same` check now honors placeholders even in the strict mode.
* :ref:`check-reused` is no longer triggered for languages with a single plural form.
* WebP is now supported for :ref:`screenshots`.
* Avoid duplicate notification when a user is subscribed to overlapping scopes.
* OCR support for non-English languages in :ref:`screenshots`.
* :ref:`xliff` now supports displaying source string location.
* Rendering strings with plurals, placeholders or alternative translations.
* User API now includes last sign in date.
* User API token is now hidden for privacy reasons by default.
* Faster adding terms to glossary.
* Better preserve translation on source file change in :doc:`/formats/html` and :doc:`/formats/txt`.
* Added indication of automatic assignment to team listing.
* Users now have to confirm invitations to become team members.
* :ref:`check-formats` can now check all plural forms with the ``strict-format`` flag.
* :doc:`/user/checks` browsing experience.
* Highlight differences in the source string in automatic suggestions.
* Visual diff now better understands compositing characters.

**Bug fixes**

* User names handling while committing to Git.
* :ref:`addon-weblate.cleanup.blank` and :ref:`addon-weblate.cleanup.generic` now remove all strings at once.
* Language filtering in :doc:`/devel/reporting`.
* Reduced false positives of :ref:`check-reused` when fixing the translation.
* Fixed caching issues after updating screenshots from the repository.

**Compatibility**

* Python 3.9 or newer is now required.
* Several UI URLs have been changed to be able to handle categories.

**Upgrading**

Please follow :ref:`generic-upgrade-instructions` in order to perform update.

* There are several changes in :file:`settings_example.py`, most notable is changes in ``CACHES`` and ``SOCIAL_AUTH_PIPELINE``, please adjust your settings accordingly.
* Several previously optional dependencies are now required.
* The database upgrade can take considerable time on larger sites due to structure changes.

`All changes in detail <https://github.com/WeblateOrg/weblate/milestone/99?closed=1>`__.<|MERGE_RESOLUTION|>--- conflicted
+++ resolved
@@ -22,12 +22,8 @@
 
 **Compatibility**
 
-<<<<<<< HEAD
+* `pyahocorasick` dependency has been replaced by `ahocorasick_rs`.
 * The default value of :setting::`IP_PROXY_OFFSET` has been changed from 1 to -1.
-=======
-* `pyahocorasick` dependency has been replaced by `ahocorasick_rs`.
-
->>>>>>> d23693c5
 
 **Upgrading**
 
