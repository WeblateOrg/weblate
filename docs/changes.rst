--- conflicted
+++ resolved
@@ -7,9 +7,8 @@
 
 .. rubric:: Improvements
 
-<<<<<<< HEAD
 * Weblate now uses OpenAPI Specification 3.1.1 to generate the schema for :ref:`api`.
-=======
+
 .. rubric:: Bug fixes
 
 .. rubric:: Compatibility
@@ -31,7 +30,6 @@
 
 .. rubric:: Improvements
 
->>>>>>> 7e63630d
 * Captcha is not shown for registrations via :ref:`invite-user`.
 
 .. rubric:: Bug fixes
