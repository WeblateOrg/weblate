Weblate 5.10
------------

Not yet released.

**New features**

* :ref:`check-rst-references` check to validate reStructuredText references.
<<<<<<< HEAD
* New `bbcode-text` flag to activate BBCode check was added, see :ref:`custom-checks`.
=======
* :ref:`check-rst-syntax` check to validate reStructuredText syntax.
>>>>>>> 7396a523

**Improvements**

* Improved error handling in :ref:`machine-translation-setup`.
* :envvar:`WEBLATE_REGISTRATION_CAPTCHA` is now available in Docker container.
* :guilabel:`Synchronize` on shared repository now operates on all its components.
* :ref:`check-punctuation-spacing` ignores markup such as Markdown or reStructuredText.
* :ref:`autofix-punctuation-spacing` does not alter reStructuredText markup.
* Improved validation errors in :doc:`/api`, see :ref:`api-errors`.

**Bug fixes**

* Fixed translations caching in :ref:`machine-translation-setup`.
* :ref:`autofix-html` automatic fixups honors the ``ignore-safe-html`` flag.

**Compatibility**

* Running tests using Django test executor is no longer supported, see :doc:`/contributing/tests`.

**Upgrading**

Please follow :ref:`generic-upgrade-instructions` in order to perform update.

* There are several changes in :file:`settings_example.py`, most notable are the new settings for :ref:`api` in ``SPECTACULAR_SETTINGS``, ``DRF_STANDARDIZED_ERRORS`` and ``INSTALLED_APPS``; please adjust your settings accordingly.
* API error responses format has changed, see :ref:`api-errors`.

**Contributors**

.. include:: changes/contributors/5.10.rst

`All changes in detail <https://github.com/WeblateOrg/weblate/milestone/133?closed=1>`__.

Weblate 5.9.2
-------------

Released on December 19th 2023.

**Improvements**

* Renamed :ref:`vcs-bitbucket-server` to match new product name.
* :http:get:`/api/users/` supports searching by user ID.

**Bug fixes**

* Avoid query parser crash in multi-threaded environments.
* Avoid :ref:`autofix` crash on multi-value strings.
* Make project tokens work when :ref:`2fa` or :ref:`component-agreement` are enforced.
* Captcha solution were sometimes not accepted.

**Upgrading**

Please follow :ref:`generic-upgrade-instructions` in order to perform update.

**Contributors**

.. include:: changes/contributors/5.9.2.rst

`All changes in detail <https://github.com/WeblateOrg/weblate/milestone/135?closed=1>`__.

Weblate 5.9.1
-------------

Released on December 16th 2024.

**Bug fixes**

* Fixed publishing package to PyPI.

**Upgrading**

Please follow :ref:`generic-upgrade-instructions` in order to perform update.

**Contributors**

.. include:: changes/contributors/5.9.1.rst

`All changes in detail <https://github.com/WeblateOrg/weblate/milestone/134?closed=1>`__.

Weblate 5.9
-----------

Released on December 16th 2024.

**New features**

* Per-project :ref:`machine-translation-setup` can now be configured via the Project :ref:`api`.

  * Added :http:get:`/api/projects/{string:project}/machinery_settings/`.
  * Added :http:post:`/api/projects/{string:project}/machinery_settings/`.

* Translation memory import now supports files with XLIFF, PO and CSV formats, see :ref:`memory-user` and :wladmin:`import_memory` command in :ref:`manage`.
* The registration CAPTCHA now includes proof-of-work mechanism ALTCHA.
* Leading problematic characters in CSV are now checks for :ref:`glossary`, see :ref:`check-prohibited-initial-character`.
* Logging to :ref:`graylog`.

**Improvements**

* :ref:`mt-google-translate-api-v3` now supports :ref:`glossary-mt` (optional).
* A shortcut to duplicate a component is now available directly in the menu (:guilabel:`Manage` → :guilabel:`Duplicate Component`)
* Included username when generating :ref:`credits`.
* :ref:`bulk-edit` shows a preview of matched strings.
* :http:get:`/api/components/(string:project)/(string:component)/` exposes component lock state.
* Editor in :ref:`zen-mode` is now stick to bottom of screen.
* Added page navigation while :ref:`translating`.
* :ref:`manage-appearance` now has distinct settings for dark mode.
* Improved :ref:`translation-propagation` performance.
* More detailed error messages for :http:post:`/api/translations/(string:project)/(string:component)/(string:language)/file/`.

**Bug fixes**

* Using the ``has:variant`` field now correctly displays strings that have variant(s) in the search language, see :ref:`search-strings`.
* Saving newly added strings in some formats.
* :ref:`check-java-printf-format` gracefully handles escaping.

**Compatibility**

* :ref:`rollbar-errors` integration no longer includes client-side error collection.
* Weblate now requires Git 2.28 or newer.
* Any custom code that relied on `Change` models signals should be reviewed.
* :ref:`fedora-messaging` integration needs to be updated to be compatible with this release.
* :envvar:`WEB_WORKERS` now configures number of threads instead of processes.

**Upgrading**

Please follow :ref:`generic-upgrade-instructions` in order to perform update.

**Contributors**

.. include:: changes/contributors/5.9.rst

`All changes in detail <https://github.com/WeblateOrg/weblate/milestone/127?closed=1>`__.

Weblate 5.8.4
-------------

Released on November 19th 2024.

**Improvements**

* :ref:`search-users` can search based on user changes.

**Bug fixes**

* Fixed occasional crash in :ref:`rss`.
* :ref:`check-icu-message-format` gracefully handles plural strings.
* :ref:`vcs-bitbucket-cloud` correctly generates pull request description.

**Upgrading**

Please follow :ref:`generic-upgrade-instructions` in order to perform update.

**Contributors**

.. include:: changes/contributors/5.8.4.rst

`All changes in detail <https://github.com/WeblateOrg/weblate/milestone/132?closed=1>`__.

Weblate 5.8.3
-------------

Released on November 6th 2024.

**Bug fixes**

* Formatting of some :ref:`audit-log` entries.
* Fixed XML escaped output in some machine translation integrations.
* Fixed duplicate listing of newly added glossary terms.

**Upgrading**

Please follow :ref:`generic-upgrade-instructions` in order to perform update.

**Contributors**

.. include:: changes/contributors/5.8.3.rst

`All changes in detail <https://github.com/WeblateOrg/weblate/milestone/131?closed=1>`__.

Weblate 5.8.2
-------------

Released on November 1st 2024.

**Bug fixes**

* Update outdated plural definitions during the database migration.
* Reduced number of database queries when updating multiple strings.
* Leading problematic characters in :ref:`glossary` terms are now properly stripped in uploaded files.
* Improved :ref:`workflow-customization` performance.
* Fixed XML escaped output in some machine translation integrations.

**Upgrading**

Please follow :ref:`generic-upgrade-instructions` in order to perform update.

**Contributors**

.. include:: changes/contributors/5.8.2.rst

`All changes in detail <https://github.com/WeblateOrg/weblate/milestone/129?closed=1>`__.

Weblate 5.8.1
-------------

Released on October 15th 2024.

**Bug fixes**

* Use lower case name for the Python package.

**Upgrading**

Please follow :ref:`generic-upgrade-instructions` in order to perform update.

**Contributors**

.. include:: changes/contributors/5.8.1.rst

`All changes in detail <https://github.com/WeblateOrg/weblate/milestone/128?closed=1>`__.

Weblate 5.8
-----------

Released on October 15th 2024.

**New features**

* Added :ref:`component-key_filter` in the component.
* :doc:`/user/search` now supports filtering by object path and :ref:`date-search`.
* Merge requests credentials can now be passed in the repository URL, see :ref:`settings-credentials`.
* :ref:`mt-azure-openai` automatic suggestion service.
* :ref:`vcs-bitbucket-cloud`.

**Improvements**

* :ref:`mt-modernmt` supports :ref:`glossary-mt`.
* :ref:`mt-deepl` now supports specifying translation context.
* :ref:`mt-aws` now supports :ref:`glossary-mt`.
* :ref:`autofix` for Devanagari danda now better handles latin script.
* :ref:`autofix` for French and Breton now uses a non-breaking space before colons instead of a narrow one.
* :ref:`api` now has a preview OpenAPI specification.
* Stale, empty glossaries are now automatically removed.
* :kbd:`?` now displays available :ref:`keyboard`.
* Translation and language view in the project now include basic information about the language and plurals.
* :ref:`search-replace` shows a preview of matched strings.
* :ref:`aresource` now support translatable attribute in its strings.
* Creating component via file upload (Translate document) now supports bilingual files.

**Bug fixes**

* Displaying :ref:`workflow-customization` setting in some cases.
* Users can add component in any language already existing in a project.
* :ref:`check-unnamed-format` better handles some strings, such as :ref:`check-python-brace-format`.

**Compatibility**

* Weblate now requires Python 3.11 or newer.
* :ref:`mt-aws` now requires the `TranslateFullAccess` permission

**Upgrading**

Please follow :ref:`generic-upgrade-instructions` in order to perform update.

* There are several changes in :file:`settings_example.py`, most notable are the new settings for :ref:`api` in ``SPECTACULAR_SETTINGS`` and changes in ``REST_FRAMEWORK`` and ``INSTALLED_APPS``; please adjust your settings accordingly.

**Contributors**

.. include:: changes/contributors/5.8.rst

`All changes in detail <https://github.com/WeblateOrg/weblate/milestone/122?closed=1>`__.

Weblate 5.7.2
-------------

Released on September 5th 2024.

**Improvements**

* :ref:`2fa` remembers last method used by user.
* Instead of redirecting, the sign-out now displays a page.
* Improved readability of exception logs.

**Bug fixes**

* Updating of translations from the repository in linked components.
* Improved rendering of digest notification e-mails.

**Upgrading**

Please follow :ref:`generic-upgrade-instructions` in order to perform update.

**Contributors**

.. include:: changes/contributors/5.7.2.rst

`All changes in detail <https://github.com/WeblateOrg/weblate/milestone/126?closed=1>`__.

Weblate 5.7.1
-------------

Released on August 30th 2024.

**Improvements**

* Updated language names to better describe different scripts and Sintic languages.
* :ref:`addon-weblate.cleanup.generic` is now automatically installed for formats which need it to update non-translation content in the translated files.

**Bug fixes**

* Support for using Docker network names in automatic suggestion settings.
* Fixed authentication using some third-party providers such as Azure.
* Support for formal and informal Portuguese in :ref:`mt-deepl`.
* QR code for TOTP is now black/white even in dark mode.
* Fixed TOTP authentication when WebAuthn is also configured for the user.

**Upgrading**

Please follow :ref:`generic-upgrade-instructions` in order to perform update.

**Contributors**

.. include:: changes/contributors/5.7.1.rst

`All changes in detail <https://github.com/WeblateOrg/weblate/milestone/125?closed=1>`__.

Weblate 5.7
-----------

Released on August 15th 2024.

**New features**

* :ref:`2fa` is now supported using Passkeys, WebAuthn, authentication apps (TOTP), and recovery codes.
* :ref:`2fa` can be enforced at the team or project level.
* :ref:`adding-new-strings` can now create plural strings in the user interface.
* :ref:`labels` now include description to explain them.
* New :ref:`subscriptions` for completed translation and component.
* :ref:`mt-openai` now supports custom models and URLs and offers rephrasing of existing strings.
* :ref:`mt-cyrtranslit` automatic suggestion service.

**Improvements**

* :ref:`addon-weblate.properties.sort` can now do case-sensitive sorting.
* The status widgets are now supported site-wide and language-wide, see :ref:`promotion`.
* :ref:`reports` are now available for categories.
* Highlight newlines in the editor.
* :doc:`/formats/csv` better handle files with two fields only.
* Browse mode can now be navigated using keyboard, see :ref:`keyboard`.
* :http:get:`/api/components/(string:project)/(string:component)/credits/` and :http:get:`/api/projects/(string:project)/credits/` API endpoints for components and projects.
* :ref:`glossary-terminology` entries in Glossary can now only be created by users with :guilabel:`Add glossary terminology` permission.
* :ref:`check-python-brace-format` detects extra curly braces.
* Screenshots now can be pasted from the clipboard in :ref:`screenshots`.

**Bug fixes**

* Accessibility of keyboard navigation.
* :ref:`git-exporter` now works with all Git based :ref:`vcs`.
* :ref:`check-max-size` sometimes failed to render screenshot.

**Compatibility**

* Weblate now uses mistletoe instead of misaka as a Markdown renderer.
* :ref:`csp` is now stricter what might block third-party customizations.
* Monolingual formats no longer copy comments from :ref:`component-template` when adding strings to translation.
* Dropped support for Amagama in :ref:`machine-translation-setup` as the service is no longer maintained.
* Default value for :setting:`SENTRY_SEND_PII` was changed.
* Translation credit reports in the JSON format now follows a different format for entries.

**Upgrading**

Please follow :ref:`generic-upgrade-instructions` in order to perform update.

* There are several changes in :file:`settings_example.py`, most notable are the new settings for :ref:`2fa` and changes in ``INSTALLED_APPS``, ``SOCIAL_AUTH_PIPELINE`` and ``MIDDLEWARE``; please adjust your settings accordingly.
* :setting:`ENABLE_HTTPS` is now required for WebAuthn support. If you cannot use HTTPS, please silence related check as described in :setting:`ENABLE_HTTPS` documentation.

**Contributors**

.. include:: changes/contributors/5.7.rst

`All changes in detail <https://github.com/WeblateOrg/weblate/milestone/116?closed=1>`__.

Weblate 5.6.2
-------------

Released on July 1st 2024.

**Bug fixes**

* Rendering of :ref:`labels` color selection widget.
* Detection of pending outgoing commits.
* :ref:`addons` button layout.
* Crash when installing :ref:`addon-weblate.discovery.discovery` add-on.
* Removal of source strings in :ref:`glossary`.
* Validation of :ref:`projectbackup` ZIP file upon restoring (CVE-2024-39303 / GHSA-jfgp-674x-6q4p).

**Upgrading**

Please follow :ref:`generic-upgrade-instructions` in order to perform update.

`All changes in detail <https://github.com/WeblateOrg/weblate/milestone/124?closed=1>`__.

Weblate 5.6.1
-------------

Released on June 24th 2024.

**Improvements**

* Docker container accepts :envvar:`WEBLATE_REMOVE_ADDONS` and :envvar:`WEBLATE_ADD_MACHINERY` to customize automatic suggestion services and :envvar:`WEBLATE_CORS_ALLOW_ALL_ORIGINS` for CORS handling in API.
* Added OpenMetrics compatibility for :http:get:`/api/metrics/`.

**Bug fixes**

* Language aliases in :doc:`/admin/machine`.

**Upgrading**

Please follow :ref:`generic-upgrade-instructions` in order to perform update.

`All changes in detail <https://github.com/WeblateOrg/weblate/milestone/123?closed=1>`__.

Weblate 5.6
-----------

Released on June 19th 2024.

**New features**

* :ref:`addons` activity log for tracking add-on activity.
* Improved date range selection in :ref:`reports`.

**Improvements**

* :ref:`subscriptions` now include strings which need updating.
* Improved compatibility with password managers.
* Improved tracking of uploaded changes.
* Gracefully handle temporary machine translation errors in automatic suggestions.
* :http:get:`/api/units/(int:id)/` now includes `last_updated` timestamp.
* :http:get:`/api/changes/(int:id)/` now includes `old` and `details`.
* Reduced memory usage and increased performance of some views.

**Bug fixes**

* Loading of strings with many glossary matches.
* Fixed behavior of some site-wide :ref:`addons`.
* Saving strings needing editing to :doc:`/formats/winrc`.
* :ref:`check-xml-tags` better handle XML entities.
* Automatic suggestions could mix up replacements between translated strings.

**Compatibility**

* Compatibility with Django 5.1.

**Upgrading**

Please follow :ref:`generic-upgrade-instructions` in order to perform update.

`All changes in detail <https://github.com/WeblateOrg/weblate/milestone/114?closed=1>`__.

Weblate 5.5.5
-------------

Released on May 13th 2024.

**Bug fixes**

* False-positive merge failure alert when using push branch.
* Cleanup of stale repositories.

**Upgrading**

Please follow :ref:`generic-upgrade-instructions` in order to perform update.

`All changes in detail <https://github.com/WeblateOrg/weblate/milestone/121?closed=1>`__.

Weblate 5.5.4
-------------

Released on May 10th 2024.

**Improvements**

* Visually highlight explanation in :ref:`glossary`.
* Add :ref:`addons` history tab in management.
* New :ref:`alerts` when :ref:`glossary` might not work as expected.
* :doc:`/admin/announcements` can be posted on project/language scope.

**Bug fixes**

* Improved handling placeables in :ref:`mt-openai`.

**Upgrading**

Please follow :ref:`generic-upgrade-instructions` in order to perform update.

`All changes in detail <https://github.com/WeblateOrg/weblate/milestone/120?closed=1>`__.

Weblate 5.5.3
-------------

Released on May 3rd 2024.

**Improvements**

* Improved performance of rendering large lists of objects.
* Component management: added links to manage project/site-wide :ref:`addons`.

**Bug fixes**

* Fixed crashes with librsvg older than 2.46.
* Daily execution of some :ref:`addons`.

**Upgrading**

Please follow :ref:`generic-upgrade-instructions` in order to perform update.

`All changes in detail <https://github.com/WeblateOrg/weblate/milestone/119?closed=1>`__.

Weblate 5.5.2
-------------

Released on April 26th 2024.

**Bug fixes**

* Fixed publishing packages to PyPI.

**Upgrading**

Please follow :ref:`generic-upgrade-instructions` in order to perform update.

`All changes in detail <https://github.com/WeblateOrg/weblate/milestone/118?closed=1>`__.

Weblate 5.5.1
-------------

Released on April 26th 2024.

**New features**

* :doc:`/user/search` supports ``source_changed:DATETIME``.
* Added several new :ref:`component-language_code_style`.

**Improvements**

* Display more details on source string change in history.
* :ref:`mt-microsoft-translator` now supports using custom translators.
* Improved error handling in :ref:`invite-user`.
* Added PNG status badge.
* Added list of managed projects to the dashboard view.
* More detailed status of outgoing commits.
* Reduced memory usage.

**Bug fixes**

* Fixed skipped component update with some add-ons enabled.
* Daily execution of project and site wide add-ons.
* Allow editing strings when the source is marked for editing.
* Updates of the last updated timestamp of a string.
* Fixed project and site wide installation of :ref:`addon-weblate.git.squash` and :ref:`addon-weblate.discovery.discovery` add-ons.
* Graceful handling of locking errors in the :ref:`api`.

**Upgrading**

Please follow :ref:`generic-upgrade-instructions` in order to perform update.

* There is a change in ``REST_FRAMEWORK`` setting (newly added ``EXCEPTION_HANDLER``).

`All changes in detail <https://github.com/WeblateOrg/weblate/milestone/117?closed=1>`__.

Weblate 5.5
-----------

Released on April 20th 2024.

**New features**

* :ref:`addons` can be now installed project-wide and site-wide.

* API improvements

  * Added :http:get:`/api/categories/(int:id)/statistics/`.
  * Added :http:get:`/api/projects/(string:project)/file/`.
  * Added :http:post:`/api/groups/(int:id)/admins/`.
  * Added :http:delete:`/api/groups/(int:id)/admins/(int:user_id)`.
  * Improved :http:post:`/api/translations/(string:project)/(string:component)/(string:language)/units/`.

* Added :ref:`mt-systran` automatic translation support.

**Improvements**

* Docker container now validates user password strength by default, see :envvar:`WEBLATE_MIN_PASSWORD_SCORE`.
* Improved error reporting in :ref:`machine-translation-setup`.
* :ref:`check-max-size` better displays rendered text.
* Admins can now specify username and full name when :ref:`invite-user`.
* Added :ref:`check-end-interrobang`.
* :ref:`alerts` are now refreshed when needed, not just daily.
* :doc:`/devel/reporting` uses specific word count for CJK languages.
* Team membership changes are now tracked in :ref:`audit-log`.

**Bug fixes**

* :ref:`check-check-glossary` works better for languages not using whitespace.
* :ref:`alerts` better handle non-latin source languages.
* :ref:`check-max-size` sometimes ignored ``font-spacing:SPACING`` flag.
* Fixed per-language statistics on nested categories.
* Fixed categories listing on per-language pages.
* Fixed :guilabel:`Needs editing` state calculation.
* Fixed changing :ref:`component-push` with :ref:`vcs-gerrit`.
* Fixed using categorized components in :ref:`manage`, :ref:`memory` or :ref:`auto-translation`.

**Compatibility**

* Several API calls might be affected by stricter validation of boolean fields by Django REST Framework. For example :http:post:`/api/projects/(string:project)/components/`.
* Uniqueness of name and slug of a component is now enforced at the database level on PostgreSQL 15+.
* Docker image now ships Python packages in :file:`/app/venv` and installs using :program:`uv`.

**Upgrading**

Please follow :ref:`generic-upgrade-instructions` in order to perform update.

* There are several changes in :file:`settings_example.py`, most notable is changes in ``INSTALLED_APPS`` and ``LOGOUT_REDIRECT_URL``, please adjust your settings accordingly.
* Weblate now requires Python 3.10 and Django 5.0.

`All changes in detail <https://github.com/WeblateOrg/weblate/milestone/111?closed=1>`__.

Weblate 5.4.3
-------------

Released on March 26th 2024.

**Bug fixes**

* Superuser access to components with :ref:`component-restricted`.
* Adjusted default :setting:`LOGIN_REQUIRED_URLS_EXCEPTIONS` to not block :ref:`manage-appearance`.
* Avoid crash on pushing changes to diverged repository.
* Avoid crash when installing :ref:`addon-weblate.generate.pseudolocale`.
* :ref:`azure-setup` gracefully handles repositories with spaces in URL.
* :ref:`mt-deepl` gracefully handles glossaries for language variants.
* :doc:`/formats/excel` better handles blank cells.
* Fixed possible data loss when merging gettext PO file changes in Git.
* Repository operations on project could have skipped some components.

**Upgrading**

Please follow :ref:`generic-upgrade-instructions` in order to perform update.

`All changes in detail <https://github.com/WeblateOrg/weblate/milestone/115?closed=1>`__.

Weblate 5.4.2
-------------

Released on February 22nd 2024.

**Bug fixes**

* Displaying debugging page in case of database connection issues.
* Gracefully handle migration with duplicate built-in teams.

**Upgrading**

Please follow :ref:`generic-upgrade-instructions` in order to perform update.

`All changes in detail <https://github.com/WeblateOrg/weblate/milestone/113?closed=1>`__.

Weblate 5.4.1
-------------

Released on February 19th 2024.

**Bug fixes**

* Possible crash on Weblate upgrade check when cached from the previous versions.
* Gracefully handle migration with duplicate built-in teams.

**Upgrading**

Please follow :ref:`generic-upgrade-instructions` in order to perform update.

`All changes in detail <https://github.com/WeblateOrg/weblate/milestone/112?closed=1>`__.

Weblate 5.4
-----------

Released on February 15th 2024.

**New features**

* :ref:`check-perl-brace-format` quality check.
* :doc:`/formats/moko`.
* :doc:`/formats/formatjs`.
* Search input is now syntax highlighted, see :doc:`/user/search`.
* Weblate is now available in தமிழ்.

**Improvements**

* Better logging in :wladmin:`createadmin`.
* :ref:`addon-weblate.discovery.discovery` now reports skipped entries.
* Adding string in a repository triggers :ref:`subscriptions`.
* :ref:`mt-openai` better handles batch translations and glossaries.
* :ref:`mt-libretranslate` better handles batch translations.
* Text variant of notification e-mails now properly indicate changed strings.
* File downloads now honor :http:header:`If-Modified-Since`.
* :ref:`num-words` support for CJK languages.
* :ref:`addon-weblate.discovery.discovery` now preserves :ref:`componentlists`.
* Nicer formatting of :ref:`glossary` tooltips.
* :http:get:`/api/components/(string:project)/(string:component)/` now includes information about linked component.
* Improved :ref:`workflow-customization` configuration forms.

**Bug fixes**

* Plural forms handling in :doc:`/formats/qt`.
* Added missing documentation for :setting:`ADMINS_CONTACT`.
* Automatic fixer for :ref:`autofix-punctuation-spacing` no longer adds new whitespace.
* Pending changes committing could be omitted under some circumstances.
* :ref:`addon-weblate.cleanup.blank` now correctly removes blank plurals.

**Compatibility**

* Last changed timestamp now reflects changes outside Weblate as well. This affects both :ref:`api` and the user interface.
* Releases are signed by Sigstore instead of PGP, see :ref:`verify`.

**Upgrading**

Please follow :ref:`generic-upgrade-instructions` in order to perform update.

`All changes in detail <https://github.com/WeblateOrg/weblate/milestone/109?closed=1>`__.

Weblate 5.3.1
-------------

Released on December 19th 2023.

**Bug fixes**

* Not updating statistics in some situations.

**Upgrading**

Please follow :ref:`generic-upgrade-instructions` in order to perform update.

`All changes in detail <https://github.com/WeblateOrg/weblate/milestone/110?closed=1>`__.

Weblate 5.3
-----------

Released on December 14th 2023.

**New features**

* :ref:`mt-openai` automatic suggestion service.
* :ref:`mt-alibaba` automatic suggestion service.
* Added labels API, see :http:get:`/api/projects/(string:project)/labels/`.
* :ref:`glossary-mt`.
* New automatic fixer for :ref:`autofix-punctuation-spacing`.
* :ref:`mt-google-translate-api-v3` now better honors placeables or line breaks.

**Improvements**

* Reduced memory usage for statistics.
* :ref:`mt-deepl` performs better in :ref:`auto-translation` and supports :ref:`glossary-mt`.
* :ref:`mt-microsoft-translator` supports :ref:`glossary-mt`.
* Improved region selection in :ref:`mt-google-translate-api-v3`.
* Added nested JSON exporter in :ref:`download`.
* Improved :ref:`git-exporter` performance on huge repositories.

**Bug fixes**

* Removing stale VCS directories.

**Compatibility**

* Dropped Microsoft Terminology service for automatic suggestions, as it is no longer provided by Microsoft.
* ``labels`` in units API now expose full label info, see :http:get:`/api/units/(int:id)/`.

**Upgrading**

Please follow :ref:`generic-upgrade-instructions` in order to perform update.

`All changes in detail <https://github.com/WeblateOrg/weblate/milestone/107?closed=1>`__.

Weblate 5.2.1
-------------

Released on November 22nd 2023.

**Improvements**

* Show search field after no strings found while translating.
* Added soft hyphen to special-characters toolbar.

**Bug fixes**

* Database backups compatibility with Alibaba Cloud Database PolarDB.
* Crash on loading statistics calculated by previous versions.
* Sort icons in dark mode.
* Project level statistics no longer count categorized components twice.
* Possible discarding pending translations after editing source strings.

**Upgrading**

Please follow :ref:`generic-upgrade-instructions` in order to perform update.

`All changes in detail <https://github.com/WeblateOrg/weblate/milestone/108?closed=1>`__.

Weblate 5.2
-----------

Released on November 16th 2023.

**New features**

* :ref:`vcs-azure-devops`

**Improvements**

* Faster statistics updates.
* Better e-mail selection in user profile.
* :ref:`autofix` are now applied to suggestions as well.
* :ref:`mt-deepl` can now configure default formality for translations.
* Use neutral colors for progress bars and translation unit states.
* :ref:`addon-weblate.gettext.mo` can optionally include strings needing editing.
* Use :http:header:`Accept-Language` to order translations for unauthenticated users.
* Add option to directly approve suggestions with :ref:`reviews` workflow.
* One-click removal of project or component :ref:`subscriptions`.
* :ref:`api-statistics` now includes character and word counts for more string states.

**Bug fixes**

* Fixed creating component within a category by upload.
* Error handling in organizing components and categories.
* Fixed moving categories between projects.
* Fixed formatting of translation memory search results.
* Allow non-breaking space character in :ref:`autofix-html`.

**Compatibility**

* :doc:`/formats/apple` exporter now produces UTF-8 encoded files.
* Python 3.12 is now supported, though not recommended, see :ref:`python-deps`.

**Upgrading**

Please follow :ref:`generic-upgrade-instructions` in order to perform update.

`All changes in detail <https://github.com/WeblateOrg/weblate/milestone/104?closed=1>`__.

Weblate 5.1.1
-------------

Released on October 25th 2023.

**New features**

**Improvements**

* :ref:`addon-weblate.consistency.languages` now uses a dedicated user for changes.
* Added button for sharing on Fediverse.
* Added validation for VCS integration credentials.
* Reduced overhead of statistics collection.

**Bug fixes**

* Added plurals validation when editing string using the API.
* Replacing a file using upload when existing is corrupted.

**Compatibility**

**Upgrading**

Please follow :ref:`generic-upgrade-instructions` in order to perform update.

`All changes in detail <https://github.com/WeblateOrg/weblate/milestone/106?closed=1>`__.

Weblate 5.1
-----------

Released on October 16th 2023.

**New features**

* :ref:`mt-yandex-v2` machine translation service.
* :ref:`addon-weblate.autotranslate.autotranslate` and :ref:`auto-translation` are now stored with a dedicated user as an author.
* :ref:`addons` changes to strings are now stored with a dedicated user as an author.
* :ref:`download-multi` can now convert file formats.
* :ref:`workflow-customization` allows to fine-tune localization workflow per language.

**Improvements**

* :ref:`project-translation_review` also shows the approval percentage in object listings.
* Project is added to watched upon accepting an invitation.
* Configure VCS API credentials as a Python dict from environment variables.
* Improved accuracy of checks on plural messages.
* Engage page better shows stats.
* Strings which can not be saved to a file no longer block other strings to be written.
* Fixed some API URLs for categorized components.
* Show plural form examples more prominently.
* Highlight whitespace in :ref:`machine-translation`.
* Faster comment and component removal.
* Show disabled save button reason more prominently.
* New string notification can now be triggered for each string.

**Bug fixes**

* Improved OCR error handling in :ref:`screenshots`.
* :ref:`autofix` gracefully handle strings from :ref:`multivalue-csv`.
* Occasional crash in :ref:`machine-translation` caching.
* Fixed history listing for entries within a :ref:`category`.
* Fixed editing :guilabel:`Administration` team.
* :ref:`addon-weblate.consistency.languages` add-on could miss some languages.

**Compatibility**

* Categories are now included ``weblate://`` repository URLs.

**Upgrading**

Please follow :ref:`generic-upgrade-instructions` in order to perform update.

* Upgrades from older version than 5.0.2 are not supported, please upgrade to 5.0.2 first and then continue in upgrading.
* Dropped support for deprecated insecure configuration of VCS service API keys via _TOKEN/_USERNAME in :file:`settings.py`.
* Weblate now defaults to persistent database connections in :file:`settings_example.py` and Docker.

`All changes in detail <https://github.com/WeblateOrg/weblate/milestone/100?closed=1>`__.

Weblate 5.0.2
-------------

Released on September 14th 2023.

**Improvements**

* Translate page performance.
* Search now looks for categories as well.

**Bug fixes**

* Rendering of release notes on GitHub.
* Listing of categorized projects.
* Translating a language inside a category.
* Categories sorting.

**Upgrading**

Please follow :ref:`generic-upgrade-instructions` in order to perform update.

* The database upgrade can take considerable time on larger sites due to indexing changes.

`All changes in detail <https://github.com/WeblateOrg/weblate/milestone/105?closed=1>`__.

Weblate 5.0.1
-------------

Released on September 10th 2023.

**New features**

* Added :http:get:`/api/component-lists/(str:slug)/components/`.

**Improvements**

* Related glossary terms lookup is now faster.
* Logging of failures when creating pull requests.
* History is now loaded faster.
* Added object ``id`` to all :ref:`api` endpoints.
* Better performance of projects with a lot of components.
* Added compatibility redirects for some old URLs.

**Bug fixes**

* Creating component within a category.
* Source strings and state display for converted formats.
* Block :ref:`component-edit_template` on formats which do not support it.
* :ref:`check-reused` is no longer triggered for blank strings.
* Performance issues while browsing some categories.
* Fixed GitHub Team and Organization authentication in Docker container.
* GitLab merge requests when using a customized SSH port.

**Compatibility**

* `pyahocorasick` dependency has been replaced by `ahocorasick_rs`.
* The default value of :setting:`IP_PROXY_OFFSET` has been changed from 1 to -1.

**Upgrading**

Please follow :ref:`generic-upgrade-instructions` in order to perform update.

* The database upgrade can take considerable time on larger sites due to indexing changes.

`All changes in detail <https://github.com/WeblateOrg/weblate/milestone/103?closed=1>`__.

Weblate 5.0
-----------

Released on August 24th 2023.

**New features**

* :doc:`/formats/markdown` support, thanks to Anders Kaplan.
* :ref:`category` can now organize components within a project.
* :doc:`/formats/fluent` now has better syntax checks thanks to Henry Wilkes.
* Inviting users now works with all authentication methods.
* Docker container supports file backed secrets, see :ref:`docker-secrets`.

**Improvements**

* Plurals handling in machine translation.
* :ref:`check-same` check now honors placeholders even in the strict mode.
* :ref:`check-reused` is no longer triggered for languages with a single plural form.
* WebP is now supported for :ref:`screenshots`.
* Avoid duplicate notification when a user is subscribed to overlapping scopes.
* OCR support for non-English languages in :ref:`screenshots`.
* :ref:`xliff` now supports displaying source string location.
* Rendering strings with plurals, placeholders or alternative translations.
* User API now includes last sign in date.
* User API token is now hidden for privacy reasons by default.
* Faster adding terms to glossary.
* Better preserve translation on source file change in :doc:`/formats/html` and :doc:`/formats/txt`.
* Added indication of automatic assignment to team listing.
* Users now have to confirm invitations to become team members.
* :ref:`check-formats` can now check all plural forms with the ``strict-format`` flag.
* :doc:`/user/checks` browsing experience.
* Highlight differences in the source string in automatic suggestions.
* Visual diff now better understands compositing characters.

**Bug fixes**

* User names handling while committing to Git.
* :ref:`addon-weblate.cleanup.blank` and :ref:`addon-weblate.cleanup.generic` now remove all strings at once.
* Language filtering in :doc:`/devel/reporting`.
* Reduced false positives of :ref:`check-reused` when fixing the translation.
* Fixed caching issues after updating screenshots from the repository.

**Compatibility**

* Python 3.9 or newer is now required.
* Several UI URLs have been changed to be able to handle categories.

**Upgrading**

Please follow :ref:`generic-upgrade-instructions` in order to perform update.

* There are several changes in :file:`settings_example.py`, most notable is changes in ``CACHES`` and ``SOCIAL_AUTH_PIPELINE``, please adjust your settings accordingly.
* Several previously optional dependencies are now required.
* The database upgrade can take considerable time on larger sites due to structure changes.

`All changes in detail <https://github.com/WeblateOrg/weblate/milestone/99?closed=1>`__.<|MERGE_RESOLUTION|>--- conflicted
+++ resolved
@@ -6,11 +6,8 @@
 **New features**
 
 * :ref:`check-rst-references` check to validate reStructuredText references.
-<<<<<<< HEAD
 * New `bbcode-text` flag to activate BBCode check was added, see :ref:`custom-checks`.
-=======
 * :ref:`check-rst-syntax` check to validate reStructuredText syntax.
->>>>>>> 7396a523
 
 **Improvements**
 
