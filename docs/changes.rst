--- conflicted
+++ resolved
@@ -1,59 +1,46 @@
-<<<<<<< HEAD
+Weblate 5.8.2
+-------------
+
+Not yet released.
+
+**New features**
+
+**Improvements**
+
+* :ref:`mt-google-translate-api-v3` now supports :ref:`glossary-mt` (optional).
+
+**Bug fixes**
+
+**Compatibility**
+
+**Upgrading**
+
+Please follow :ref:`generic-upgrade-instructions` in order to perform update.
+
+**Contributors**
+
+.. include:: changes/contributors/5.8.2.rst
+
+`All changes in detail <https://github.com/WeblateOrg/weblate/milestone/129?closed=1>`__.
+
 Weblate 5.8.1
------------
-=======
-Weblate 5.8.2
--------------
->>>>>>> ac20bdb5
-
-Not yet released.
-
-**New features**
-
-**Improvements**
-
-<<<<<<< HEAD
-* :ref:`mt-google-translate-api-v3` now supports :ref:`glossary-mt` (optional).
-
-=======
->>>>>>> ac20bdb5
-**Bug fixes**
-
-**Compatibility**
-
-**Upgrading**
-
-<<<<<<< HEAD
+-------------
+
+Released on October 15th 2024.
+
+**Bug fixes**
+
+* Use lower case name for the Python package.
+
+**Upgrading**
+
+Please follow :ref:`generic-upgrade-instructions` in order to perform update.
+
 **Contributors**
 
-=======
-Please follow :ref:`generic-upgrade-instructions` in order to perform update.
-
-**Contributors**
-
-.. include:: changes/contributors/5.8.2.rst
-
-`All changes in detail <https://github.com/WeblateOrg/weblate/milestone/129?closed=1>`__.
-
-Weblate 5.8.1
--------------
-
-Released on October 15th 2024.
-
-**Bug fixes**
-
-* Use lower case name for the Python package.
-
-**Upgrading**
-
-Please follow :ref:`generic-upgrade-instructions` in order to perform update.
-
-**Contributors**
-
 .. include:: changes/contributors/5.8.1.rst
 
 `All changes in detail <https://github.com/WeblateOrg/weblate/milestone/128?closed=1>`__.
->>>>>>> ac20bdb5
 
 Weblate 5.8
 -----------
