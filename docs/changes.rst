--- conflicted
+++ resolved
@@ -1,4 +1,3 @@
-<<<<<<< HEAD
 Weblate 5.9
 -----------
 
@@ -9,23 +8,31 @@
 **Improvements**
 
 * Included username when generating :ref:`credits`.
-=======
+
+**Bug fixes**
+
+**Compatibility**
+
+**Upgrading**
+
+Please follow :ref:`generic-upgrade-instructions` in order to perform update.
+
+**Contributors**
+
+.. include:: changes/contributors/5.9.rst
+
+`All changes in detail <https://github.com/WeblateOrg/weblate/milestone/127?closed=1>`__.
+
 Weblate 5.8.3
 -------------
 
 Released on November 6th 2024.
->>>>>>> ec5d3cc8
 
 **Bug fixes**
 
 * Formatting of some :ref:`audit-log` entries.
 * Fixed XML escaped output in some machine translation integrations.
-<<<<<<< HEAD
-
-**Compatibility**
-=======
 * Fixed duplicate listing of newly added glossary terms.
->>>>>>> ec5d3cc8
 
 **Upgrading**
 
@@ -33,15 +40,9 @@
 
 **Contributors**
 
-<<<<<<< HEAD
-.. include:: changes/contributors/5.9.rst
-
-`All changes in detail <https://github.com/WeblateOrg/weblate/milestone/127?closed=1>`__.
-=======
 .. include:: changes/contributors/5.8.3.rst
 
 `All changes in detail <https://github.com/WeblateOrg/weblate/milestone/131?closed=1>`__.
->>>>>>> ec5d3cc8
 
 Weblate 5.8.2
 -------------
