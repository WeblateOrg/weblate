--- conflicted
+++ resolved
@@ -7,11 +7,8 @@
 
 * Added :http:get:`/api/units/(int:id)/translations/` to retrieve a list of all target translation units for the given source translation unit.
 * Added :http:delete:`/api/groups/(int:id)/roles/(int:role_id)` to delete a role from a group.
-<<<<<<< HEAD
 * * :ref:`addon-weblate.webhook.webhooks` are now available as a add-on.
-=======
 * :ref:`check-automattic-components-format` check to validate placeholders in Automattic components.
->>>>>>> 962ab751
 
 .. rubric:: Improvements
 
