--- conflicted
+++ resolved
@@ -19,12 +19,9 @@
 .. rubric:: Bug fixes
 
 * :ref:`dashboard` translations ordering when paginating.
-<<<<<<< HEAD
 * Honor DeepL API Free glossary limits in :ref:`mt-deepl`.
-=======
 * :ref:`addon-weblate.webhook.webhook` delivery of project-wide events.
 * False reports of :ref:`check-translated` with flags or explanation changes.
->>>>>>> 8ea05e2a
 
 .. rubric:: Compatibility
 
