Weblate 4.16
------------

Not yet released.

* Format string checks now also detects duplicated formats.
* Improved search performance for some specially formatted strings.
* Celery beat is now storing the tasks schedule in the database.
* Added support for IBM Watson Language Translator.
* Dropped support for VCS integration settings deprecated in 4.14.
* Added support for Bitbucket Server pull requests.
* Improved conflicts handling in gettext PO files.
<<<<<<< HEAD
* Added support for defining strings state when adding via API.
=======
* Added support for configuring CORS allowed origins.
>>>>>>> 88555fdc

`All changes in detail <https://github.com/WeblateOrg/weblate/milestone/89?closed=1>`__.

Weblate 4.15.2
--------------

Released on January 25th 2023.

* Enabled gotext JSON and i18next v4 formats in the default configuration.
* Fixed crash on uploading corrupted files.
* Show stale directories in Git repository status.

`All changes in detail <https://github.com/WeblateOrg/weblate/milestone/91?closed=1>`__.

Weblate 4.15.1
--------------

Released on January 19th 2023.

* Fixed suggestions from automatic translation.
* Fixed add-on page crash in some corner cases.
* Fixed untranslating template for new translations in some cases.
* Documented licensing using `REUSE 3.0 <https://reuse.software/>`_.
* Fixed users pagination on team management.
* Improved performance of project creation and saving.
* Added support for gotext JSON files.
* Added support for i18next v4 files.
* Pagination in the API is now customizable.

`All changes in detail <https://github.com/WeblateOrg/weblate/milestone/90?closed=1>`__.

Weblate 4.15
------------

Released on December 16th 2022.

* Added support for browsing changes for a individual string.
* Fixed plurals handling in automatic translation from other components.
* Added keyboard shortcut Alt+Enter to submit string as a suggestion.
* Added support for placeables in the Fluent format.
* Improved performance of translation memory.
* Autogenerate repoweb browsing links for well known code hosting services.
* Improved performance of several views.
* Improved listing of strings with plurals.
* Added support for adding custom markup to HTML head.
* Fixed generation of MO files in the add-on to include only translated files.
* Fixed rendering of regular expression flags.
* Improved placeholders check behavior with plurals.
* Added support for translation files naming suitable for Google Play.
* Added support for labels in API.
* Added support for choosing different e-mail for commits than for notifications.
* The Docker image no longer enables debug mode by default.
* Order glossary terms based on the glossary component priority.
* Added team administrators who can add or remove members of the team.
* Added a popup confirmation before deleting users.
* Added add-on to customize XML output.

`All changes in detail <https://github.com/WeblateOrg/weblate/milestone/88?closed=1>`__.

Weblate 4.14.2
--------------

Released on November 5th 2022.

* Added support for removing entries from translation memory.
* Improved analysis on the duplicate language alert.
* Improved accurancy of the consecutive duplicated words check.
* Improved scaling of sending many notifications.
* Improved string state handling for subtitle translation.
* Deprecated insecure configuration of VCS service API keys via _TOKEN/_USERNAME configuration instead of _CREDENTIALS list.
* Fixed processing of some uploaded CSV files.
* Improved whitespace changes handling in diff display.
* Added automatic suggestions management link to management pages.
* Track comment removal/resolving in history.
* Fixed restoring project backups with linked components.
* Fixed captcha entering on unsuccessful registration.
* Improved languages support in DeepL.
* Improved webhooks compatibility with authenticated repositories.
* Added support for Python 3.11.

`All changes in detail <https://github.com/WeblateOrg/weblate/milestone/87?closed=1>`__.

Weblate 4.14.1
--------------

Released on September 15th 2022.

* Fixed generating project backups in some situations.
* Improved error reporting on file upload.
* Fetch all user verified e-mails from GitHub during authentication.
* Avoid matching glossary terms on context or keys.
* Added notifications for string removals.
* Improved management of untranslatable terms in glossary.
* List number of team members on team management page.
* Add group management interface.
* Always show review stats when reviews are enabled.
* Added searching support in units API.
* Fixed progress bar display for read-only strings in the review workflow.
* Improved Burmese punctuation check.
* Fixed garbage collecting of metrics data.

`All changes in detail <https://github.com/WeblateOrg/weblate/milestone/86?closed=1>`__.

Weblate 4.14
------------

Released on August 22nd 2022.

* Track add-on changes in a history.
* Fixed parsing translation from Windows RC, HTML and text files.
* Extended language code style configuration options.
* Added support for plurals updated in the recent CLDR releases.
* Reduced memory usage while updating components with a lot of translations.
* Added support for translation domain in SAP Translation Hub.
* Allow absolute links in source string locations.
* Improved operation behind some reverse proxies.
* Extended API to cover translation memory.
* Improved document translation workflow.
* Improved reliability of HTML and text files translation.
* Added support for project level backups.
* Improved performance and memory usage of translation memory lookups.

`All changes in detail <https://github.com/WeblateOrg/weblate/milestone/84?closed=1>`__.

Weblate 4.13.1
--------------

Released on July 1st 2022.

* Fixed tracking suggestions in history.
* Fixed parsing reverse proxy info from Cloudflare.
* Make parse error lock a component from translating.
* Fixed configuring intermediate file in the discovery add-on.
* Fixed DeepL translations behavior with placeholders.
* Fixed untranslating strings via API.
* Added support for removing user from a group via API.
* Fixed audit log for user invitation e-mails.
* Fixed flag names for Java formatting strings.

`All changes in detail <https://github.com/WeblateOrg/weblate/milestone/85?closed=1>`__.

Weblate 4.13
------------

Released on June 15th 2022.

* Changed behavior of updating language names.
* Added pagination to projects listing.
* API for creating new units now returns information about newly created unit.
* Component discovery now supports configuring an intermediate language.
* Added fixed encoding variants to CSV formats.
* Changed handling of context and location for some formats to better fit underlying implementation.
* Added support for ResourceDictionary format.
* Improved progress bar colors for color blind.
* Fixed variants cleanup on string removal.
* Compatibility with Django 4.1.
* Added support for storing escaped XML elements in XLIFF.
* Improved formatting of placeholder check errors.
* Redirect /.well-known/change-password to /accounts/password/.
* Machine translation services are now configurable per project.
* Added separate permission for resolving comments and grant it to the :guilabel:`Review strings` role.
* Added support for storing alternative translations in the CSV file.
* The placeholders check can now be case-insensitive as well.

`All changes in detail <https://github.com/WeblateOrg/weblate/milestone/81?closed=1>`__.

Weblate 4.12.2
--------------

Released on May 11th 2022.

* Fixed rebuilding project translation memory for some components.
* Fixed sorting components by untranslated strings.
* Fixed possible loss of translations while adding new language.
* Ensure Weblate SSH key is generated during migrations.

`All changes in detail <https://github.com/WeblateOrg/weblate/milestone/83?closed=1>`__.

Weblate 4.12.1
--------------

Released on April 29th 2022.

* Fixed pull request message title.
* Improved syntax error handling in Fluent format.
* Fixed avatar display in notification e-mails.
* Add support for web monetization.
* Fixed removal of stale source strings when removing translations.

`All changes in detail <https://github.com/WeblateOrg/weblate/milestone/82?closed=1>`__.

Weblate 4.12
------------

Released on April 20th 2022.

* Added support for Amharic in :ref:`check-end-stop`.
* Added support for Burmese in :ref:`check-end-question`.
* Extended options of the :ref:`addon-weblate.generate.pseudolocale` add-on.
* Added ``ignore-all-checks`` flag to ignore all quality checks on a string.
* Avoid :ref:`addon-weblate.generate.pseudolocale` add-on to trigger failing checks.
* Added support for :ref:`vcs-gitea`.
* Added Linux style language code to :ref:`component-language_code_style`.
* Added support for rebuilding project translation memory.
* Improved API for creating components from a file.
* Add copy and clone buttons to other translations.
* Make merge request message configurable at component level.
* Improved maximal length restriction behavior with XML tags.
* Fixed loading Fluent files with additional comments.

`All changes in detail <https://github.com/WeblateOrg/weblate/milestone/77?closed=1>`__.

Weblate 4.11.2
--------------

Released on March 4th 2022.

* Fixed corrupted MO files in the binary release.

`All changes in detail <https://github.com/WeblateOrg/weblate/milestone/80?closed=1>`__.

Weblate 4.11.1
--------------

Released on March 4th 2022.

* Fixed missing sanitizing of arguments to Git and Mercurial - CVE-2022-23915, see `GHSA-3872-f48p-pxqj <https://github.com/WeblateOrg/weblate/security/advisories/GHSA-3872-f48p-pxqj>`_ for more details.
* Fixed loading fuzzy strings from CSV files.
* Added support for creating teams using the API.
* Fixed user mention suggestions display.
* The project tokens access can now be customized.

`All changes in detail <https://github.com/WeblateOrg/weblate/milestone/78?closed=1>`__.

Weblate 4.11
------------

Released on February 25th 2022.

* Fixes stored XSS - CVE-2022-24710, see `GHSA-6jp6-9rf9-gc66 <https://github.com/WeblateOrg/weblate/security/advisories/GHSA-6jp6-9rf9-gc66>`_ for more details.
* Fixed add-on installation using API.
* Renamed :guilabel:`Strings needing action` to :guilabel:`Unfinished strings`.
* Fixed false positives from :ref:`check-icu-message-format-syntax`.
* Indicate lock and contributor agreement on other occurrences listing.
* Fixed updating PO files with obsolete strings or missing plurals.
* Improved squash add-on compatibility with Gerrit.
* Automatically initialize user languages based on the :http:header:`Accept-Language` header.
* Improved error handling on string removal.
* Weblate now requires Python 3.7 or newer.
* Fixed some write operations with project token authentication.
* Fixed string state tracking when the strings changes in the repository.
* Track string changes from the repository.
* Sticky header on translations listing to improve navigation.
* Fixed untranslating strings in :ref:`javaprop`.
* Fixed Git operation with non-ascii branch names.
* New add-on :ref:`addon-weblate.generate.prefill`.
* Added :guilabel:`Merge without fast-forward` :ref:`component-merge_style`.
* Fixed :ref:`addon-weblate.autotranslate.autotranslate` add-on trigger on newly added strings.
* Improved punctuation checks for Burmese.
* Added support for defining custom teams at project level to grant users access, see :ref:`manage-acl`.
* Added documentation links to alerts.
* Docker container automatically enables TLS/SSL for outgoing e-mail when needed.
* Added support for searching for resolved comments.
* Added support for borgbackup 1.2.
* Fixed applying of :guilabel:`Automatically translated` label.

`All changes in detail <https://github.com/WeblateOrg/weblate/milestone/75?closed=1>`__.

Weblate 4.10.1
--------------

Released on December 22nd 2021.

* Documented changes introduced by upgrading to Django 4.0.
* Fixed displaying of :guilabel:`Automatically translated` label.
* Fixed API display of branch in components with a shared repository.
* Improved analysis on the failed push alert.
* Fixed manually editing page when browsing changes.
* Improved accuracy of :ref:`check-kashida`.
* The Weblate Docker container now uses Python 3.10.

`All changes in detail <https://github.com/WeblateOrg/weblate/milestone/76?closed=1>`__.

Weblate 4.10
------------

Released on December 16th 2021.

* Added support for formality and placeholders with DeepL.
* Bulk edit and search and replace are now available on project and language level.
* Added filtering to search and replace.
* Fixed: "Perform automatic translation" privilege is no longer part of the *Languages* group.
* "Perform automatic translation" is in the *Administration* and the new *Automatic translation* group.
* Fixed generating XLSX files with special chars.
* Added ability to the GitHub authentication backend to check if the user belongs to a specific GitHub organization or team.
* Improved feedback on invalid parameters passed to API.
* Added support for project scoped access tokens for API.
* Fixed string removal in some cases.
* Fixed translating newly added strings.
* Label automatically translated strings to ease their filtering.

`All changes in detail <https://github.com/WeblateOrg/weblate/milestone/74?closed=1>`__.

Weblate 4.9.1
-------------

Released on November 19th 2021.

* Fixed upload of monolingual files after changing template.
* Improved handling of whitespace in flags.
* Add support for filtering in download API.
* Fixed statistics display when adding new translations.
* Mitigate issues with GitHub SSH key change.

`All changes in detail <https://github.com/WeblateOrg/weblate/milestone/73?closed=1>`__.

Weblate 4.9
-------------

Released on November 10th 2021.

* Provide more details for events in history.
* Improved rendering of history.
* Improved performance of the translation pages.
* Added support for restricting translation file downloads.
* The ``safe-html`` can now understand Markdown when used with ``md-text``.
* The ``max-length`` tag now ignores XML markup when used with ``xml-text``.
* Fixed dimensions of rendered texts in :ref:`check-max-size`.
* Lowered app store title length to 30 to assist with upcoming Google policy changes.
* Added support for customizing SSH invocation via :setting:`SSH_EXTRA_ARGS`.
* Added checks for ICU MessageFormat.
* Improved error condition handling in machine translation backends.
* Highlight unusual whitespace characters in the strings.
* Added option to stay on translated string while editing.
* Added support for customizing Borg invocation via :setting:`BORG_EXTRA_ARGS`.
* Fixed generating of MO files for monolingual translations.
* Added API endpoint to download all component translations as a ZIP file.
* Added support for Python 3.10.
* Added support for resending e-mail invitation from the management interface.

`All changes in detail <https://github.com/WeblateOrg/weblate/milestone/71?closed=1>`__.

Weblate 4.8.1
-------------

Released on September 10th 2021.

* Fixed user removal in Django admin interface.
* Document add-on parameters in greater detail.
* Fixed JavaScript error in glossary.
* Add limit to number of matches in consistency check.
* Improve handling of placeholders in machine translations.
* Fixed creating add-ons using API.
* Added :setting:`PRIVACY_URL` setting to add privacy policy link to the footer.
* Hide member e-mail addresses from project admins.
* Improved gettext PO merging in case of conflicts.
* Improved glossary highlighting.
* Improved ``safe-html`` flag behavior with XML checks.
* Fixed commit messages for linked components.

`All changes in detail <https://github.com/WeblateOrg/weblate/milestone/70?closed=1>`__.

Weblate 4.8
-----------

Released on August 21th 2021.

* Added support for Apple stringsdict format.
* The exact search operator is now case-sensitive with PostgreSQL.
* Fixed saving glossary explanations in some cases.
* Documentation improvements.
* Performance improvements.
* Improved squash add-on compatibility with Gerrit.
* Fixed adding strings to monolingual glossary components.
* Improved performance in handling variants.
* Fixed squash add-on sometimes skipping parsing upstream changes.
* Preserve file extension for downloads.
* Added support for the Fluent format.
* Added support for using tabs to indent JSON formats.

`All changes in detail <https://github.com/WeblateOrg/weblate/milestone/67?closed=1>`__.

Weblate 4.7.2
-------------

Released on July 15th 2021.

* Support more language aliases to be configured on a project.
* Fixed search string validation in API.
* Fixed Git exporter URLs after a domain change.
* Fixed cleanup add-on for Windows RC files.
* Fixed possible crash in XLIFF updating.

`All changes in detail <https://github.com/WeblateOrg/weblate/milestone/69?closed=1>`__.

Weblate 4.7.1
-------------

Released on June 30th 2021.

* Improved popup for adding terms to glossary.
* Added support for LibreTranslate machine translation service.
* Added rate limiting on creating new projects.
* Improved performance of file updates.

`All changes in detail <https://github.com/WeblateOrg/weblate/milestone/68?closed=1>`__.

Weblate 4.7
-----------

Released on June 17th 2021.

* Improved configuration health check.
* Added support for ``object-pascal-format`` used in gettext PO, see :ref:`check-object-pascal-format`.
* Renamed :guilabel:`Nearby keys` to :guilabel:`Similar keys` to better describe the purpose.
* Added support for :ref:`mi18n-lang`.
* Improved SAML authentication integration.
* Fixed :ref:`vcs-gerrit` integration to better handle corner cases.
* Weblate now requires Django 3.2.
* Fixed inviting users when e-mail authentication is disabled.
* Improved language definitions.
* Added support for blocking users from contributing to a project.
* Fixed automatic creation of glossary languages.
* Extended documentation about add-ons.
* Performance improvements for components with linked repositories.
* Added support for free DeepL API.
* The user management no longer needs Django admin interface.

`All changes in detail <https://github.com/WeblateOrg/weblate/milestone/64?closed=1>`__.

Weblate 4.6.2
-------------

Released on May 8th 2021.

* Fixed crash after moving shared component between projects.
* Fixed adding new strings to empty properties files.
* Fixed copy icon alignment in RTL languages.
* Extended string statistics on the Info tab.
* Fixed handling of translation files ignored in Git.
* Improved metrics performance.
* Fixed possible bug in saving glossaries.
* Fixed consistency check behavior on languages with different plural rules.

`All changes in detail <https://github.com/WeblateOrg/weblate/milestone/66?closed=1>`__.

Weblate 4.6.1
-------------

Released on May 2nd 2021.

* Remove obsolete spam protection code.
* Improve source plural check accuracy.
* Update list of user interface languages in Docker.
* Improved error messages when creating pull requests.
* Fixed creating pull requests on Pagure.
* Fixed triggering automatically installed add-ons.
* Fixed possible caching issues on upgrade.
* Fixed adding new units to monolingual translations using upload.

`All changes in detail <https://github.com/WeblateOrg/weblate/milestone/65?closed=1>`__.

Weblate 4.6
-----------

Released on April 19th 2021.

* The auto_translate management command has now a parameter for specifying translation mode.
* Added support for :ref:`txt`.
* Added trends and metrics for all objects.
* Added support for directly copying text from secondary languages.
* Added date filtering when browsing changes.
* Improved activity charts.
* Sender for contact form e-mails can now be configured.
* Improved parameters validation in component creation API.
* The rate limiting no longer applies to superusers.
* Improved automatic translation add-on performance and reliability.
* The rate limiting now can be customized in the Docker container.
* API for creating components now automatically uses :ref:`internal-urls`.
* Simplified state indication while listing strings.
* Password hashing now uses Argon2 by default.
* Simplified progress bars indicating translation status.
* Renamed :ref:`addon-weblate.consistency.languages` to clarify the purpose.
* Fixed saving string state to XLIFF.
* Added language-wide search.
* Initial support for :ref:`docker-scaling` the Docker deployment.

`All changes in detail <https://github.com/WeblateOrg/weblate/milestone/61?closed=1>`__.

Weblate 4.5.3
-------------

Released on April 1st 2021.

* Fixed metrics collection.
* Fixed possible crash when adding strings.
* Improved search query examples.
* Fixed possible loss of newly added strings on replace upload.

Weblate 4.5.2
-------------

Released on March 26th 2021.

* Configurable schedule for automatic translation.
* Added Lua format check.
* Ignore format strings in the :ref:`check-duplicate` check.
* Allow uploading screenshot from a translate page.
* Added forced file synchronization to the repository maintenance.
* Fixed automatic suggestions for languages with a longer code.
* Improved performance when adding new strings.
* Several bug fixes in quality checks.
* Several performance improvements.
* Added integration with :ref:`discover-weblate`.
* Fixed checks behavior with read-only strings.

`All changes in detail <https://github.com/WeblateOrg/weblate/milestone/63?closed=1>`__.

Weblate 4.5.1
-------------

Released on March 5th 2021.

* Fixed editing of glossary flags in some corner cases.
* Extend metrics usage to improve performance of several pages.
* Store correct source language in TMX files.
* Better handling for uploads of monolingual PO using API.
* Improved alerts behavior on glossary components.
* Improved Markdown link checks.
* Indicate glossary and source language in breadcrumbs.
* Paginated component listing of huge projects.
* Improved performance of translation, component or project removal.
* Improved bulk edit performance.
* Fixed preserving "Needs editing" and "Approved" states for ODF files.
* Improved interface for customizing translation-file downloads

`All changes in detail <https://github.com/WeblateOrg/weblate/milestone/62?closed=1>`__.

Weblate 4.5
-----------

Released on February 19th 2021.

* Added support for ``lua-format`` used in gettext PO.
* Added support for sharing a component between projects.
* Fixed multiple unnamed variables check behavior with multiple format flags.
* Dropped mailing list field on the project in favor of generic instructions for translators.
* Added pseudolocale generation add-on.
* Added support for TermBase eXchange files.
* Added support for manually defining string variants using a flag.
* Improved performance of consistency checks.
* Improved performance of translation memory for long strings.
* Added support for searching in explanations.
* Strings can now be added and removed in bilingual formats as well.
* Extend list of supported languages in Amazon Translate machine translation.
* Automatically enable Java MessageFormat checks for Java Properties.
* Added a new upload method to add new strings to a translation.
* Added a simple interface to browse translation.
* Glossaries are now stored as regular components.
* Dropped specific API for glossaries as component API is used now.
* Added simplified interface to toggle some of the flags.
* Added support for non-translatable or forbidden terms in the glossary.
* Added support for defining terminology in a glossary.
* Moved text direction toggle to get more space for the visual keyboard.
* Added option to automatically watch projects user-contributed to.
* Added check whether translation matches the glossary.
* Added support for customizing navigation text color.

`All changes in detail <https://github.com/WeblateOrg/weblate/milestone/59?closed=1>`__.

Weblate 4.4.2
-------------

Released on January 14th 2021.

* Fixed corruption of one distributed MO file.

Weblate 4.4.1
-------------

Released on January 13th 2021.

* Fixed reverting plural changes.
* Fixed displaying help for project settings.
* Improved administration of users.
* Improved handling of context in monolingual PO files.
* Fixed cleanup add-on behavior with HTML, ODF, IDML and Windows RC formats.
* Fixed parsing of location from CSV files.
* Use content compression for file downloads.
* Improved user experience on importing from ZIP file.
* Improved detection of file format for uploads.
* Avoid duplicate pull requests on Pagure.
* Improved performance when displaying ghost translations.
* Reimplemented translation editor to use native browser textarea.
* Fixed cleanup add-on breaking adding new strings.
* Added API for add-ons.

`All changes in detail <https://github.com/WeblateOrg/weblate/milestone/60?closed=1>`__.

Weblate 4.4
-----------

Released on December 15th 2020.

* Improved validation when creating a component.
* Weblate now requires Django 3.1.
* Added support for appearance customization in the management interface.
* Fixed read-only state handling in bulk edit.
* Improved CodeMirror integration.
* Added add-on to remove blank strings from translation files.
* The CodeMirror editor is now used for translations.
* Syntax highlighting in translation editor for XML, HTML, Markdown and reStructuredText.
* Highlight placeables in translation editor.
* Improved support for non-standard language codes.
* Added alert when using ambiguous language codes.
* The user is now presented with a filtered list of languages when adding a new translation.
* Extended search capabilities for changes in history.
* Improved billing detail pages and Libre hosting workflow.
* Extended translation statistics API.
* Improved "other translations" tab while translating.
* Added tasks API.
* Improved performance of file upload.
* Improved display of user defined special characters.
* Improved performance of auto-translation.
* Several minor improvements in the user interface.
* Improved naming of ZIP downloads.
* Added option for getting notifications on unwatched projects.

 `All changes in detail <https://github.com/WeblateOrg/weblate/milestone/56?closed=1>`__.

Weblate 4.3.2
-------------

Released on November 4th 2020.

* Fixed crash on certain component file masks.
* Improved accuracy of the consecutive duplicated words check.
* Added support for Pagure pull requests.
* Improved error messages for failed registrations.
* Reverted rendering developer comments as Markdown.
* Simplified setup of Git repositories with different default branch than "master".
* Newly created internal repositories now use main as the default branch.
* Reduced false positives rate of unchanged translation while translating reStructuredText.
* Fixed CodeMirror display issues in some situations.
* Renamed Template group to "Sources" to clarify its meaning.
* Fixed GitLab pull requests on repositories with longer paths.

`All changes in detail <https://github.com/WeblateOrg/weblate/milestone/58?closed=1>`__.

Weblate 4.3.1
-------------

Released on October 21st 2020.

* Improved auto-translation performance.
* Fixed session expiry for authenticated users.
* Add support for hiding version information.
* Improve hooks compatibility with Bitbucket Server.
* Improved performance of translation memory updates.
* Reduced memory usage.
* Improved performance of Matrix view.
* Added confirmation before removing a user from a project.

 `All changes in detail <https://github.com/WeblateOrg/weblate/milestone/57?closed=1>`__.

Weblate 4.3
-----------

Released on October 15th 2020.

* Include user stats in the API.
* Fixed component ordering on paginated pages.
* Define source language for a glossary.
* Rewritten support for GitHub and GitLab pull requests.
* Fixed stats counts after removing suggestion.
* Extended public user profile.
* Fixed configuration of enforced checks.
* Improve documentation about built-in backups.
* Moved source language attribute from project to a component.
* Add Vue I18n formatting check.
* Generic placeholders check now supports regular expressions.
* Improved look of Matrix mode.
* Machinery is now called automatic suggestions.
* Added support for interacting with multiple GitLab or GitHub instances.
* Extended API to cover project updates, unit updates and removals and glossaries.
* Unit API now properly handles plural strings.
* Component creation can now handle ZIP file or document upload.
* Consolidated API response status codes.
* Support Markdown in contributor agreement.
* Improved source strings tracking.
* Improved JSON, YAML and CSV formats compatibility.
* Added support for removing strings.
* Improved performance of file downloads.
* Improved repository management view.
* Automatically enable java-format for Android.
* Added support for localized screenshots.
* Added support for Python 3.9.
* Fixed translating HTML files under certain conditions.

`All changes in detail <https://github.com/WeblateOrg/weblate/milestone/53?closed=1>`__.

Weblate 4.2.2
-------------

Released on September 2nd 2020.

* Fixed matching of source strings for JSON formats.
* Fixed login redirect for some authentication configurations.
* Fixed LDAP authentication with group sync.
* Fixed crash in reporting automatic translation progress.
* Fixed Git commit squashing with trailers enabled.
* Fixed creating local VCS components using API.

Weblate 4.2.1
-------------

Released on August 21st 2020.

* Fixed saving plurals for some locales in Android resources.
* Fixed crash in the cleanup add-on for some XLIFF files.
* Allow setting up localization CDN in Docker image.

Weblate 4.2
-----------

Released on August 18th 2020.

* Improved user pages and added listing of users.
* Dropped support for migrating from 3.x releases, migrate through 4.1 or 4.0.
* Added exports into several monolingual formats.
* Improved activity charts.
* Number of displayed nearby strings can be configured.
* Added support for locking components experiencing repository errors.
* Simplified main navigation (replaced buttons with icons).
* Improved language code handling in Google Translate integration.
* The Git squash add-on can generate ``Co-authored-by:`` trailers.
* Improved query search parser.
* Improved user feedback from format strings checks.
* Improved performance of bulk state changes.
* Added compatibility redirects after project or component renaming.
* Added notifications for strings approval, component locking and license change.
* Added support for ModernMT.
* Allow to avoid overwriting approved translations on file upload.
* Dropped support for some compatibility URL redirects.
* Added check for ECMAScript template literals.
* Added option to watch a component.
* Removed leading dot from JSON unit keys.
* Removed separate Celery queue for translation memory.
* Allow translating all components a language at once.
* Allow to configure ``Content-Security-Policy`` HTTP headers.
* Added support for aliasing languages at project level.
* New add-on to help with HTML or JavaScript localization, see :ref:`addon-weblate.cdn.cdnjs`.
* The Weblate domain is now configured in the settings, see :setting:`SITE_DOMAIN`.
* Add support for searching by component and project.

Weblate 4.1.1
-------------

Released on June 19th 2020.

* Fixed changing autofix or add-ons configuration in Docker.
* Fixed possible crash in "About" page.
* Improved installation of byte-compiled locale files.
* Fixed adding words to glossary.
* Fixed keyboard shortcuts for machinery.
* Removed debugging output causing discarding log events in some setups.
* Fixed lock indication on project listing.
* Fixed listing GPG keys in some setups.
* Added option for which DeepL API version to use.
* Added support for acting as SAML Service Provider, see :ref:`saml-auth`.

Weblate 4.1
-----------

Released on June 15th 2020.

* Added support for creating new translations with included country code.
* Added support for searching source strings with screenshot.
* Extended info available in the stats insights.
* Improved search editing on "Translate" pages.
* Improve handling of concurrent repository updates.
* Include source language in project creation form.
* Include changes count in credits.
* Fixed UI language selection in some cases.
* Allow to whitelist registration methods with registrations closed.
* Improved lookup of related terms in glossary.
* Improved translation memory matches.
* Group same machinery results.
* Add direct link to edit screenshot from translate page.
* Improved removal confirmation dialog.
* Include templates in ZIP download.
* Add support for Markdown and notification configuration in announcements.
* Extended details in check listings.
* Added support for new file formats: :ref:`laravel-php`, :ref:`html`, :ref:`odf`, :ref:`idml`, :ref:`winrc`, :ref:`ini`, :ref:`islu`, :ref:`gwt`, :ref:`go-i18n-json`, :ref:`arb`.
* Consistently use dismissed as state of dismissed checks.
* Add support for configuring default add-ons to enable.
* Fixed editor keyboard shortcut to dismiss checks.
* Improved machine translation of strings with placeholders.
* Show ghost translation for user languages to ease starting them.
* Improved language code parsing.
* Show translations in user language first in the list.
* Renamed shapings to more generic name variants.
* Added new quality checks: :ref:`check-unnamed-format`, :ref:`check-long-untranslated`, :ref:`check-duplicate`.
* Reintroduced support for wiping translation memory.
* Fixed option to ignore source checks.
* Added support for configuring different branch for pushing changes.
* API now reports rate limiting status in the HTTP headers.
* Added support for Google Translate V3 API (Advanced).
* Added ability to restrict access on component level.
* Added support for whitespace and other special chars in translation flags, see :ref:`custom-checks`.
* Always show rendered text check if enabled.
* API now supports filtering of changes.
* Added support for sharing glossaries between projects.

Weblate 4.0.4
-------------

Released on May 7th 2020.

* Fixed testsuite execution on some Python 3.8 environments.
* Typo fixes in the documentation.
* Fixed creating components using API in some cases.
* Fixed JavaScript errors breaking mobile navigation.
* Fixed crash on displaying some checks.
* Fixed screenshots listing.
* Fixed monthly digest notifications.
* Fixed intermediate translation behavior with units non existing in translation.

Weblate 4.0.3
-------------

Released on May 2nd 2020.

* Fixed possible crash in reports.
* User mentions in comments are now case insensitive.
* Fixed PostgreSQL migration for non superusers.
* Fixed changing the repository URL while creating component.
* Fixed crash when upstream repository is gone.

Weblate 4.0.2
-------------

Released on April 27th 2020.

* Improved performance of translation stats.
* Improved performance of changing labels.
* Improved bulk edit performance.
* Improved translation memory performance.
* Fixed possible crash on component deletion.
* Fixed displaying of translation changes in some corner cases.
* Improved warning about too long celery queue.
* Fixed possible false positives in the consistency check.
* Fixed deadlock when changing linked component repository.
* Included edit distance in changes listing and CSV and reports.
* Avoid false positives of punctuation spacing check for Canadian French.
* Fixed XLIFF export with placeholders.
* Fixed false positive with zero width check.
* Improved reporting of configuration errors.
* Fixed bilingual source upload.
* Automatically detect supported languages for DeepL machine translation.
* Fixed progress bar display in some corner cases.
* Fixed some checks triggering on non translated strings.

Weblate 4.0.1
-------------

Released on April 16th 2020.

* Fixed package installation from PyPI.

Weblate 4.0
-----------

Released on April 16th 2020.

* Weblate now requires Python 3.6 or newer.
* Added management overview of component alerts.
* Added component alert for broken repository browser URLs.
* Improved sign in and registration pages.
* Project access control and workflow configuration integrated to project settings.
* Added check and highlighter for i18next interpolation and nesting.
* Added check and highlighter for percent placeholders.
* Display suggestions failing checks.
* Record source string changes in history.
* Upgraded Microsoft Translator to version 3 API.
* Reimplemented translation memory backend.
* Added support for several ``is:`` lookups in :doc:`user/search`.
* Allow to make :ref:`check-same` avoid internal blacklist.
* Improved comments extraction from monolingual po files.
* Renamed whiteboard messages to announcements.
* Fixed occasional problems with registration mails.
* Improved LINGUAS update add-on to handle more syntax variants.
* Fixed editing monolingual XLIFF source file.
* Added support for exact matching in :doc:`user/search`.
* Extended API to cover screenshots, users, groups, componentlists and extended creating projects.
* Add support for source upload on bilingual translations.
* Added support for intermediate language from developers.
* Added support for source strings review.
* Extended download options for platform wide translation memory.

Weblate 3.x series
------------------

Weblate 3.11.3
~~~~~~~~~~~~~~

Released on March 11th 2020.

* Fixed searching for fields with certain priority.
* Fixed predefined query for recently added strings.
* Fixed searching returning duplicate matches.
* Fixed notifications rendering in Gmail.
* Fixed reverting changes from the history.
* Added links to events in digest notifications.
* Fixed email for account removal confirmation.
* Added support for Slack authentication in Docker container.
* Avoid sending notifications for not subscribed languages.
* Include Celery queues in performance overview.
* Fixed documentation links for add-ons.
* Reduced false negatives for unchanged translation check.
* Raised bleach dependency to address CVE-2020-6802.
* Fixed listing project level changes in history.
* Fixed stats invalidation in some corner cases.
* Fixed searching for certain string states.
* Improved format string checks behavior on missing percent.
* Fixed authentication using some third party providers.

Weblate 3.11.2
~~~~~~~~~~~~~~

Released on February 22nd 2020.

* Fixed rendering of suggestions.
* Fixed some strings wrongly reported as having no words.

Weblate 3.11.1
~~~~~~~~~~~~~~

Released on February 20th 2020.

* Documented Celery setup changes.
* Improved filename validation on component creation.
* Fixed minimal versions of some dependencies.
* Fixed adding groups with certain Django versions.
* Fixed manual pushing to upstream repository.
* Improved glossary matching.

Weblate 3.11
~~~~~~~~~~~~

Released on February 17th 2020.

* Allow using VCS push URL during component creation via API.
* Rendered width check now shows image with the render.
* Fixed links in notifications e-mails.
* Improved look of plaintext e-mails.
* Display ignored checks and allow to make them active again.
* Display nearby keys on monolingual translations.
* Added support for grouping string shapings.
* Recommend upgrade to new Weblate versions in the system checks.
* Provide more detailed analysis for duplicate language alert.
* Include more detailed license info on the project pages.
* Automatically unshallow local copies if needed.
* Fixed download of strings needing action.
* New alert to warn about using the same file mask twice.
* Improve XML placeables extraction.
* The :setting:`SINGLE_PROJECT` can now enforce redirection to chosen project.
* Added option to resolve comments.
* Added bulk editing of flags.
* Added support for :ref:`labels`.
* Added bulk edit add-on.
* Added option for :ref:`enforcing-checks`.
* Increased default validity of confirmation links.
* Improved Matomo integration.
* Fixed :ref:`check-translated` to correctly handle source string change.
* Extended automatic updates configuration by :setting:`AUTO_UPDATE`.
* LINGUAS add-ons now do full sync of translations in Weblate.

Weblate 3.10.3
~~~~~~~~~~~~~~

Released on January 18th 2020.

* Support for translate-toolkit 2.5.0.

Weblate 3.10.2
~~~~~~~~~~~~~~

Released on January 18th 2020.

* Add lock indication to projects.
* Fixed CSS bug causing flickering in some web browsers.
* Fixed searching on systems with non-English locales.
* Improved repository matching for GitHub and Bitbucket hooks.
* Fixed data migration on some Python 2.7 installations.
* Allow configuration of Git shallow cloning.
* Improved background notification processing.
* Fixed broken form submission when navigating back in web browser.
* New add-on to configure YAML formatting.
* Fixed same plurals check to not fire on single plural form languages.
* Fixed regex search on some fields.

Weblate 3.10.1
~~~~~~~~~~~~~~

Released on January 9th 2020.

* Extended API with translation creation.
* Fixed several corner cases in data migrations.
* Compatibility with Django 3.0.
* Improved data clean-up performance.
* Added support for customizable security.txt.
* Improved breadcrumbs in changelog.
* Improved translations listing on dashboard.
* Improved HTTP responses for webhooks.
* Added support for GitLab merge requests in Docker container.

Weblate 3.10
~~~~~~~~~~~~

Released on December 20th 2019.

* Improved application user interface.
* Added doublespace check.
* Fixed creating new languages.
* Avoid sending auditlog notifications to deleted e-mails.
* Added support for read-only strings.
* Added support for Markdown in comments.
* Allow placing translation instruction text in project info.
* Add copy to clipboard for secondary languages.
* Improved support for Mercurial.
* Improved Git repository fetching performance.
* Add search lookup for age of string.
* Show source language for all translations.
* Show context for nearby strings.
* Added support for notifications on repository operations.
* Improved translation listings.
* Extended search capabilities.
* Added support for automatic translation strings marked for editing.
* Avoid sending duplicate notifications for linked component alerts.
* Improve default merge request message.
* Better indicate string state in Zen mode.
* Added support for more languages in Yandex Translate.
* Improved look of notification e-mails.
* Provide choice for translation license.

Weblate 3.9.1
~~~~~~~~~~~~~

Released on October 28th 2019.

* Remove some unneeded files from backups.
* Fixed potential crash in reports.
* Fixed cross database migration failure.
* Added support for force pushing Git repositories.
* Reduced risk of registration token invalidation.
* Fixed account removal hitting rate limiter.
* Added search based on priority.
* Fixed possible crash on adding strings to JSON file.
* Safe HTML check and fixup now honor source string markup.
* Avoid sending notifications to invited and deleted users.
* Fix SSL connection to redis in Celery in Docker container.

Weblate 3.9
~~~~~~~~~~~

Released on October 15th 2019.

* Include Weblate metadata in downloaded files.
* Improved UI for failing checks.
* Indicate missing strings in format checks.
* Separate check for French punctuation spacing.
* Add support for fixing some of quality checks errors.
* Add separate permission to create new projects.
* Extend stats for char counts.
* Improve support for Java style language codes.
* Added new generic check for placeholders.
* Added support for WebExtension JSON placeholders.
* Added support for flat XML format.
* Extended API with project, component and translation removal and creation.
* Added support for Gitea and Gitee webhooks.
* Added new custom regex based check.
* Allow to configure contributing to shared translation memory.
* Added ZIP download for more translation files.
* Make XLIFF standard compliant parsing of maxwidth and font.
* Added new check and fixer for safe HTML markup for translating web applications.
* Add component alert on unsupported configuration.
* Added automatic translation add-on to bootstrap translations.
* Extend automatic translation to add suggestions.
* Display add-on parameters on overview.
* Sentry is now supported through modern Sentry SDK instead of Raven.
* Changed example settings to be better fit for production environment.
* Added automated backups using BorgBackup.
* Split cleanup add-on for RESX to avoid unwanted file updates.
* Added advanced search capabilities.
* Allow users to download their own reports.
* Added localization guide to help configuring components.
* Added support for GitLab merge requests.
* Improved display of repository status.
* Perform automated translation in the background.

Weblate 3.8
~~~~~~~~~~~

Released on August 15th 2019.

* Added support for simplified creating of similar components.
* Added support for parsing translation flags from the XML based file formats.
* Log exceptions into Celery log.
* Improve performance of repository scoped add-ons.
* Improved look of notification e-mails.
* Fixed password reset behavior.
* Improved performance on most of translation pages.
* Fixed listing of languages not known to Weblate.
* Add support for cloning add-ons to discovered components.
* Add support for replacing file content with uploaded.
* Add support for translating non VCS based content.
* Added OpenGraph widget image to use on social networks.
* Added support for animated screenshots.
* Improved handling of monolingual XLIFF files.
* Avoid sending multiple notifications for single event.
* Add support for filtering changes.
* Extended predefined periods for reporting.
* Added webhook support for Azure Repos.
* New opt-in notifications on pending suggestions or untranslated strings.
* Add one click unsubscribe link to notification e-mails.
* Fixed false positives with Has been translated check.
* New management interface for admins.
* String priority can now be specified using flags.
* Added language management views.
* Add checks for Qt library and Ruby format strings.
* Added configuration to better fit single project installations.
* Notify about new string on source string change on monolingual translations.
* Added separate view for translation memory with search capability.

Weblate 3.7.1
~~~~~~~~~~~~~

Released on June 28th 2019.

* Documentation updates.
* Fixed some requirements constraints.
* Updated language database.
* Localization updates.
* Various user interface tweaks.
* Improved handling of unsupported but discovered translation files.
* More verbosely report missing file format requirements.

Weblate 3.7
~~~~~~~~~~~

Released on June 21st 2019.

* Added separate Celery queue for notifications.
* Use consistent look with application for API browsing.
* Include approved stats in the reports.
* Report progress when updating translation component.
* Allow to abort running background component update.
* Extend template language for filename manipulations.
* Use templates for editor link and repository browser URL.
* Indicate max length and current characters count when editing translation.
* Improved handling of abbreviations in unchanged translation check.
* Refreshed landing page for new contributors.
* Add support for configuring msgmerge add-on.
* Delay opening SMTP connection when sending notifications.
* Improved error logging.
* Allow custom location in MO generating add-on.
* Added add-ons to cleanup old suggestions or comments.
* Added option to enable horizontal mode in the Zen editor.
* Improved import performance with many linked components.
* Fixed examples installation in some cases.
* Improved rendering of alerts in changes.
* Added new horizontal stats widget.
* Improved format strings check on plurals.
* Added font management tool.
* New check for rendered text dimensions.
* Added support for subtitle formats.
* Include overall completion stats for languages.
* Added reporting at project and global scope.
* Improved user interface when showing translation status.
* New Weblate logo and color scheme.
* New look of bitmap badges.

Weblate 3.6.1
~~~~~~~~~~~~~

Released on April 26th 2019.

* Improved handling of monolingual XLIFF files.
* Fixed digest notifications in some corner cases.
* Fixed add-on script error alert.
* Fixed generating MO file for monolingual PO files.
* Fixed display of uninstalled checks.
* Indicate administered projects on project listing.
* Allow update to recover from missing VCS repository.

Weblate 3.6
~~~~~~~~~~~

Released on April 20th 2019.

* Add support for downloading user data.
* Add-ons are now automatically triggered upon installation.
* Improved instructions for resolving merge conflicts.
* Cleanup add-on is now compatible with app store metadata translations.
* Configurable language code syntax when adding new translations.
* Warn about using Python 2 with planned termination of support in April 2020.
* Extract special characters from the source string for visual keyboard.
* Extended contributor stats to reflect both source and target counts.
* Admins and consistency add-ons can now add translations even if disabled for users.
* Fixed description of toggle disabling ``Language-Team`` header manipulation.
* Notify users mentioned in comments.
* Removed file format autodetection from component setup.
* Fixed generating MO file for monolingual PO files.
* Added digest notifications.
* Added support for muting component notifications.
* Added notifications for new alerts, whiteboard messages or components.
* Notifications for administered projects can now be configured.
* Improved handling of three letter language codes.

Weblate 3.5.1
~~~~~~~~~~~~~

Released on March 10th 2019.

* Fixed Celery systemd unit example.
* Fixed notifications from HTTP repositories with login.
* Fixed race condition in editing source string for monolingual translations.
* Include output of failed add-on execution in the logs.
* Improved validation of choices for adding new language.
* Allow to edit file format in component settings.
* Update installation instructions to prefer Python 3.
* Performance and consistency improvements for loading translations.
* Make Microsoft Terminology service compatible with current Zeep releases.
* Localization updates.

Weblate 3.5
~~~~~~~~~~~

Released on March 3rd 2019.

* Improved performance of built-in translation memory.
* Added interface to manage global translation memory.
* Improved alerting on bad component state.
* Added user interface to manage whiteboard messages.
* Add-on commit message now can be configured.
* Reduce number of commits when updating upstream repository.
* Fixed possible metadata loss when moving component between projects.
* Improved navigation in the Zen mode.
* Added several new quality checks (Markdown related and URL).
* Added support for app store metadata files.
* Added support for toggling GitHub or Gerrit integration.
* Added check for Kashida letters.
* Added option to squash commits based on authors.
* Improved support for XLSX file format.
* Compatibility with Tesseract 4.0.
* Billing add-on now removes projects for unpaid billings after 45 days.

Weblate 3.4
~~~~~~~~~~~

Released on January 22nd 2019.

* Added support for XLIFF placeholders.
* Celery can now utilize multiple task queues.
* Added support for renaming and moving projects and components.
* Include characters counts in reports.
* Added guided adding of translation components with automatic detection of translation files.
* Customizable merge commit messages for Git.
* Added visual indication of component alerts in navigation.
* Improved performance of loading translation files.
* New add-on to squash commits prior to push.
* Improved displaying of translation changes.
* Changed default merge style to rebase and made that configurable.
* Better handle private use subtags in language code.
* Improved performance of fulltext index updates.
* Extended file upload API to support more parameters.

Weblate 3.3
~~~~~~~~~~~

Released on November 30th 2018.

* Added support for component and project removal.
* Improved performance for some monolingual translations.
* Added translation component alerts to highlight problems with a translation.
* Expose XLIFF string resname as context when available.
* Added support for XLIFF states.
* Added check for non writable files in DATA_DIR.
* Improved CSV export for changes.

Weblate 3.2.2
~~~~~~~~~~~~~

Released on October 20th 2018.

* Remove no longer needed Babel dependency.
* Updated language definitions.
* Improve documentation for add-ons, LDAP and Celery.
* Fixed enabling new dos-eol and auto-java-messageformat flags.
* Fixed running setup.py test from PyPI package.
* Improved plurals handling.
* Fixed translation upload API failure in some corner cases.
* Fixed updating Git configuration in case it was changed manually.

Weblate 3.2.1
~~~~~~~~~~~~~

Released on October 10th 2018.

* Document dependency on backports.csv on Python 2.7.
* Fix running tests under root.
* Improved error handling in gitexport module.
* Fixed progress reporting for newly added languages.
* Correctly report Celery worker errors to Sentry.
* Fixed creating new translations with Qt Linguist.
* Fixed occasional fulltext index update failures.
* Improved validation when creating new components.
* Added support for cleanup of old suggestions.

Weblate 3.2
~~~~~~~~~~~

Released on October 6th 2018.

* Add install_addon management command for automated add-on installation.
* Allow more fine grained ratelimit settings.
* Added support for export and import of Excel files.
* Improve component cleanup in case of multiple component discovery add-ons.
* Rewritten Microsoft Terminology machine translation backend.
* Weblate now uses Celery to offload some processing.
* Improved search capabilities and added regular expression search.
* Added support for Youdao Zhiyun API machine translation.
* Added support for Baidu API machine translation.
* Integrated maintenance and cleanup tasks using Celery.
* Improved performance of loading translations by almost 25%.
* Removed support for merging headers on upload.
* Removed support for custom commit messages.
* Configurable editing mode (zen/full).
* Added support for error reporting to Sentry.
* Added support for automated daily update of repositories.
* Added support for creating projects and components by users.
* Built-in translation memory now automatically stores translations done.
* Users and projects can import their existing translation memories.
* Better management of related strings for screenshots.
* Added support for checking Java MessageFormat.

See `3.2 milestone on GitHub <https://github.com/WeblateOrg/weblate/milestone/36?closed=1>`_
for detailed list of addressed issues.

Weblate 3.1.1
~~~~~~~~~~~~~

Released on July 27th 2018.

* Fix testsuite failure on some setups.

Weblate 3.1
~~~~~~~~~~~

Released on July 27th 2018.

* Upgrades from older version than 3.0.1 are not supported.
* Allow to override default commit messages from settings.
* Improve webhooks compatibility with self hosted environments.
* Added support for Amazon Translate.
* Compatibility with Django 2.1.
* Django system checks are now used to diagnose problems with installation.
* Removed support for soon shutdown libravatar service.
* New add-on to mark unchanged translations as needing edit.
* Add support for jumping to specific location while translating.
* Downloaded translations can now be customized.
* Improved calculation of string similarity in translation memory matches.
* Added support by signing Git commits by GnuPG.

Weblate 3.0.1
~~~~~~~~~~~~~

Released on June 10th 2018.

* Fixed possible migration issue from 2.20.
* Localization updates.
* Removed obsolete hook examples.
* Improved caching documentation.
* Fixed displaying of admin documentation.
* Improved handling of long language names.

Weblate 3.0
~~~~~~~~~~~

Released on June 1st 2018.

* Rewritten access control.
* Several code cleanups that lead to moved and renamed modules.
* New add-on for automatic component discovery.
* The import_project management command has now slightly different parameters.
* Added basic support for Windows RC files.
* New add-on to store contributor names in PO file headers.
* The per component hook scripts are removed, use add-ons instead.
* Add support for collecting contributor agreements.
* Access control changes are now tracked in history.
* New add-on to ensure all components in a project have same translations.
* Support for more variables in commit message templates.
* Add support for providing additional textual context.

Weblate 2.x series
------------------

Weblate 2.20
~~~~~~~~~~~~

Released on April 4th 2018.

* Improved speed of cloning subversion repositories.
* Changed repository locking to use third party library.
* Added support for downloading only strings needing action.
* Added support for searching in several languages at once.
* New add-on to configure gettext output wrapping.
* New add-on to configure JSON formatting.
* Added support for authentication in API using RFC 6750 compatible Bearer authentication.
* Added support for automatic translation using machine translation services.
* Added support for HTML markup in whiteboard messages.
* Added support for mass changing state of strings.
* Translate-toolkit at least 2.3.0 is now required, older versions are no longer supported.
* Added built-in translation memory.
* Added componentlists overview to dashboard and per component list overview pages.
* Added support for DeepL machine translation service.
* Machine translation results are now cached inside Weblate.
* Added support for reordering committed changes.

Weblate 2.19.1
~~~~~~~~~~~~~~

Released on February 20th 2018.

* Fixed migration issue on upgrade from 2.18.
* Improved file upload API validation.

Weblate 2.19
~~~~~~~~~~~~

Released on February 15th 2018.

* Fixed imports across some file formats.
* Display human friendly browser information in audit log.
* Added TMX exporter for files.
* Various performance improvements for loading translation files.
* Added option to disable access management in Weblate in favor of Django one.
* Improved glossary lookup speed for large strings.
* Compatibility with django_auth_ldap 1.3.0.
* Configuration errors are now stored and reported persistently.
* Honor ignore flags in whitespace autofixer.
* Improved compatibility with some Subversion setups.
* Improved built-in machine translation service.
* Added support for SAP Translation Hub service.
* Added support for Microsoft Terminology service.
* Removed support for advertisement in notification e-mails.
* Improved translation progress reporting at language level.
* Improved support for different plural formulas.
* Added support for Subversion repositories not using stdlayout.
* Added add-ons to customize translation workflows.

Weblate 2.18
~~~~~~~~~~~~

Released on December 15th 2017.

* Extended contributor stats.
* Improved configuration of special characters virtual keyboard.
* Added support for DTD file format.
* Changed keyboard shortcuts to less likely collide with browser/system ones.
* Improved support for approved flag in XLIFF files.
* Added support for not wrapping long strings in gettext PO files.
* Added button to copy permalink for current translation.
* Dropped support for Django 1.10 and added support for Django 2.0.
* Removed locking of translations while translating.
* Added support for adding new strings to monolingual translations.
* Added support for translation workflows with dedicated reviewers.

Weblate 2.17.1
~~~~~~~~~~~~~~

Released on October 13th 2017.

* Fixed running testsuite in some specific situations.
* Locales updates.

Weblate 2.17
~~~~~~~~~~~~

Released on October 13th 2017.

* Weblate by default does shallow Git clones now.
* Improved performance when updating large translation files.
* Added support for blocking certain e-mails from registration.
* Users can now delete their own comments.
* Added preview step to search and replace feature.
* Client side persistence of settings in search and upload forms.
* Extended search capabilities.
* More fine grained per project ACL configuration.
* Default value of BASE_DIR has been changed.
* Added two step account removal to prevent accidental removal.
* Project access control settings is now editable.
* Added optional spam protection for suggestions using Akismet.

Weblate 2.16
~~~~~~~~~~~~

Released on August 11th 2017.

* Various performance improvements.
* Added support for nested JSON format.
* Added support for WebExtension JSON format.
* Fixed git exporter authentication.
* Improved CSV import in certain situations.
* Improved look of Other translations widget.
* The max-length checks is now enforcing length of text in form.
* Make the commit_pending age configurable per component.
* Various user interface cleanups.
* Fixed component/project/site wide search for translations.

Weblate 2.15
~~~~~~~~~~~~

Released on June 30th 2017.

* Show more related translations in other translations.
* Add option to see translations of current string to other languages.
* Use 4 plural forms for Lithuanian by default.
* Fixed upload for monolingual files of different format.
* Improved error messages on failed authentication.
* Keep page state when removing word from glossary.
* Added direct link to edit secondary language translation.
* Added Perl format quality check.
* Added support for rejecting reused passwords.
* Extended toolbar for editing RTL languages.

Weblate 2.14.1
~~~~~~~~~~~~~~

Released on May 24th 2017.

* Fixed possible error when paginating search results.
* Fixed migrations from older versions in some corner cases.
* Fixed possible CSRF on project watch and unwatch.
* The password reset no longer authenticates user.
* Fixed possible CAPTCHA bypass on forgotten password.

Weblate 2.14
~~~~~~~~~~~~

Released on May 17th 2017.

* Add glossary entries using AJAX.
* The logout now uses POST to avoid CSRF.
* The API key token reset now uses POST to avoid CSRF.
* Weblate sets Content-Security-Policy by default.
* The local editor URL is validated to avoid self-XSS.
* The password is now validated against common flaws by default.
* Notify users about important activity with their account such as password change.
* The CSV exports now escape potential formulas.
* Various minor improvements in security.
* The authentication attempts are now rate limited.
* Suggestion content is stored in the history.
* Store important account activity in audit log.
* Ask for password confirmation when removing account or adding new associations.
* Show time when suggestion has been made.
* There is new quality check for trailing semicolon.
* Ensure that search links can be shared.
* Included source string information and screenshots in the API.
* Allow to overwrite translations through API upload.

Weblate 2.13.1
~~~~~~~~~~~~~~

Released on Apr 12th 2017.

* Fixed listing of managed projects in profile.
* Fixed migration issue where some permissions were missing.
* Fixed listing of current file format in translation download.
* Return HTTP 404 when trying to access project where user lacks privileges.

Weblate 2.13
~~~~~~~~~~~~

Released on Apr 12th 2017.

* Fixed quality checks on translation templates.
* Added quality check to trigger on losing translation.
* Add option to view pending suggestions from user.
* Add option to automatically build component lists.
* Default dashboard for unauthenticated users can be configured.
* Add option to browse 25 random strings for review.
* History now indicates string change.
* Better error reporting when adding new translation.
* Added per language search within project.
* Group ACLs can now be limited to certain permissions.
* The per project ACLs are now implemented using Group ACL.
* Added more fine grained privileges control.
* Various minor UI improvements.

Weblate 2.12
~~~~~~~~~~~~

Released on Mar 3rd 2017.

* Improved admin interface for groups.
* Added support for Yandex Translate API.
* Improved speed of site wide search.
* Added project and component wide search.
* Added project and component wide search and replace.
* Improved rendering of inconsistent translations.
* Added support for opening source files in local editor.
* Added support for configuring visual keyboard with special characters.
* Improved screenshot management with OCR support for matching source strings.
* Default commit message now includes translation information and URL.
* Added support for Joomla translation format.
* Improved reliability of import across file formats.

Weblate 2.11
~~~~~~~~~~~~

Released on Jan 31st 2017.

* Include language detailed information on language page.
* Mercurial backend improvements.
* Added option to specify translation component priority.
* More consistent usage of Group ACL even with less used permissions.
* Added WL_BRANCH variable to hook scripts.
* Improved developer documentation.
* Better compatibility with various Git versions in Git exporter add-on.
* Included per project and component stats.
* Added language code mapping for better support of Microsoft Translate API.
* Moved fulltext cleanup to background job to make translation removal faster.
* Fixed displaying of plural source for languages with single plural form.
* Improved error handling in import_project.
* Various performance improvements.

Weblate 2.10.1
~~~~~~~~~~~~~~

Released on Jan 20th 2017.

* Do not leak account existence on password reset form (CVE-2017-5537).

Weblate 2.10
~~~~~~~~~~~~

Released on Dec 15th 2016.

* Added quality check to check whether plurals are translated differently.
* Fixed GitHub hooks for repositories with authentication.
* Added optional Git exporter module.
* Support for Microsoft Cognitive Services Translator API.
* Simplified project and component user interface.
* Added automatic fix to remove control characters.
* Added per language overview to project.
* Added support for CSV export.
* Added CSV download for stats.
* Added matrix view for quick overview of all translations.
* Added basic API for changes and strings.
* Added support for Apertium APy server for machine translations.

Weblate 2.9
~~~~~~~~~~~

Released on Nov 4th 2016.

* Extended parameters for createadmin management command.
* Extended import_json to be able to handle with existing components.
* Added support for YAML files.
* Project owners can now configure translation component and project details.
* Use "Watched" instead of "Subscribed" projects.
* Projects can be watched directly from project page.
* Added multi language status widget.
* Highlight secondary language if not showing source.
* Record suggestion deletion in history.
* Improved UX of languages selection in profile.
* Fixed showing whiteboard messages for component.
* Keep preferences tab selected after saving.
* Show source string comment more prominently.
* Automatically install Gettext PO merge driver for Git repositories.
* Added search and replace feature.
* Added support for uploading visual context (screenshots) for translations.

Weblate 2.8
~~~~~~~~~~~

Released on Aug 31st 2016.

* Documentation improvements.
* Translations.
* Updated bundled JavaScript libraries.
* Added list_translators management command.
* Django 1.8 is no longer supported.
* Fixed compatibility with Django 1.10.
* Added Subversion support.
* Separated XML validity check from XML mismatched tags.
* Fixed API to honor HIDE_REPO_CREDENTIALS settings.
* Show source change in Zen mode.
* Alt+PageUp/PageDown/Home/End now works in Zen mode as well.
* Add tooltip showing exact time of changes.
* Add option to select filters and search from translation page.
* Added UI for translation removal.
* Improved behavior when inserting placeables.
* Fixed auto locking issues in Zen mode.

Weblate 2.7
~~~~~~~~~~~

Released on Jul 10th 2016.

* Removed Google web translate machine translation.
* Improved commit message when adding translation.
* Fixed Google Translate API for Hebrew language.
* Compatibility with Mercurial 3.8.
* Added import_json management command.
* Correct ordering of listed translations.
* Show full suggestion text, not only a diff.
* Extend API (detailed repository status, statistics, …).
* Testsuite no longer requires network access to test repositories.

Weblate 2.6
~~~~~~~~~~~

Released on Apr 28th 2016.

* Fixed validation of components with language filter.
* Improved support for XLIFF files.
* Fixed machine translation for non English sources.
* Added REST API.
* Django 1.10 compatibility.
* Added categories to whiteboard messages.

Weblate 2.5
~~~~~~~~~~~

Released on Mar 10th 2016.

* Fixed automatic translation for project owners.
* Improved performance of commit and push operations.
* New management command to add suggestions from command-line.
* Added support for merging comments on file upload.
* Added support for some GNU extensions to C printf format.
* Documentation improvements.
* Added support for generating translator credits.
* Added support for generating contributor stats.
* Site wide search can search only in one language.
* Improve quality checks for Armenian.
* Support for starting translation components without existing translations.
* Support for adding new translations in Qt TS.
* Improved support for translating PHP files.
* Performance improvements for quality checks.
* Fixed site wide search for failing checks.
* Added option to specify source language.
* Improved support for XLIFF files.
* Extended list of options for import_project.
* Improved targeting for whiteboard messages.
* Support for automatic translation across projects.
* Optimized fulltext search index.
* Added management command for auto translation.
* Added placeables highlighting.
* Added keyboard shortcuts for placeables, checks and machine translations.
* Improved translation locking.
* Added quality check for AngularJS interpolation.
* Added extensive group based ACLs.
* Clarified terminology on strings needing edit (formerly fuzzy).
* Clarified terminology on strings needing action and untranslated strings.
* Support for Python 3.
* Dropped support for Django 1.7.
* Dropped dependency on msginit for creating new gettext PO files.
* Added configurable dashboard views.
* Improved notifications on parse errors.
* Added option to import components with duplicate name to import_project.
* Improved support for translating PHP files.
* Added XLIFF export for dictionary.
* Added XLIFF and gettext PO export for all translations.
* Documentation improvements.
* Added support for configurable automatic group assignments.
* Improved adding of new translations.

Weblate 2.4
~~~~~~~~~~~

Released on Sep 20th 2015.

* Improved support for PHP files.
* Ability to add ACL to anonymous user.
* Improved configurability of import_project command.
* Added CSV dump of history.
* Avoid copy/paste errors with whitespace characters.
* Added support for Bitbucket webhooks.
* Tighter control on fuzzy strings on translation upload.
* Several URLs have changed, you might have to update your bookmarks.
* Hook scripts are executed with VCS root as current directory.
* Hook scripts are executed with environment variables describing current component.
* Add management command to optimize fulltext index.
* Added support for error reporting to Rollbar.
* Projects now can have multiple owners.
* Project owners can manage themselves.
* Added support for ``javascript-format`` used in gettext PO.
* Support for adding new translations in XLIFF.
* Improved file format autodetection.
* Extended keyboard shortcuts.
* Improved dictionary matching for several languages.
* Improved layout of most of pages.
* Support for adding words to dictionary while translating.
* Added support for filtering languages to be managed by Weblate.
* Added support for translating and importing CSV files.
* Rewritten handling of static files.
* Direct login/registration links to third-party service if that's the only one.
* Commit pending changes on account removal.
* Add management command to change site name.
* Add option to configure default committer.
* Add hook after adding new translation.
* Add option to specify multiple files to add to commit.

Weblate 2.3
~~~~~~~~~~~

Released on May 22nd 2015.

* Dropped support for Django 1.6 and South migrations.
* Support for adding new translations when using Java Property files.
* Allow to accept suggestion without editing.
* Improved support for Google OAuth 2.0.
* Added support for Microsoft .resx files.
* Tuned default robots.txt to disallow big crawling of translations.
* Simplified workflow for accepting suggestions.
* Added project owners who always receive important notifications.
* Allow to disable editing of monolingual template.
* More detailed repository status view.
* Direct link for editing template when changing translation.
* Allow to add more permissions to project owners.
* Allow to show secondary language in Zen mode.
* Support for hiding source string in favor of secondary language.

Weblate 2.2
~~~~~~~~~~~

Released on Feb 19th 2015.

* Performance improvements.
* Fulltext search on location and comments fields.
* New SVG/JavaScript-based activity charts.
* Support for Django 1.8.
* Support for deleting comments.
* Added own SVG badge.
* Added support for Google Analytics.
* Improved handling of translation filenames.
* Added support for monolingual JSON translations.
* Record component locking in a history.
* Support for editing source (template) language for monolingual translations.
* Added basic support for Gerrit.

Weblate 2.1
~~~~~~~~~~~

Released on Dec 5th 2014.

* Added support for Mercurial repositories.
* Replaced Glyphicon font by Awesome.
* Added icons for social authentication services.
* Better consistency of button colors and icons.
* Documentation improvements.
* Various bugfixes.
* Automatic hiding of columns in translation listing for small screens.
* Changed configuration of filesystem paths.
* Improved SSH keys handling and storage.
* Improved repository locking.
* Customizable quality checks per source string.
* Allow to hide completed translations from dashboard.

Weblate 2.0
~~~~~~~~~~~

Released on Nov 6th 2014.

* New responsive UI using Bootstrap.
* Rewritten VCS backend.
* Documentation improvements.
* Added whiteboard for site wide messages.
* Configurable strings priority.
* Added support for JSON file format.
* Fixed generating mo files in certain cases.
* Added support for GitLab notifications.
* Added support for disabling translation suggestions.
* Django 1.7 support.
* ACL projects now have user management.
* Extended search possibilities.
* Give more hints to translators about plurals.
* Fixed Git repository locking.
* Compatibility with older Git versions.
* Improved ACL support.
* Added buttons for per language quotes and other special characters.
* Support for exporting stats as JSONP.

Weblate 1.x series
------------------

Weblate 1.9
~~~~~~~~~~~

Released on May 6th 2014.

* Django 1.6 compatibility.
* No longer maintained compatibility with Django 1.4.
* Management commands for locking/unlocking translations.
* Improved support for Qt TS files.
* Users can now delete their account.
* Avatars can be disabled.
* Merged first and last name attributes.
* Avatars are now fetched and cached server side.
* Added support for shields.io badge.

Weblate 1.8
~~~~~~~~~~~

Released on November 7th 2013.

* Please check manual for upgrade instructions.
* Nicer listing of project summary.
* Better visible options for sharing.
* More control over anonymous users privileges.
* Supports login using third party services, check manual for more details.
* Users can login by e-mail instead of username.
* Documentation improvements.
* Improved source strings review.
* Searching across all strings.
* Better tracking of source strings.
* Captcha protection for registration.

Weblate 1.7
~~~~~~~~~~~

Released on October 7th 2013.

* Please check manual for upgrade instructions.
* Support for checking Python brace format string.
* Per component customization of quality checks.
* Detailed per translation stats.
* Changed way of linking suggestions, checks and comments to strings.
* Users can now add text to commit message.
* Support for subscribing on new language requests.
* Support for adding new translations.
* Widgets and charts are now rendered using Pillow instead of Pango + Cairo.
* Add status badge widget.
* Dropped invalid text direction check.
* Changes in dictionary are now logged in history.
* Performance improvements for translation view.

Weblate 1.6
~~~~~~~~~~~

Released on July 25th 2013.

* Nicer error handling on registration.
* Browsing of changes.
* Fixed sorting of machine translation suggestions.
* Improved support for MyMemory machine translation.
* Added support for Amagama machine translation.
* Various optimizations on frequently used pages.
* Highlights searched phrase in search results.
* Support for automatic fixups while saving the message.
* Tracking of translation history and option to revert it.
* Added support for Google Translate API.
* Added support for managing SSH host keys.
* Various form validation improvements.
* Various quality checks improvements.
* Performance improvements for import.
* Added support for voting on suggestions.
* Cleanup of admin interface.

Weblate 1.5
~~~~~~~~~~~

Released on April 16th 2013.

* Please check manual for upgrade instructions.
* Added public user pages.
* Better naming of plural forms.
* Added support for TBX export of glossary.
* Added support for Bitbucket notifications.
* Activity charts are now available for each translation, language or user.
* Extended options of import_project admin command.
* Compatible with Django 1.5.
* Avatars are now shown using libravatar.
* Added possibility to pretty print JSON export.
* Various performance improvements.
* Indicate failing checks or fuzzy strings in progress bars for projects or languages as well.
* Added support for custom pre-commit hooks and committing additional files.
* Rewritten search for better performance and user experience.
* New interface for machine translations.
* Added support for monolingual po files.
* Extend amount of cached metadata to improve speed of various searches.
* Now shows word counts as well.

Weblate 1.4
~~~~~~~~~~~

Released on January 23rd 2013.

* Fixed deleting of checks/comments on string deletion.
* Added option to disable automatic propagation of translations.
* Added option to subscribe for merge failures.
* Correctly import on projects which needs custom ttkit loader.
* Added sitemaps to allow easier access by crawlers.
* Provide direct links to string in notification e-mails or feeds.
* Various improvements to admin interface.
* Provide hints for production setup in admin interface.
* Added per language widgets and engage page.
* Improved translation locking handling.
* Show code snippets for widgets in more variants.
* Indicate failing checks or fuzzy strings in progress bars.
* More options for formatting commit message.
* Fixed error handling with machine translation services.
* Improved automatic translation locking behaviour.
* Support for showing changes from previous source string.
* Added support for substring search.
* Various quality checks improvements.
* Support for per project ACL.
* Basic code coverage by unit tests.

Weblate 1.3
~~~~~~~~~~~

Released on November 16th 2012.

* Compatibility with PostgreSQL database backend.
* Removes languages removed in upstream git repository.
* Improved quality checks processing.
* Added new checks (BBCode, XML markup and newlines).
* Support for optional rebasing instead of merge.
* Possibility to relocate Weblate (for example to run it under /weblate path).
* Support for manually choosing file type in case autodetection fails.
* Better support for Android resources.
* Support for generating SSH key from web interface.
* More visible data exports.
* New buttons to enter some special characters.
* Support for exporting dictionary.
* Support for locking down whole Weblate installation.
* Checks for source strings and support for source strings review.
* Support for user comments for both translations and source strings.
* Better changes log tracking.
* Changes can now be monitored using RSS.
* Improved support for RTL languages.

Weblate 1.2
~~~~~~~~~~~

Released on August 14th 2012.

* Weblate now uses South for database migration, please check upgrade instructions if you are upgrading.
* Fixed minor issues with linked git repos.
* New introduction page for engaging people with translating using Weblate.
* Added widgets which can be used for promoting translation projects.
* Added option to reset repository to origin (for privileged users).
* Project or component can now be locked for translations.
* Possibility to disable some translations.
* Configurable options for adding new translations.
* Configuration of git commits per project.
* Simple antispam protection.
* Better layout of main page.
* Support for automatically pushing changes on every commit.
* Support for e-mail notifications of translators.
* List only used languages in preferences.
* Improved handling of not known languages when importing project.
* Support for locking translation by translator.
* Optionally maintain ``Language-Team`` header in po file.
* Include some statistics in about page.
* Supports (and requires) django-registration 0.8.
* Caching counts of strings with failing checks.
* Checking of requirements during setup.
* Documentation improvements.

Weblate 1.1
~~~~~~~~~~~

Released on July 4th 2012.

* Improved several translations.
* Better validation while creating component.
* Added support for shared git repositories across components.
* Do not necessary commit on every attempt to pull remote repo.
* Added support for offloading indexing.

Weblate 1.0
~~~~~~~~~~~

Released on May 10th 2012.

* Improved validation while adding/saving component.
* Experimental support for Android component files (needs patched ttkit).
* Updates from hooks are run in background.
* Improved installation instructions.
* Improved navigation in dictionary.

Weblate 0.x series
------------------

Weblate 0.9
~~~~~~~~~~~

Released on April 18th 2012.

* Fixed import of unknown languages.
* Improved listing of nearby messages.
* Improved several checks.
* Documentation updates.
* Added definition for several more languages.
* Various code cleanups.
* Documentation improvements.
* Changed file layout.
* Update helper scripts to Django 1.4.
* Improved navigation while translating.
* Better handling of po file renames.
* Better validation while creating component.
* Integrated full setup into syncdb.
* Added list of recent changes to all translation pages.
* Check for untranslated strings ignores format string only messages.

Weblate 0.8
~~~~~~~~~~~

Released on April 3rd 2012.

* Replaced own full text search with Whoosh.
* Various fixes and improvements to checks.
* New command updatechecks.
* Lot of translation updates.
* Added dictionary for storing most frequently used terms.
* Added /admin/report/ for overview of repositories status.
* Machine translation services no longer block page loading.
* Management interface now contains also useful actions to update data.
* Records log of changes made by users.
* Ability to postpone commit to Git to generate less commits from single user.
* Possibility to browse failing checks.
* Automatic translation using already translated strings.
* New about page showing used versions.
* Django 1.4 compatibility.
* Ability to push changes to remote repo from web interface.
* Added review of translations done by others.

Weblate 0.7
~~~~~~~~~~~

Released on February 16th 2012.

* Direct support for GitHub notifications.
* Added support for cleaning up orphaned checks and translations.
* Displays nearby strings while translating.
* Displays similar strings while translating.
* Improved searching for string.

Weblate 0.6
~~~~~~~~~~~

Released on February 14th 2012.

* Added various checks for translated messages.
* Tunable access control.
* Improved handling of translations with new lines.
* Added client side sorting of tables.
* Please check upgrading instructions in case you are upgrading.

Weblate 0.5
~~~~~~~~~~~

Released on February 12th 2012.

* Support for machine translation using following online services:
    * Apertium
    * Microsoft Translator
    * MyMemory
* Several new translations.
* Improved merging of upstream changes.
* Better handle concurrent git pull and translation.
* Propagating works for fuzzy changes as well.
* Propagating works also for file upload.
* Fixed file downloads while using FastCGI (and possibly others).

Weblate 0.4
~~~~~~~~~~~

Released on February 8th 2012.

* Added usage guide to documentation.
* Fixed API hooks not to require CSRF protection.

Weblate 0.3
~~~~~~~~~~~

Released on February 8th 2012.

* Better display of source for plural translations.
* New documentation in Sphinx format.
* Displays secondary languages while translating.
* Improved error page to give list of existing projects.
* New per language stats.

Weblate 0.2
~~~~~~~~~~~

Released on February 7th 2012.

* Improved validation of several forms.
* Warn users on profile upgrade.
* Remember URL for login.
* Naming of text areas while entering plural forms.
* Automatic expanding of translation area.

Weblate 0.1
~~~~~~~~~~~

Released on February 6th 2012.

* Initial release.<|MERGE_RESOLUTION|>--- conflicted
+++ resolved
@@ -10,11 +10,8 @@
 * Dropped support for VCS integration settings deprecated in 4.14.
 * Added support for Bitbucket Server pull requests.
 * Improved conflicts handling in gettext PO files.
-<<<<<<< HEAD
 * Added support for defining strings state when adding via API.
-=======
 * Added support for configuring CORS allowed origins.
->>>>>>> 88555fdc
 
 `All changes in detail <https://github.com/WeblateOrg/weblate/milestone/89?closed=1>`__.
 
