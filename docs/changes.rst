Weblate 5.12
------------

*Not yet released.*

.. rubric:: New features

* Added :http:post:`/api/units/(int:id)/comments/` to create a new comment for the given translation unit.
* :ref:`addon-weblate.json.customize` now has a configurable compact mode.
* Added :ref:`check-kabyle-characters` quality check.
* :ref:`sbom` is now being provided for Weblate.
* :doc:`/security/index` documentation.
<<<<<<< HEAD
* Added :guilabel:`Translation Coordinator` role.
=======
* :ref:`addon-weblate.webhook.slack` is now available as an add-on.
>>>>>>> b25faad0

.. rubric:: Improvements

* :ref:`check-same` is now skipped for Toki Pona.
* :ref:`search-strings` supports ``has:location`` lookup.
* Unicode whitespaces are now considered as problematic characters for :ref:`glossary`, see :ref:`check-prohibited-initial-character`.
* :ref:`addon-weblate.webhook.webhook` logs are now displayed nicely.
* :ref:`addon-weblate.webhook.webhook` can be installed multiple times.
* :ref:`user-profile` can now include contact URL.
* :http:post:`/api/projects/` allows non-superusers to create projects when :ref:`billing` module is enabled.
* :http:post:`/api/groups/` supports project-scoped team creation by non-superusers.
* :http:get:`/api/users/` now includes ``languages``.
* :ref:`addon-weblate.webhook.webhook` documentation improved.
* Improved support for extended metadata in :ref:`tbx`.
* :ref:`addon-weblate.webhook.webhook` now includes a category field when available.

.. rubric:: Bug fixes

* :ref:`dashboard` translations ordering when paginating.
* Honor DeepL API Free glossary limits in :ref:`mt-deepl`.
* :ref:`addon-weblate.webhook.webhook` delivery of project-wide events.
* False reports of :ref:`check-translated` with flags or explanation changes.
* Creating new translations in :doc:`/formats/appstore`.
* :ref:`search-replace` correctly handles plurals.

.. rubric:: Compatibility

* The projects and categories default tab now shows translated languages.
* If no ``secret`` is provided in the Webhook add-on configuration, the Webhook request will not be signed, see :ref:`addon-weblate.webhook.webhook`.

.. rubric:: Upgrading

Please follow :ref:`generic-upgrade-instructions` in order to perform update.

.. rubric:: Contributors

.. include:: changes/contributors/5.12.rst

`All changes in detail <https://github.com/WeblateOrg/weblate/milestone/141?closed=1>`__.

Weblate 5.11.4
--------------

*Released on May 7th 2025.*

.. rubric:: Improvements

* :ref:`addon-weblate.webhook.webhook` logs requests and responses.

.. rubric:: Bug fixes

* :ref:`addon-weblate.webhook.webhook` was not triggered in some situations.

.. rubric:: Upgrading

Please follow :ref:`generic-upgrade-instructions` in order to perform update.

.. rubric:: Contributors

.. include:: changes/contributors/5.11.4.rst

`All changes in detail <https://github.com/WeblateOrg/weblate/milestone/146?closed=1>`__.

Weblate 5.11.3
--------------

*Released on May 3rd 2025.*

.. rubric:: Bug fixes

* Fixed release publishing.

.. rubric:: Upgrading

Please follow :ref:`generic-upgrade-instructions` in order to perform update.

.. rubric:: Contributors

.. include:: changes/contributors/5.11.3.rst

`All changes in detail <https://github.com/WeblateOrg/weblate/milestone/145?closed=1>`__.

Weblate 5.11.2
--------------

*Released on May 3rd 2025.*

.. rubric:: Improvements

* Glossary performance in zen mode and automatic suggestions.
* Extended supported formats for :ref:`addon-weblate.json.customize`.

.. rubric:: Bug fixes

* XML export no longer crashes on locations with special characters.
* Improved error handling on ZIP upload.
* Django 5.2 compatibility.
* Avoid repeated glossary synchronizations.

.. rubric:: Upgrading

Please follow :ref:`generic-upgrade-instructions` in order to perform update.

.. rubric:: Contributors

.. include:: changes/contributors/5.11.2.rst

`All changes in detail <https://github.com/WeblateOrg/weblate/milestone/144?closed=1>`__.

Weblate 5.11.1
--------------

*Released on April 25th 2025.*

.. rubric:: Improvements

* :ref:`projectbackup` now include teams and categories.
* Docker health check is now supported in non-web service containers.

.. rubric:: Bug fixes

* :ref:`vcs-gitlab` integration now detects merge‑request conflicts more robustly.
* :ref:`addon-weblate.webhook.webhook` is now enabled in Docker.
* Removing pending glossary terms.

.. rubric:: Upgrading

Please follow :ref:`generic-upgrade-instructions` in order to perform update.

.. rubric:: Contributors

.. include:: changes/contributors/5.11.1.rst

`All changes in detail <https://github.com/WeblateOrg/weblate/milestone/142?closed=1>`__.

Weblate 5.11
------------

*Released on April 15th 2025.*

.. rubric:: New features

* Added :http:get:`/api/units/(int:id)/translations/` to retrieve a list of all target translation units for the given source translation unit.
* Added :http:delete:`/api/groups/(int:id)/roles/(int:role_id)` to delete a role from a group.
* :ref:`addon-weblate.webhook.webhook` is now available as an add-on.
* :ref:`check-automattic-components-format` check to validate placeholders in Automattic components.
* Inherited flags can now be discarded, see :ref:`custom-checks`.
* :ref:`secondary-languages` can now be specified in :ref:`project` and :ref:`component`.
* :ref:`mt-sources` can now be customized.

.. rubric:: Improvements

* Weblate now uses OpenAPI Specification 3.1.1 to generate the schema for :ref:`api`.
* :ref:`credits` and :ref:`stats` include translator's join date. Additionally, both reports can be sorted either by the join date or the number of strings translated.
* Widgets show more precise stats.
* :ref:`upload` is now tracked in history with details.
* :ref:`check-c-sharp-format` now supports ``csharp-format`` flag for compatibility with GNU gettext.
* Changes in string flags are now tracked in history.
* :doc:`/admin/machine` documentation extended.
* :ref:`addon-weblate.discovery.discovery` better handles hundreds of matches.
* Dismissing :ref:`checks` automatically updates propagated strings.
* :ref:`project-check_flags` can now also be configured on the project level.
* Improved rendering of :ref:`additional-flags` and :ref:`additional-explanation` changes in history.
* :ref:`mt-cyrtranslit` now automatically transliterates from a matching translation instead of the source strings.
* Errors from creating a duplicate glossary and failure to delete a glossary are now handled gracefully.

.. rubric:: Bug fixes

* **Security:** Cloning a component could leak component configuration into the URL (CVE-2025-32021).
* Fixed captcha verification when some time zone was configured.
* Improved translation propagation performance.
* Leading and trailing whitespace are now correctly stripped in glossary strings that also contain a :ref:`check-prohibited-initial-character`.
* Fixed background parsing of newly added translation files.

.. rubric:: Compatibility

* Registration now disallows disposable e-mail domains.

.. rubric:: Upgrading

Please follow :ref:`generic-upgrade-instructions` in order to perform update.

* The database migration updates indexes and this might take considerable time.

.. rubric:: Contributors

.. include:: changes/contributors/5.11.rst

`All changes in detail <https://github.com/WeblateOrg/weblate/milestone/136?closed=1>`__.

Weblate 5.10.4
--------------

*Released on March 19th 2025.*

.. rubric:: Bug fixes

* Fixed dismissing of checks.
* Reduced overhead of rendering other strings while translating.
* Improved performance of some :ref:`api` endpoints.
* Fixed :ref:`language-parsing-codes` in some corner cases.
* :ref:`search-strings` now properly finds exact match on the component.

.. rubric:: Upgrading

Please follow :ref:`generic-upgrade-instructions` in order to perform update.

.. rubric:: Contributors

.. include:: changes/contributors/5.10.4.rst

`All changes in detail <https://github.com/WeblateOrg/weblate/milestone/140?closed=1>`__.

Weblate 5.10.3
--------------

*Released on March 13th 2025.*

.. rubric:: Improvements

* Captcha is not shown for registrations via :ref:`invite-user`.

.. rubric:: Bug fixes

* Improved performance of API download endpoints.
* Optimized fetching other translations while translating.
* Reduced notifications overhead.
* Improved handling of components using :ref:`internal-urls`.
* Fixed authenticating with some Git servers.

.. rubric:: Upgrading

Please follow :ref:`generic-upgrade-instructions` in order to perform update.

.. rubric:: Contributors

.. include:: changes/contributors/5.10.3.rst

`All changes in detail <https://github.com/WeblateOrg/weblate/milestone/139?closed=1>`__.

Weblate 5.10.2
--------------

*Released on February 28th 2025.*

.. rubric:: Improvements

* Improved :ref:`translation-memory` matching.
* Visual diff now better highlights whitespace additions.
* Improved performance on large projects.

.. rubric:: Bug fixes

* Consistency of :ref:`search-boolean` in :doc:`/user/search`.
* Fixed some :ref:`addons` trigger upon installation.
* Fixed restoring of Git repositories from :ref:`projectbackup`.

.. rubric:: Compatibility

* Weblate has switched to a different library for zxcvbn integration, as the old one is no longer maintained, see :ref:`password-authentication`.
* Weblate uses proactive authentication with Git 2.46.0 and newer when HTTP credentials are supplied.

.. rubric:: Upgrading

Please follow :ref:`generic-upgrade-instructions` in order to perform update.

* There are several changes in :file:`settings_example.py`, most notable are changed settings ``AUTH_PASSWORD_VALIDATORS`` and ``INSTALLED_APPS``; please adjust your settings accordingly.

.. rubric:: Contributors

.. include:: changes/contributors/5.10.2.rst

`All changes in detail <https://github.com/WeblateOrg/weblate/milestone/138?closed=1>`__.

Weblate 5.10.1
--------------

*Released on February 21st 2025.*

.. rubric:: Improvements

* :ref:`check-multiple-failures` better shows failing checks including links to the strings.
* Detailed overview of locked components on project repository management.
* :ref:`search-strings` supports searching by source string state.

.. rubric:: Bug fixes

* :ref:`download` performs faster on project and language scopes.
* :ref:`zen-mode` does not display the source string twice when editing it.
* Fixed :ref:`glossary` terms highlighting.

.. rubric:: Upgrading

Please follow :ref:`generic-upgrade-instructions` in order to perform update.

.. rubric:: Contributors

.. include:: changes/contributors/5.10.1.rst

`All changes in detail <https://github.com/WeblateOrg/weblate/milestone/137?closed=1>`__.

Weblate 5.10
------------

*Released on February 14th 2025.*

.. rubric:: New features

* :ref:`check-rst-references` check to validate reStructuredText references.
* :ref:`check-rst-syntax` check to validate reStructuredText syntax.
* API can now produce CSV output.
* New management command :wladmin:`import_projectbackup` to import :ref:`projectbackup`.

.. rubric:: Improvements

* Improved error handling in :ref:`machine-translation-setup`.
* :envvar:`WEBLATE_REGISTRATION_CAPTCHA` is now available in Docker container.
* :guilabel:`Synchronize` on shared repository now operates on all its components.
* :ref:`check-punctuation-spacing` ignores markup such as Markdown or reStructuredText.
* :ref:`autofix-punctuation-spacing` does not alter reStructuredText markup.
* Improved validation errors in :doc:`/api`, see :ref:`api-errors`.
* Any language changed into an alias in `Weblate language data <https://github.com/WeblateOrg/language-data/>`__ is now reflected in all existing installations.
* Blank alias languages (not linked to any translation, profile, component, ...) are now automatically removed.
* :ref:`check-duplicate` better works with markup such as Markdown or reStructuredText.
* Automatically use DeepL API Free endpoint for the DeepL API Free authentication keys in :ref:`mt-deepl`.
* Compatibility with third-party static files storage backends for Django.
* Improved language compatibility in :ref:`mt-microsoft-translator`.
* :ref:`check-reused` check gracefully handles languages which are not case sensitive.
* :ref:`component-enforced_checks` are now applied on strings imported from the repository.
* Reduced false positives in :ref:`check-end-colon` and :ref:`check-end-stop` for CJK languages.
* OpenAPI schema for API includes more information.
* :ref:`check-regex` supports advanced regular expressions.
* :ref:`check-same` gracefully deals with case-insensitive languages.

.. rubric:: Bug fixes

* :ref:`check-reused` wrongly triggered after fixing the error.
* Dark theme behavior in some situations.
* Translation propagation sometimes did not work as expected.
* :http:header:`Content-Security-Policy` is now automatically set for AWS.
* :ref:`machine-translation-setup` sometimes cached results too aggressively.
* Fixed translations caching in :ref:`machine-translation-setup`.
* :ref:`autofix-html` automatic fixups honors the ``ignore-safe-html`` flag.
* :ref:`check-punctuation-spacing` no longer applies to Breton.
* Fixed :ref:`addon-weblate.git.squash` on linked repositories.
* :ref:`check-multiple-failures` avoids false positives and better lists related checks.

.. rubric:: Compatibility

* Running tests using Django test executor is no longer supported, see :doc:`/contributing/tests`.
* :ref:`check-bbcode` check is now disabled by default. The ``bbcode-text`` flag is required to activate this check, see :ref:`custom-checks`.
* API error responses format has changed, see :ref:`api-errors`.

.. rubric:: Upgrading

Please follow :ref:`generic-upgrade-instructions` in order to perform update.

* There are several changes in :file:`settings_example.py`, most notable are the new settings for :ref:`api` in ``REST_FRAMEWORK``, ``SPECTACULAR_SETTINGS``, ``DRF_STANDARDIZED_ERRORS`` and ``INSTALLED_APPS``; please adjust your settings accordingly.
* PostgreSQL 12 and MariaDB 10.4 are no longer supported.

.. rubric:: Contributors

.. include:: changes/contributors/5.10.rst

`All changes in detail <https://github.com/WeblateOrg/weblate/milestone/133?closed=1>`__.

Weblate 5.9.2
-------------

*Released on December 19th 2024.*

.. rubric:: Improvements

* Renamed :ref:`vcs-bitbucket-data-center` to match new product name.
* :http:get:`/api/users/` supports searching by user ID.

.. rubric:: Bug fixes

* Avoid query parser crash in multi-threaded environments.
* Avoid :ref:`autofix` crash on multi-value strings.
* Make project tokens work when :ref:`2fa` or :ref:`component-agreement` are enforced.
* Captcha solution were sometimes not accepted.

.. rubric:: Upgrading

Please follow :ref:`generic-upgrade-instructions` in order to perform update.

.. rubric:: Contributors

.. include:: changes/contributors/5.9.2.rst

`All changes in detail <https://github.com/WeblateOrg/weblate/milestone/135?closed=1>`__.

Weblate 5.9.1
-------------

*Released on December 16th 2024.*

.. rubric:: Bug fixes

* Fixed publishing package to PyPI.

.. rubric:: Upgrading

Please follow :ref:`generic-upgrade-instructions` in order to perform update.

.. rubric:: Contributors

.. include:: changes/contributors/5.9.1.rst

`All changes in detail <https://github.com/WeblateOrg/weblate/milestone/134?closed=1>`__.

Weblate 5.9
-----------

*Released on December 16th 2024.*

.. rubric:: New features

* Per-project :ref:`machine-translation-setup` can now be configured via the Project :ref:`api`.

  * Added :http:get:`/api/projects/{string:project}/machinery_settings/`.
  * Added :http:post:`/api/projects/{string:project}/machinery_settings/`.

* Translation memory import now supports files with XLIFF, PO and CSV formats, see :ref:`memory-user` and :wladmin:`import_memory` command in :ref:`manage`.
* The registration CAPTCHA now includes proof-of-work mechanism ALTCHA.
* Leading problematic characters in CSV are now checks for :ref:`glossary`, see :ref:`check-prohibited-initial-character`.
* Logging to :ref:`graylog`.

.. rubric:: Improvements

* :ref:`mt-google-translate-api-v3` now supports :ref:`glossary-mt` (optional).
* A shortcut to duplicate a component is now available directly in the menu (:guilabel:`Manage` → :guilabel:`Duplicate this component`).
* Included username when generating :ref:`credits`.
* :ref:`bulk-edit` shows a preview of matched strings.
* :http:get:`/api/components/(string:project)/(string:component)/` exposes component lock state.
* Editor in :ref:`zen-mode` is now stick to bottom of screen.
* Added page navigation while :ref:`translating`.
* :ref:`manage-appearance` now has distinct settings for dark mode.
* Improved :ref:`translation-propagation` performance.
* More detailed error messages for :http:post:`/api/translations/(string:project)/(string:component)/(string:language)/file/`.

.. rubric:: Bug fixes

* Using the ``has:variant`` field now correctly displays strings that have variants in the search language, see :ref:`search-strings`.
* Saving newly added strings in some formats.
* :ref:`check-java-printf-format` gracefully handles escaping.

.. rubric:: Compatibility

* :ref:`rollbar-errors` integration no longer includes client-side error collection.
* Weblate now requires Git 2.28 or newer.
* Any custom code that relied on ``Change`` models signals should be reviewed.
* :ref:`fedora-messaging` integration needs to be updated to be compatible with this release.
* :envvar:`WEB_WORKERS` now configures number of threads instead of processes.

.. rubric:: Upgrading

Please follow :ref:`generic-upgrade-instructions` in order to perform update.

.. rubric:: Contributors

.. include:: changes/contributors/5.9.rst

`All changes in detail <https://github.com/WeblateOrg/weblate/milestone/127?closed=1>`__.

Weblate 5.8.4
-------------

*Released on November 19th 2024.*

.. rubric:: Improvements

* :ref:`search-users` can search based on user changes.

.. rubric:: Bug fixes

* Fixed occasional crash in :ref:`rss`.
* :ref:`check-icu-message-format` gracefully handles plural strings.
* :ref:`vcs-bitbucket-cloud` correctly generates pull request description.

.. rubric:: Upgrading

Please follow :ref:`generic-upgrade-instructions` in order to perform update.

.. rubric:: Contributors

.. include:: changes/contributors/5.8.4.rst

`All changes in detail <https://github.com/WeblateOrg/weblate/milestone/132?closed=1>`__.

Weblate 5.8.3
-------------

*Released on November 6th 2024.*

.. rubric:: Bug fixes

* Formatting of some :ref:`audit-log` entries.
* Fixed XML escaped output in some machine translation integrations.
* Fixed duplicate listing of newly added glossary terms.

.. rubric:: Upgrading

Please follow :ref:`generic-upgrade-instructions` in order to perform update.

.. rubric:: Contributors

.. include:: changes/contributors/5.8.3.rst

`All changes in detail <https://github.com/WeblateOrg/weblate/milestone/131?closed=1>`__.

Weblate 5.8.2
-------------

*Released on November 1st 2024.*

.. rubric:: Bug fixes

* Update outdated plural definitions during the database migration.
* Reduced number of database queries when updating multiple strings.
* Leading problematic characters in :ref:`glossary` terms are now properly stripped in uploaded files.
* Improved :ref:`workflow-customization` performance.
* Fixed XML escaped output in some machine translation integrations.

.. rubric:: Upgrading

Please follow :ref:`generic-upgrade-instructions` in order to perform update.

.. rubric:: Contributors

.. include:: changes/contributors/5.8.2.rst

`All changes in detail <https://github.com/WeblateOrg/weblate/milestone/129?closed=1>`__.

Weblate 5.8.1
-------------

*Released on October 15th 2024.*

.. rubric:: Bug fixes

* Use lower case name for the Python package.

.. rubric:: Upgrading

Please follow :ref:`generic-upgrade-instructions` in order to perform update.

.. rubric:: Contributors

.. include:: changes/contributors/5.8.1.rst

`All changes in detail <https://github.com/WeblateOrg/weblate/milestone/128?closed=1>`__.

Weblate 5.8
-----------

*Released on October 15th 2024.*

.. rubric:: New features

* Added :ref:`component-key_filter` in the component.
* :doc:`/user/search` now supports filtering by object path and :ref:`date-search`.
* Merge requests credentials can now be passed in the repository URL, see :ref:`settings-credentials`.
* :ref:`mt-azure-openai` automatic suggestion service.
* :ref:`vcs-bitbucket-cloud`.

.. rubric:: Improvements

* :ref:`mt-modernmt` supports :ref:`glossary-mt`.
* :ref:`mt-deepl` now supports specifying translation context.
* :ref:`mt-aws` now supports :ref:`glossary-mt`.
* :ref:`autofix` for Devanagari danda now better handles latin script.
* :ref:`autofix` for French and Breton now uses a non-breaking space before colons instead of a narrow one.
* :ref:`api` now has a preview OpenAPI specification.
* Stale, empty glossaries are now automatically removed.
* :kbd:`?` now displays available :ref:`keyboard`.
* Translation and language view in the project now include basic information about the language and plurals.
* :ref:`search-replace` shows a preview of matched strings.
* :ref:`aresource` now support translatable attribute in its strings.
* Creating component via file upload (Translate document) now supports bilingual files.

.. rubric:: Bug fixes

* Displaying :ref:`workflow-customization` setting in some cases.
* Users can add component in any language already existing in a project.
* :ref:`check-unnamed-format` better handles some strings, such as :ref:`check-python-brace-format`.

.. rubric:: Compatibility

* Weblate now requires Python 3.11 or newer.
* :ref:`mt-aws` now requires the ``TranslateFullAccess`` permission.

.. rubric:: Upgrading

Please follow :ref:`generic-upgrade-instructions` in order to perform update.

* There are several changes in :file:`settings_example.py`, most notable are the new settings for :ref:`api` in ``SPECTACULAR_SETTINGS`` and changes in ``REST_FRAMEWORK`` and ``INSTALLED_APPS``; please adjust your settings accordingly.

.. rubric:: Contributors

.. include:: changes/contributors/5.8.rst

`All changes in detail <https://github.com/WeblateOrg/weblate/milestone/122?closed=1>`__.

Weblate 5.7.2
-------------

*Released on September 5th 2024.*

.. rubric:: Improvements

* :ref:`2fa` remembers last method used by user.
* Instead of redirecting, the sign-out now displays a page.
* Improved readability of exception logs.

.. rubric:: Bug fixes

* Updating of translations from the repository in linked components.
* Improved rendering of digest notification e-mails.

.. rubric:: Upgrading

Please follow :ref:`generic-upgrade-instructions` in order to perform update.

.. rubric:: Contributors

.. include:: changes/contributors/5.7.2.rst

`All changes in detail <https://github.com/WeblateOrg/weblate/milestone/126?closed=1>`__.

Weblate 5.7.1
-------------

*Released on August 30th 2024.*

.. rubric:: Improvements

* Updated language names to better describe different scripts and Sinitic languages.
* :ref:`addon-weblate.cleanup.generic` is now automatically installed for formats which need it to update non-translation content in the translated files.

.. rubric:: Bug fixes

* Support for using Docker network names in automatic suggestion settings.
* Fixed authentication using some third-party providers such as Azure.
* Support for formal and informal Portuguese in :ref:`mt-deepl`.
* QR code for TOTP is now black/white even in dark mode.
* Fixed TOTP authentication when WebAuthn is also configured for the user.

.. rubric:: Upgrading

Please follow :ref:`generic-upgrade-instructions` in order to perform update.

.. rubric:: Contributors

.. include:: changes/contributors/5.7.1.rst

`All changes in detail <https://github.com/WeblateOrg/weblate/milestone/125?closed=1>`__.

Weblate 5.7
-----------

*Released on August 15th 2024.*

.. rubric:: New features

* :ref:`2fa` is now supported using Passkeys, WebAuthn, authentication apps (TOTP), and recovery codes.
* :ref:`2fa` can be enforced at the team or project level.
* :ref:`adding-new-strings` can now create plural strings in the user interface.
* :ref:`labels` now include description to explain them.
* New :ref:`subscriptions` for completed translation and component.
* :ref:`mt-openai` now supports custom models and URLs and offers rephrasing of existing strings.
* :ref:`mt-cyrtranslit` automatic suggestion service.

.. rubric:: Improvements

* :ref:`addon-weblate.properties.sort` can now do case-sensitive sorting.
* The status widgets are now supported site-wide and language-wide, see :ref:`promotion`.
* :ref:`reports` are now available for categories.
* Highlight newlines in the editor.
* :doc:`/formats/csv` better handle files with two fields only.
* Browse mode can now be navigated using keyboard, see :ref:`keyboard`.
* :http:get:`/api/components/(string:project)/(string:component)/credits/` and :http:get:`/api/projects/(string:project)/credits/` API endpoints for components and projects.
* :ref:`glossary-terminology` entries in Glossary can now only be created by users with :guilabel:`Add glossary terminology` permission.
* :ref:`check-python-brace-format` detects extra curly braces.
* Screenshots now can be pasted from the clipboard in :ref:`screenshots`.

.. rubric:: Bug fixes

* Accessibility of keyboard navigation.
* :ref:`git-exporter` now works with all Git based :ref:`vcs`.
* :ref:`check-max-size` sometimes failed to render screenshot.

.. rubric:: Compatibility

* Weblate now uses mistletoe instead of misaka as a Markdown renderer.
* :ref:`csp` is now stricter what might block third-party customizations.
* Monolingual formats no longer copy comments from :ref:`component-template` when adding strings to translation.
* Dropped support for Amagama in :ref:`machine-translation-setup` as the service is no longer maintained.
* Default value for :setting:`SENTRY_SEND_PII` was changed.
* Translation credit reports in the JSON format now follows a different format for entries.

.. rubric:: Upgrading

Please follow :ref:`generic-upgrade-instructions` in order to perform update.

* There are several changes in :file:`settings_example.py`, most notable are the new settings for :ref:`2fa` and changes in ``INSTALLED_APPS``, ``SOCIAL_AUTH_PIPELINE`` and ``MIDDLEWARE``; please adjust your settings accordingly.
* :setting:`ENABLE_HTTPS` is now required for WebAuthn support. If you cannot use HTTPS, please silence related check as described in :setting:`ENABLE_HTTPS` documentation.

.. rubric:: Contributors

.. include:: changes/contributors/5.7.rst

`All changes in detail <https://github.com/WeblateOrg/weblate/milestone/116?closed=1>`__.

Weblate 5.6.2
-------------

*Released on July 1st 2024.*

.. rubric:: Bug fixes

* Rendering of :ref:`labels` color selection widget.
* Detection of pending outgoing commits.
* :ref:`addons` button layout.
* Crash when installing :ref:`addon-weblate.discovery.discovery` add-on.
* Removal of source strings in :ref:`glossary`.
* Validation of :ref:`projectbackup` ZIP file upon restoring (CVE-2024-39303 / GHSA-jfgp-674x-6q4p).

.. rubric:: Upgrading

Please follow :ref:`generic-upgrade-instructions` in order to perform update.

`All changes in detail <https://github.com/WeblateOrg/weblate/milestone/124?closed=1>`__.

Weblate 5.6.1
-------------

*Released on June 24th 2024.*

.. rubric:: Improvements

* Docker container accepts :envvar:`WEBLATE_REMOVE_ADDONS` and :envvar:`WEBLATE_ADD_MACHINERY` to customize automatic suggestion services and :envvar:`WEBLATE_CORS_ALLOW_ALL_ORIGINS` for CORS handling in API.
* Added OpenMetrics compatibility for :http:get:`/api/metrics/`.

.. rubric:: Bug fixes

* Language aliases in :doc:`/admin/machine`.

.. rubric:: Upgrading

Please follow :ref:`generic-upgrade-instructions` in order to perform update.

`All changes in detail <https://github.com/WeblateOrg/weblate/milestone/123?closed=1>`__.

Weblate 5.6
-----------

*Released on June 19th 2024.*

.. rubric:: New features

* :ref:`addons` activity log for tracking add-on activity.
* Improved date range selection in :ref:`reports`.

.. rubric:: Improvements

* :ref:`subscriptions` now include strings which need updating.
* Improved compatibility with password managers.
* Improved tracking of uploaded changes.
* Gracefully handle temporary machine translation errors in automatic suggestions.
* :http:get:`/api/units/(int:id)/` now includes ``last_updated`` timestamp.
* :http:get:`/api/changes/(int:id)/` now includes ``old`` and ``details``.
* Reduced memory usage and increased performance of some views.

.. rubric:: Bug fixes

* Loading of strings with many glossary matches.
* Fixed behavior of some site-wide :ref:`addons`.
* Saving strings needing editing to :doc:`/formats/winrc`.
* :ref:`check-xml-tags` better handle XML entities.
* Automatic suggestions could mix up replacements between translated strings.

.. rubric:: Compatibility

* Compatibility with Django 5.1.

.. rubric:: Upgrading

Please follow :ref:`generic-upgrade-instructions` in order to perform update.

`All changes in detail <https://github.com/WeblateOrg/weblate/milestone/114?closed=1>`__.

Weblate 5.5.5
-------------

*Released on May 13th 2024.*

.. rubric:: Bug fixes

* False-positive merge failure alert when using push branch.
* Cleanup of stale repositories.

.. rubric:: Upgrading

Please follow :ref:`generic-upgrade-instructions` in order to perform update.

`All changes in detail <https://github.com/WeblateOrg/weblate/milestone/121?closed=1>`__.

Weblate 5.5.4
-------------

*Released on May 10th 2024.*

.. rubric:: Improvements

* Visually highlight explanation in :ref:`glossary`.
* Add :ref:`addons` history tab in management.
* New :ref:`alerts` when :ref:`glossary` might not work as expected.
* :doc:`/admin/announcements` can be posted on project/language scope.

.. rubric:: Bug fixes

* Improved handling placeables in :ref:`mt-openai`.

.. rubric:: Upgrading

Please follow :ref:`generic-upgrade-instructions` in order to perform update.

`All changes in detail <https://github.com/WeblateOrg/weblate/milestone/120?closed=1>`__.

Weblate 5.5.3
-------------

*Released on May 3rd 2024.*

.. rubric:: Improvements

* Improved performance of rendering large lists of objects.
* Component management: added links to manage project/site-wide :ref:`addons`.

.. rubric:: Bug fixes

* Fixed crashes with librsvg older than 2.46.
* Daily execution of some :ref:`addons`.

.. rubric:: Upgrading

Please follow :ref:`generic-upgrade-instructions` in order to perform update.

`All changes in detail <https://github.com/WeblateOrg/weblate/milestone/119?closed=1>`__.

Weblate 5.5.2
-------------

*Released on April 26th 2024.*

.. rubric:: Bug fixes

* Fixed publishing packages to PyPI.

.. rubric:: Upgrading

Please follow :ref:`generic-upgrade-instructions` in order to perform update.

`All changes in detail <https://github.com/WeblateOrg/weblate/milestone/118?closed=1>`__.

Weblate 5.5.1
-------------

*Released on April 26th 2024.*

.. rubric:: New features

* :doc:`/user/search` supports ``source_changed:DATETIME``.
* Added several new :ref:`component-language_code_style`.

.. rubric:: Improvements

* Display more details on source string change in history.
* :ref:`mt-microsoft-translator` now supports using custom translators.
* Improved error handling in :ref:`invite-user`.
* Added PNG status badge.
* Added list of managed projects to the dashboard view.
* More detailed status of outgoing commits.
* Reduced memory usage.

.. rubric:: Bug fixes

* Fixed skipped component update with some add-ons enabled.
* Daily execution of project and site wide add-ons.
* Allow editing strings when the source is marked for editing.
* Updates of the last updated timestamp of a string.
* Fixed project and site wide installation of :ref:`addon-weblate.git.squash` and :ref:`addon-weblate.discovery.discovery` add-ons.
* Graceful handling of locking errors in the :ref:`api`.

.. rubric:: Upgrading

Please follow :ref:`generic-upgrade-instructions` in order to perform update.

* There is a change in ``REST_FRAMEWORK`` setting (newly added ``EXCEPTION_HANDLER``).

`All changes in detail <https://github.com/WeblateOrg/weblate/milestone/117?closed=1>`__.

Weblate 5.5
-----------

*Released on April 20th 2024.*

.. rubric:: New features

* :ref:`addons` can be now installed project-wide and site-wide.

* API improvements.

  * Added :http:get:`/api/categories/(int:id)/statistics/`.
  * Added :http:get:`/api/projects/(string:project)/file/`.
  * Added :http:post:`/api/groups/(int:id)/admins/`.
  * Added :http:delete:`/api/groups/(int:id)/admins/(int:user_id)`.
  * Improved :http:post:`/api/translations/(string:project)/(string:component)/(string:language)/units/`.

* Added :ref:`mt-systran` automatic translation support.

.. rubric:: Improvements

* Docker container now validates user password strength by default, see :envvar:`WEBLATE_MIN_PASSWORD_SCORE`.
* Improved error reporting in :ref:`machine-translation-setup`.
* :ref:`check-max-size` better displays rendered text.
* Admins can now specify username and full name when :ref:`invite-user`.
* Added :ref:`check-end-interrobang`.
* :ref:`alerts` are now refreshed when needed, not just daily.
* :doc:`/devel/reporting` uses specific word count for CJK languages.
* Team membership changes are now tracked in :ref:`audit-log`.

.. rubric:: Bug fixes

* :ref:`check-check-glossary` works better for languages not using whitespace.
* :ref:`alerts` better handle non-latin source languages.
* :ref:`check-max-size` sometimes ignored ``font-spacing:SPACING`` flag.
* Fixed per-language statistics on nested categories.
* Fixed categories listing on per-language pages.
* Fixed :guilabel:`Needs editing` state calculation.
* Fixed changing :ref:`component-push` with :ref:`vcs-gerrit`.
* Fixed using categorized components in :ref:`manage`, :ref:`memory` or :ref:`auto-translation`.

.. rubric:: Compatibility

* Several API calls might be affected by stricter validation of boolean fields by Django REST Framework. For example :http:post:`/api/projects/(string:project)/components/`.
* Uniqueness of name and slug of a component is now enforced at the database level on PostgreSQL 15+.
* Docker image now ships Python packages in :file:`/app/venv` and installs using :program:`uv`.

.. rubric:: Upgrading

Please follow :ref:`generic-upgrade-instructions` in order to perform update.

* There are several changes in :file:`settings_example.py`, most notable is changes in ``INSTALLED_APPS`` and ``LOGOUT_REDIRECT_URL``, please adjust your settings accordingly.
* Weblate now requires Python 3.10 and Django 5.0.

`All changes in detail <https://github.com/WeblateOrg/weblate/milestone/111?closed=1>`__.

Weblate 5.4.3
-------------

*Released on March 26th 2024.*

.. rubric:: Bug fixes

* Superuser access to components with :ref:`component-restricted`.
* Adjusted default :setting:`LOGIN_REQUIRED_URLS_EXCEPTIONS` to not block :ref:`manage-appearance`.
* Avoid crash on pushing changes to diverged repository.
* Avoid crash when installing :ref:`addon-weblate.generate.pseudolocale`.
* :ref:`azure-setup` gracefully handles repositories with spaces in URL.
* :ref:`mt-deepl` gracefully handles glossaries for language variants.
* :doc:`/formats/excel` better handles blank cells.
* Fixed possible data loss when merging gettext PO file changes in Git.
* Repository operations on project could have skipped some components.

.. rubric:: Upgrading

Please follow :ref:`generic-upgrade-instructions` in order to perform update.

`All changes in detail <https://github.com/WeblateOrg/weblate/milestone/115?closed=1>`__.

Weblate 5.4.2
-------------

*Released on February 22nd 2024.*

.. rubric:: Bug fixes

* Displaying debugging page in case of database connection issues.
* Gracefully handle migration with duplicate built-in teams.

.. rubric:: Upgrading

Please follow :ref:`generic-upgrade-instructions` in order to perform update.

`All changes in detail <https://github.com/WeblateOrg/weblate/milestone/113?closed=1>`__.

Weblate 5.4.1
-------------

*Released on February 19th 2024.*

.. rubric:: Bug fixes

* Possible crash on Weblate upgrade check when cached from the previous versions.
* Gracefully handle migration with duplicate built-in teams.

.. rubric:: Upgrading

Please follow :ref:`generic-upgrade-instructions` in order to perform update.

`All changes in detail <https://github.com/WeblateOrg/weblate/milestone/112?closed=1>`__.

Weblate 5.4
-----------

*Released on February 15th 2024.*

.. rubric:: New features

* :ref:`check-perl-brace-format` quality check.
* :doc:`/formats/moko`.
* :doc:`/formats/formatjs`.
* Search input is now syntax highlighted, see :doc:`/user/search`.
* Weblate is now available in Tamil.

.. rubric:: Improvements

* Better logging in :wladmin:`createadmin`.
* :ref:`addon-weblate.discovery.discovery` now reports skipped entries.
* Adding string in a repository triggers :ref:`subscriptions`.
* :ref:`mt-openai` better handles batch translations and glossaries.
* :ref:`mt-libretranslate` better handles batch translations.
* Text variant of notification e-mails now properly indicate changed strings.
* File downloads now honor :http:header:`If-Modified-Since`.
* :ref:`num-words` support for CJK languages.
* :ref:`addon-weblate.discovery.discovery` now preserves :ref:`componentlists`.
* Nicer formatting of :ref:`glossary` tooltips.
* :http:get:`/api/components/(string:project)/(string:component)/` now includes information about linked component.
* Improved :ref:`workflow-customization` configuration forms.

.. rubric:: Bug fixes

* Plural forms handling in :doc:`/formats/qt`.
* Added missing documentation for :setting:`ADMINS_CONTACT`.
* Automatic fixer for :ref:`autofix-punctuation-spacing` no longer adds new whitespace.
* Pending changes committing could be omitted under some circumstances.
* :ref:`addon-weblate.cleanup.blank` now correctly removes blank plurals.

.. rubric:: Compatibility

* Last changed timestamp now reflects changes outside Weblate as well. This affects both :ref:`api` and the user interface.
* Releases are signed by Sigstore instead of PGP, see :ref:`verify`.

.. rubric:: Upgrading

Please follow :ref:`generic-upgrade-instructions` in order to perform update.

`All changes in detail <https://github.com/WeblateOrg/weblate/milestone/109?closed=1>`__.

Weblate 5.3.1
-------------

*Released on December 19th 2023.*

.. rubric:: Bug fixes

* Not updating statistics in some situations.

.. rubric:: Upgrading

Please follow :ref:`generic-upgrade-instructions` in order to perform update.

`All changes in detail <https://github.com/WeblateOrg/weblate/milestone/110?closed=1>`__.

Weblate 5.3
-----------

*Released on December 14th 2023.*

.. rubric:: New features

* :ref:`mt-openai` automatic suggestion service.
* :ref:`mt-alibaba` automatic suggestion service.
* Added labels API, see :http:get:`/api/projects/(string:project)/labels/`.
* :ref:`glossary-mt`.
* New automatic fixer for :ref:`autofix-punctuation-spacing`.
* :ref:`mt-google-translate-api-v3` now better honors placeables or line breaks.

.. rubric:: Improvements

* Reduced memory usage for statistics.
* :ref:`mt-deepl` performs better in :ref:`auto-translation` and supports :ref:`glossary-mt`.
* :ref:`mt-microsoft-translator` supports :ref:`glossary-mt`.
* Improved region selection in :ref:`mt-google-translate-api-v3`.
* Added nested JSON exporter in :ref:`download`.
* Improved :ref:`git-exporter` performance on huge repositories.

.. rubric:: Bug fixes

* Removing stale VCS directories.

.. rubric:: Compatibility

* Dropped Microsoft Terminology service for automatic suggestions, as it is no longer provided by Microsoft.
* ``labels`` in units API now expose full label info, see :http:get:`/api/units/(int:id)/`.

.. rubric:: Upgrading

Please follow :ref:`generic-upgrade-instructions` in order to perform update.

`All changes in detail <https://github.com/WeblateOrg/weblate/milestone/107?closed=1>`__.

Weblate 5.2.1
-------------

*Released on November 22nd 2023.*

.. rubric:: Improvements

* Show search field after no strings found while translating.
* Added soft hyphen to special-characters toolbar.

.. rubric:: Bug fixes

* Database backups compatibility with Alibaba Cloud Database PolarDB.
* Crash on loading statistics calculated by previous versions.
* Sort icons in dark mode.
* Project level statistics no longer count categorized components twice.
* Possible discarding pending translations after editing source strings.

.. rubric:: Upgrading

Please follow :ref:`generic-upgrade-instructions` in order to perform update.

`All changes in detail <https://github.com/WeblateOrg/weblate/milestone/108?closed=1>`__.

Weblate 5.2
-----------

*Released on November 16th 2023.*

.. rubric:: New features

* :ref:`vcs-azure-devops`.

.. rubric:: Improvements

* Faster statistics updates.
* Better e-mail selection in user profile.
* :ref:`autofix` are now applied to suggestions as well.
* :ref:`mt-deepl` can now configure default formality for translations.
* Use neutral colors for progress bars and translation unit states.
* :ref:`addon-weblate.gettext.mo` can optionally include strings needing editing.
* Use :http:header:`Accept-Language` to order translations for unauthenticated users.
* Add option to directly approve suggestions with :ref:`reviews` workflow.
* One-click removal of project or component :ref:`subscriptions`.
* :ref:`api-statistics` now includes character and word counts for more string states.

.. rubric:: Bug fixes

* Fixed creating component within a category by upload.
* Error handling in organizing components and categories.
* Fixed moving categories between projects.
* Fixed formatting of translation memory search results.
* Allow non-breaking space character in :ref:`autofix-html`.

.. rubric:: Compatibility

* :doc:`/formats/apple` exporter now produces UTF-8 encoded files.
* Python 3.12 is now supported, though not recommended, see :ref:`python-deps`.

.. rubric:: Upgrading

Please follow :ref:`generic-upgrade-instructions` in order to perform update.

`All changes in detail <https://github.com/WeblateOrg/weblate/milestone/104?closed=1>`__.

Weblate 5.1.1
-------------

*Released on October 25th 2023.*

.. rubric:: Improvements

* :ref:`addon-weblate.consistency.languages` now uses a dedicated user for changes.
* Added button for sharing on Fediverse.
* Added validation for VCS integration credentials.
* Reduced overhead of statistics collection.

.. rubric:: Bug fixes

* Added plurals validation when editing string using the API.
* Replacing a file using upload when existing is corrupted.

.. rubric:: Upgrading

Please follow :ref:`generic-upgrade-instructions` in order to perform update.

`All changes in detail <https://github.com/WeblateOrg/weblate/milestone/106?closed=1>`__.

Weblate 5.1
-----------

*Released on October 16th 2023.*

.. rubric:: New features

* :ref:`mt-yandex-v2` machine translation service.
* :ref:`addon-weblate.autotranslate.autotranslate` and :ref:`auto-translation` are now stored with a dedicated user as an author.
* :ref:`addons` changes to strings are now stored with a dedicated user as an author.
* :ref:`download-multi` can now convert file formats.
* :ref:`workflow-customization` allows to fine-tune localization workflow per language.

.. rubric:: Improvements

* :ref:`project-translation_review` also shows the approval percentage in object listings.
* Project is added to watched upon accepting an invitation.
* Configure VCS API credentials as a Python dict from environment variables.
* Improved accuracy of checks on plural messages.
* Engage page better shows stats.
* Strings which can not be saved to a file no longer block other strings to be written.
* Fixed some API URLs for categorized components.
* Show plural form examples more prominently.
* Highlight whitespace in :ref:`machine-translation`.
* Faster comment and component removal.
* Show disabled save button reason more prominently.
* New string notification can now be triggered for each string.

.. rubric:: Bug fixes

* Improved OCR error handling in :ref:`screenshots`.
* :ref:`autofix` gracefully handle strings from :ref:`multivalue-csv`.
* Occasional crash in :ref:`machine-translation` caching.
* Fixed history listing for entries within a :ref:`category`.
* Fixed editing :guilabel:`Administration` team.
* :ref:`addon-weblate.consistency.languages` add-on could miss some languages.

.. rubric:: Compatibility

* Categories are now included ``weblate://`` repository URLs.

.. rubric:: Upgrading

Please follow :ref:`generic-upgrade-instructions` in order to perform update.

* Upgrades from older version than 5.0.2 are not supported, please upgrade to 5.0.2 first and then continue in upgrading.
* Dropped support for deprecated insecure configuration of VCS service API keys via _TOKEN/_USERNAME in :file:`settings.py`.
* Weblate now defaults to persistent database connections in :file:`settings_example.py` and Docker.

`All changes in detail <https://github.com/WeblateOrg/weblate/milestone/100?closed=1>`__.

Weblate 5.0.2
-------------

*Released on September 14th 2023.*

.. rubric:: Improvements

* Translate page performance.
* Search now looks for categories as well.

.. rubric:: Bug fixes

* Rendering of release notes on GitHub.
* Listing of categorized projects.
* Translating a language inside a category.
* Categories sorting.

.. rubric:: Upgrading

Please follow :ref:`generic-upgrade-instructions` in order to perform update.

* The database upgrade can take considerable time on larger sites due to indexing changes.

`All changes in detail <https://github.com/WeblateOrg/weblate/milestone/105?closed=1>`__.

Weblate 5.0.1
-------------

*Released on September 10th 2023.*

.. rubric:: New features

* Added :http:get:`/api/component-lists/(str:slug)/components/`.

.. rubric:: Improvements

* Related glossary terms lookup is now faster.
* Logging of failures when creating pull requests.
* History is now loaded faster.
* Added object ``id`` to all :ref:`api` endpoints.
* Better performance of projects with a lot of components.
* Added compatibility redirects for some old URLs.

.. rubric:: Bug fixes

* Creating component within a category.
* Source strings and state display for converted formats.
* Block :ref:`component-edit_template` on formats which do not support it.
* :ref:`check-reused` is no longer triggered for blank strings.
* Performance issues while browsing some categories.
* Fixed GitHub Team and Organization authentication in Docker container.
* GitLab merge requests when using a customized SSH port.

.. rubric:: Compatibility

* `pyahocorasick` dependency has been replaced by `ahocorasick_rs`.
* The default value of :setting:`IP_PROXY_OFFSET` has been changed from 1 to -1.

.. rubric:: Upgrading

Please follow :ref:`generic-upgrade-instructions` in order to perform update.

* The database upgrade can take considerable time on larger sites due to indexing changes.

`All changes in detail <https://github.com/WeblateOrg/weblate/milestone/103?closed=1>`__.

Weblate 5.0
-----------

*Released on August 24th 2023.*

.. rubric:: New features

* :doc:`/formats/markdown` support, thanks to Anders Kaplan.
* :ref:`category` can now organize components within a project.
* :doc:`/formats/fluent` now has better syntax checks thanks to Henry Wilkes.
* Inviting users now works with all authentication methods.
* Docker container supports file backed secrets, see :ref:`docker-secrets`.

.. rubric:: Improvements

* Plurals handling in machine translation.
* :ref:`check-same` check now honors placeholders even in the strict mode.
* :ref:`check-reused` is no longer triggered for languages with a single plural form.
* WebP is now supported for :ref:`screenshots`.
* Avoid duplicate notification when a user is subscribed to overlapping scopes.
* OCR support for non-English languages in :ref:`screenshots`.
* :ref:`xliff` now supports displaying source string location.
* Rendering strings with plurals, placeholders or alternative translations.
* User API now includes last sign in date.
* User API token is now hidden for privacy reasons by default.
* Faster adding terms to glossary.
* Better preserve translation on source file change in :doc:`/formats/html` and :doc:`/formats/txt`.
* Added indication of automatic assignment to team listing.
* Users now have to confirm invitations to become team members.
* :ref:`check-formats` can now check all plural forms with the ``strict-format`` flag.
* :doc:`/user/checks` browsing experience.
* Highlight differences in the source string in automatic suggestions.
* Visual diff now better understands compositing characters.

.. rubric:: Bug fixes

* User names handling while committing to Git.
* :ref:`addon-weblate.cleanup.blank` and :ref:`addon-weblate.cleanup.generic` now remove all strings at once.
* Language filtering in :doc:`/devel/reporting`.
* Reduced false positives of :ref:`check-reused` when fixing the translation.
* Fixed caching issues after updating screenshots from the repository.

.. rubric:: Compatibility

* Python 3.9 or newer is now required.
* Several UI URLs have been changed to be able to handle categories.

.. rubric:: Upgrading

Please follow :ref:`generic-upgrade-instructions` in order to perform update.

* There are several changes in :file:`settings_example.py`, most notable is changes in ``CACHES`` and ``SOCIAL_AUTH_PIPELINE``, please adjust your settings accordingly.
* Several previously optional dependencies are now required.
* The database upgrade can take considerable time on larger sites due to structure changes.

`All changes in detail <https://github.com/WeblateOrg/weblate/milestone/99?closed=1>`__.<|MERGE_RESOLUTION|>--- conflicted
+++ resolved
@@ -10,11 +10,8 @@
 * Added :ref:`check-kabyle-characters` quality check.
 * :ref:`sbom` is now being provided for Weblate.
 * :doc:`/security/index` documentation.
-<<<<<<< HEAD
 * Added :guilabel:`Translation Coordinator` role.
-=======
 * :ref:`addon-weblate.webhook.slack` is now available as an add-on.
->>>>>>> b25faad0
 
 .. rubric:: Improvements
 
