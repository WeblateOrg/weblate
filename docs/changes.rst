--- conflicted
+++ resolved
@@ -1,10 +1,8 @@
-<<<<<<< HEAD
 Weblate 4.1
 ------------
 
 Not yet released.
 
-=======
 Weblate 4.0.3
 --------------
 
@@ -12,7 +10,6 @@
 
 * Fixed possible crash in reports.
 
->>>>>>> 8bff46aa
 Weblate 4.0.2
 -------------
 
