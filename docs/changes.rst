--- conflicted
+++ resolved
@@ -10,11 +10,8 @@
 
 **Improvements**
 
-<<<<<<< HEAD
+* :ref`mt-deepl` now supports specifying translation context.
 * :ref:`mt-modernmt` supports :ref:`glossary-mt`.
-=======
-* :ref`mt-deepl` now supports specifying translation context.
->>>>>>> 580d518d
 
 **Bug fixes**
 
