<<<<<<< HEAD
Weblate 5.12
------------
=======
Weblate 5.11.4
--------------
>>>>>>> d178f19e

*Not yet released.*

.. rubric:: New features

<<<<<<< HEAD
* Added :http:post:`/api/units/(int:id)/comments/` to create a new comment for the given translation unit.

.. rubric:: Improvements

* :ref:`check-same` is now skipped for Toki Pona.
* :ref:`search-strings` supports ``has:location`` lookup.
* Unicode whitespaces are now considered as problematic characters for :ref:`glossary`, see :ref:`check-prohibited-initial-character`.

.. rubric:: Bug fixes

* :ref:`dashboard` translations ordering when paginating.
=======
.. rubric:: Improvements

* :ref:`addon-weblate.webhook.webhook` logs requests and responses.

.. rubric:: Bug fixes

* :ref:`addon-weblate.webhook.webhook` was not triggered in some situations.
>>>>>>> d178f19e

.. rubric:: Compatibility

.. rubric:: Upgrading

Please follow :ref:`generic-upgrade-instructions` in order to perform update.

.. rubric:: Contributors

<<<<<<< HEAD
.. include:: changes/contributors/5.12.rst

`All changes in detail <https://github.com/WeblateOrg/weblate/milestone/141?closed=1>`__.
=======
.. include:: changes/contributors/5.11.4.rst

`All changes in detail <https://github.com/WeblateOrg/weblate/milestone/146?closed=1>`__.
>>>>>>> d178f19e

Weblate 5.11.3
--------------

*Released on May 3rd 2025.*

.. rubric:: Bug fixes

* Fixed release publishing.

.. rubric:: Upgrading

Please follow :ref:`generic-upgrade-instructions` in order to perform update.

.. rubric:: Contributors

.. include:: changes/contributors/5.11.3.rst

`All changes in detail <https://github.com/WeblateOrg/weblate/milestone/145?closed=1>`__.

Weblate 5.11.2
--------------

*Released on May 3rd 2025.*

.. rubric:: Improvements

* Glossary performance in zen mode and automatic suggestions.
* Extended supported formats for :ref:`addon-weblate.json.customize`.

.. rubric:: Bug fixes

* XML export no longer crashes on locations with special characters.
* Improved error handling on ZIP upload.
* Django 5.2 compatibility.
* Avoid repeated glossary synchronizations.

.. rubric:: Upgrading

Please follow :ref:`generic-upgrade-instructions` in order to perform update.

.. rubric:: Contributors

.. include:: changes/contributors/5.11.2.rst

`All changes in detail <https://github.com/WeblateOrg/weblate/milestone/144?closed=1>`__.

Weblate 5.11.1
--------------

*Released on April 25th 2025.*

.. rubric:: Improvements

* :ref:`projectbackup` now include teams and categories.
* Docker health check is now supported in non-web service containers.

.. rubric:: Bug fixes

* :ref:`vcs-gitlab` integration now detects merge‑request conflicts more robustly.
* :ref:`addon-weblate.webhook.webhook` is now enabled in Docker.
* Removing pending glossary terms.

.. rubric:: Upgrading

Please follow :ref:`generic-upgrade-instructions` in order to perform update.

.. rubric:: Contributors

.. include:: changes/contributors/5.11.1.rst

`All changes in detail <https://github.com/WeblateOrg/weblate/milestone/142?closed=1>`__.

Weblate 5.11
------------

*Released on April 15th 2025.*

.. rubric:: New features

* Added :http:get:`/api/units/(int:id)/translations/` to retrieve a list of all target translation units for the given source translation unit.
* Added :http:delete:`/api/groups/(int:id)/roles/(int:role_id)` to delete a role from a group.
* :ref:`addon-weblate.webhook.webhook` is now available as an add-on.
* :ref:`check-automattic-components-format` check to validate placeholders in Automattic components.
* Inherited flags can now be discarded, see :ref:`custom-checks`.
* :ref:`secondary-languages` can now be specified in :ref:`project` and :ref:`component`.
* :ref:`mt-sources` can now be customized.

.. rubric:: Improvements

* Weblate now uses OpenAPI Specification 3.1.1 to generate the schema for :ref:`api`.
* :ref:`credits` and :ref:`stats` include translator's join date. Additionally, both reports can be sorted either by the join date or the number of strings translated.
* Widgets show more precise stats.
* :ref:`upload` is now tracked in history with details.
* :ref:`check-c-sharp-format` now supports ``csharp-format`` flag for compatibility with GNU gettext.
* Changes in string flags are now tracked in history.
* :doc:`/admin/machine` documentation extended.
* :ref:`addon-weblate.discovery.discovery` better handles hundreds of matches.
* Dismissing :ref:`checks` automatically updates propagated strings.
* :ref:`project-check_flags` can now also be configured on the project level.
* Improved rendering of :ref:`additional-flags` and :ref:`additional-explanation` changes in history.
* :ref:`mt-cyrtranslit` now automatically transliterates from a matching translation instead of the source strings.
* Errors from creating a duplicate glossary and failure to delete a glossary are now handled gracefully.

.. rubric:: Bug fixes

* **Security:** Cloning a component could leak component configuration into the URL (CVE-2025-32021).
* Fixed captcha verification when some time zone was configured.
* Improved translation propagation performance.
* Leading and trailing whitespace are now correctly stripped in glossary strings that also contain a :ref:`check-prohibited-initial-character`.
* Fixed background parsing of newly added translation files.

.. rubric:: Compatibility

* Registration now disallows disposable e-mail domains.

.. rubric:: Upgrading

Please follow :ref:`generic-upgrade-instructions` in order to perform update.

* The database migration updates indexes and this might take considerable time.

.. rubric:: Contributors

.. include:: changes/contributors/5.11.rst

`All changes in detail <https://github.com/WeblateOrg/weblate/milestone/136?closed=1>`__.

Weblate 5.10.4
--------------

*Released on March 19th 2025.*

.. rubric:: Bug fixes

* Fixed dismissing of checks.
* Reduced overhead of rendering other strings while translating.
* Improved performance of some :ref:`api` endpoints.
* Fixed :ref:`language-parsing-codes` in some corner cases.
* :ref:`search-strings` now properly finds exact match on the component.

.. rubric:: Upgrading

Please follow :ref:`generic-upgrade-instructions` in order to perform update.

.. rubric:: Contributors

.. include:: changes/contributors/5.10.4.rst

`All changes in detail <https://github.com/WeblateOrg/weblate/milestone/140?closed=1>`__.

Weblate 5.10.3
--------------

*Released on March 13th 2025.*

.. rubric:: Improvements

* Captcha is not shown for registrations via :ref:`invite-user`.

.. rubric:: Bug fixes

* Improved performance of API download endpoints.
* Optimized fetching other translations while translating.
* Reduced notifications overhead.
* Improved handling of components using :ref:`internal-urls`.
* Fixed authenticating with some Git servers.

.. rubric:: Upgrading

Please follow :ref:`generic-upgrade-instructions` in order to perform update.

.. rubric:: Contributors

.. include:: changes/contributors/5.10.3.rst

`All changes in detail <https://github.com/WeblateOrg/weblate/milestone/139?closed=1>`__.

Weblate 5.10.2
--------------

*Released on February 28th 2025.*

.. rubric:: Improvements

* Improved :ref:`translation-memory` matching.
* Visual diff now better highlights whitespace additions.
* Improved performance on large projects.

.. rubric:: Bug fixes

* Consistency of :ref:`search-boolean` in :doc:`/user/search`.
* Fixed some :ref:`addons` trigger upon installation.
* Fixed restoring of Git repositories from :ref:`projectbackup`.

.. rubric:: Compatibility

* Weblate has switched to a different library for zxcvbn integration, as the old one is no longer maintained, see :ref:`password-authentication`.
* Weblate uses proactive authentication with Git 2.46.0 and newer when HTTP credentials are supplied.

.. rubric:: Upgrading

Please follow :ref:`generic-upgrade-instructions` in order to perform update.

* There are several changes in :file:`settings_example.py`, most notable are changed settings ``AUTH_PASSWORD_VALIDATORS`` and ``INSTALLED_APPS``; please adjust your settings accordingly.

.. rubric:: Contributors

.. include:: changes/contributors/5.10.2.rst

`All changes in detail <https://github.com/WeblateOrg/weblate/milestone/138?closed=1>`__.

Weblate 5.10.1
--------------

*Released on February 21st 2025.*

.. rubric:: Improvements

* :ref:`check-multiple-failures` better shows failing checks including links to the strings.
* Detailed overview of locked components on project repository management.
* :ref:`search-strings` supports searching by source string state.

.. rubric:: Bug fixes

* :ref:`download` performs faster on project and language scopes.
* :ref:`zen-mode` does not display the source string twice when editing it.
* Fixed :ref:`glossary` terms highlighting.

.. rubric:: Upgrading

Please follow :ref:`generic-upgrade-instructions` in order to perform update.

.. rubric:: Contributors

.. include:: changes/contributors/5.10.1.rst

`All changes in detail <https://github.com/WeblateOrg/weblate/milestone/137?closed=1>`__.

Weblate 5.10
------------

*Released on February 14th 2025.*

.. rubric:: New features

* :ref:`check-rst-references` check to validate reStructuredText references.
* :ref:`check-rst-syntax` check to validate reStructuredText syntax.
* API can now produce CSV output.
* New management command :wladmin:`import_projectbackup` to import :ref:`projectbackup`.

.. rubric:: Improvements

* Improved error handling in :ref:`machine-translation-setup`.
* :envvar:`WEBLATE_REGISTRATION_CAPTCHA` is now available in Docker container.
* :guilabel:`Synchronize` on shared repository now operates on all its components.
* :ref:`check-punctuation-spacing` ignores markup such as Markdown or reStructuredText.
* :ref:`autofix-punctuation-spacing` does not alter reStructuredText markup.
* Improved validation errors in :doc:`/api`, see :ref:`api-errors`.
* Any language changed into an alias in `Weblate language data <https://github.com/WeblateOrg/language-data/>`__ is now reflected in all existing installations.
* Blank alias languages (not linked to any translation, profile, component, ...) are now automatically removed.
* :ref:`check-duplicate` better works with markup such as Markdown or reStructuredText.
* Automatically use DeepL API Free endpoint for the DeepL API Free authentication keys in :ref:`mt-deepl`.
* Compatibility with third-party static files storage backends for Django.
* Improved language compatibility in :ref:`mt-microsoft-translator`.
* :ref:`check-reused` check gracefully handles languages which are not case sensitive.
* :ref:`component-enforced_checks` are now applied on strings imported from the repository.
* Reduced false positives in :ref:`check-end-colon` and :ref:`check-end-stop` for CJK languages.
* OpenAPI schema for API includes more information.
* :ref:`check-regex` supports advanced regular expressions.
* :ref:`check-same` gracefully deals with case-insensitive languages.

.. rubric:: Bug fixes

* :ref:`check-reused` wrongly triggered after fixing the error.
* Dark theme behavior in some situations.
* Translation propagation sometimes did not work as expected.
* :http:header:`Content-Security-Policy` is now automatically set for AWS.
* :ref:`machine-translation-setup` sometimes cached results too aggressively.
* Fixed translations caching in :ref:`machine-translation-setup`.
* :ref:`autofix-html` automatic fixups honors the ``ignore-safe-html`` flag.
* :ref:`check-punctuation-spacing` no longer applies to Breton.
* Fixed :ref:`addon-weblate.git.squash` on linked repositories.
* :ref:`check-multiple-failures` avoids false positives and better lists related checks.

.. rubric:: Compatibility

* Running tests using Django test executor is no longer supported, see :doc:`/contributing/tests`.
* :ref:`check-bbcode` check is now disabled by default. The `bbcode-text` flag is required to activate this check, see :ref:`custom-checks`.
* API error responses format has changed, see :ref:`api-errors`.

.. rubric:: Upgrading

Please follow :ref:`generic-upgrade-instructions` in order to perform update.

* There are several changes in :file:`settings_example.py`, most notable are the new settings for :ref:`api` in ``REST_FRAMEWORK``, ``SPECTACULAR_SETTINGS``, ``DRF_STANDARDIZED_ERRORS`` and ``INSTALLED_APPS``; please adjust your settings accordingly.
* PostgreSQL 12 and MariaDB 10.4 are no longer supported.

.. rubric:: Contributors

.. include:: changes/contributors/5.10.rst

`All changes in detail <https://github.com/WeblateOrg/weblate/milestone/133?closed=1>`__.

Weblate 5.9.2
-------------

*Released on December 19th 2024.*

.. rubric:: Improvements

* Renamed :ref:`vcs-bitbucket-data-center` to match new product name.
* :http:get:`/api/users/` supports searching by user ID.

.. rubric:: Bug fixes

* Avoid query parser crash in multi-threaded environments.
* Avoid :ref:`autofix` crash on multi-value strings.
* Make project tokens work when :ref:`2fa` or :ref:`component-agreement` are enforced.
* Captcha solution were sometimes not accepted.

.. rubric:: Upgrading

Please follow :ref:`generic-upgrade-instructions` in order to perform update.

.. rubric:: Contributors

.. include:: changes/contributors/5.9.2.rst

`All changes in detail <https://github.com/WeblateOrg/weblate/milestone/135?closed=1>`__.

Weblate 5.9.1
-------------

*Released on December 16th 2024.*

.. rubric:: Bug fixes

* Fixed publishing package to PyPI.

.. rubric:: Upgrading

Please follow :ref:`generic-upgrade-instructions` in order to perform update.

.. rubric:: Contributors

.. include:: changes/contributors/5.9.1.rst

`All changes in detail <https://github.com/WeblateOrg/weblate/milestone/134?closed=1>`__.

Weblate 5.9
-----------

*Released on December 16th 2024.*

.. rubric:: New features

* Per-project :ref:`machine-translation-setup` can now be configured via the Project :ref:`api`.

  * Added :http:get:`/api/projects/{string:project}/machinery_settings/`.
  * Added :http:post:`/api/projects/{string:project}/machinery_settings/`.

* Translation memory import now supports files with XLIFF, PO and CSV formats, see :ref:`memory-user` and :wladmin:`import_memory` command in :ref:`manage`.
* The registration CAPTCHA now includes proof-of-work mechanism ALTCHA.
* Leading problematic characters in CSV are now checks for :ref:`glossary`, see :ref:`check-prohibited-initial-character`.
* Logging to :ref:`graylog`.

.. rubric:: Improvements

* :ref:`mt-google-translate-api-v3` now supports :ref:`glossary-mt` (optional).
* A shortcut to duplicate a component is now available directly in the menu (:guilabel:`Manage` → :guilabel:`Duplicate this component`).
* Included username when generating :ref:`credits`.
* :ref:`bulk-edit` shows a preview of matched strings.
* :http:get:`/api/components/(string:project)/(string:component)/` exposes component lock state.
* Editor in :ref:`zen-mode` is now stick to bottom of screen.
* Added page navigation while :ref:`translating`.
* :ref:`manage-appearance` now has distinct settings for dark mode.
* Improved :ref:`translation-propagation` performance.
* More detailed error messages for :http:post:`/api/translations/(string:project)/(string:component)/(string:language)/file/`.

.. rubric:: Bug fixes

* Using the ``has:variant`` field now correctly displays strings that have variants in the search language, see :ref:`search-strings`.
* Saving newly added strings in some formats.
* :ref:`check-java-printf-format` gracefully handles escaping.

.. rubric:: Compatibility

* :ref:`rollbar-errors` integration no longer includes client-side error collection.
* Weblate now requires Git 2.28 or newer.
* Any custom code that relied on `Change` models signals should be reviewed.
* :ref:`fedora-messaging` integration needs to be updated to be compatible with this release.
* :envvar:`WEB_WORKERS` now configures number of threads instead of processes.

.. rubric:: Upgrading

Please follow :ref:`generic-upgrade-instructions` in order to perform update.

.. rubric:: Contributors

.. include:: changes/contributors/5.9.rst

`All changes in detail <https://github.com/WeblateOrg/weblate/milestone/127?closed=1>`__.

Weblate 5.8.4
-------------

*Released on November 19th 2024.*

.. rubric:: Improvements

* :ref:`search-users` can search based on user changes.

.. rubric:: Bug fixes

* Fixed occasional crash in :ref:`rss`.
* :ref:`check-icu-message-format` gracefully handles plural strings.
* :ref:`vcs-bitbucket-cloud` correctly generates pull request description.

.. rubric:: Upgrading

Please follow :ref:`generic-upgrade-instructions` in order to perform update.

.. rubric:: Contributors

.. include:: changes/contributors/5.8.4.rst

`All changes in detail <https://github.com/WeblateOrg/weblate/milestone/132?closed=1>`__.

Weblate 5.8.3
-------------

*Released on November 6th 2024.*

.. rubric:: Bug fixes

* Formatting of some :ref:`audit-log` entries.
* Fixed XML escaped output in some machine translation integrations.
* Fixed duplicate listing of newly added glossary terms.

.. rubric:: Upgrading

Please follow :ref:`generic-upgrade-instructions` in order to perform update.

.. rubric:: Contributors

.. include:: changes/contributors/5.8.3.rst

`All changes in detail <https://github.com/WeblateOrg/weblate/milestone/131?closed=1>`__.

Weblate 5.8.2
-------------

*Released on November 1st 2024.*

.. rubric:: Bug fixes

* Update outdated plural definitions during the database migration.
* Reduced number of database queries when updating multiple strings.
* Leading problematic characters in :ref:`glossary` terms are now properly stripped in uploaded files.
* Improved :ref:`workflow-customization` performance.
* Fixed XML escaped output in some machine translation integrations.

.. rubric:: Upgrading

Please follow :ref:`generic-upgrade-instructions` in order to perform update.

.. rubric:: Contributors

.. include:: changes/contributors/5.8.2.rst

`All changes in detail <https://github.com/WeblateOrg/weblate/milestone/129?closed=1>`__.

Weblate 5.8.1
-------------

*Released on October 15th 2024.*

.. rubric:: Bug fixes

* Use lower case name for the Python package.

.. rubric:: Upgrading

Please follow :ref:`generic-upgrade-instructions` in order to perform update.

.. rubric:: Contributors

.. include:: changes/contributors/5.8.1.rst

`All changes in detail <https://github.com/WeblateOrg/weblate/milestone/128?closed=1>`__.

Weblate 5.8
-----------

*Released on October 15th 2024.*

.. rubric:: New features

* Added :ref:`component-key_filter` in the component.
* :doc:`/user/search` now supports filtering by object path and :ref:`date-search`.
* Merge requests credentials can now be passed in the repository URL, see :ref:`settings-credentials`.
* :ref:`mt-azure-openai` automatic suggestion service.
* :ref:`vcs-bitbucket-cloud`.

.. rubric:: Improvements

* :ref:`mt-modernmt` supports :ref:`glossary-mt`.
* :ref:`mt-deepl` now supports specifying translation context.
* :ref:`mt-aws` now supports :ref:`glossary-mt`.
* :ref:`autofix` for Devanagari danda now better handles latin script.
* :ref:`autofix` for French and Breton now uses a non-breaking space before colons instead of a narrow one.
* :ref:`api` now has a preview OpenAPI specification.
* Stale, empty glossaries are now automatically removed.
* :kbd:`?` now displays available :ref:`keyboard`.
* Translation and language view in the project now include basic information about the language and plurals.
* :ref:`search-replace` shows a preview of matched strings.
* :ref:`aresource` now support translatable attribute in its strings.
* Creating component via file upload (Translate document) now supports bilingual files.

.. rubric:: Bug fixes

* Displaying :ref:`workflow-customization` setting in some cases.
* Users can add component in any language already existing in a project.
* :ref:`check-unnamed-format` better handles some strings, such as :ref:`check-python-brace-format`.

.. rubric:: Compatibility

* Weblate now requires Python 3.11 or newer.
* :ref:`mt-aws` now requires the `TranslateFullAccess` permission.

.. rubric:: Upgrading

Please follow :ref:`generic-upgrade-instructions` in order to perform update.

* There are several changes in :file:`settings_example.py`, most notable are the new settings for :ref:`api` in ``SPECTACULAR_SETTINGS`` and changes in ``REST_FRAMEWORK`` and ``INSTALLED_APPS``; please adjust your settings accordingly.

.. rubric:: Contributors

.. include:: changes/contributors/5.8.rst

`All changes in detail <https://github.com/WeblateOrg/weblate/milestone/122?closed=1>`__.

Weblate 5.7.2
-------------

*Released on September 5th 2024.*

.. rubric:: Improvements

* :ref:`2fa` remembers last method used by user.
* Instead of redirecting, the sign-out now displays a page.
* Improved readability of exception logs.

.. rubric:: Bug fixes

* Updating of translations from the repository in linked components.
* Improved rendering of digest notification e-mails.

.. rubric:: Upgrading

Please follow :ref:`generic-upgrade-instructions` in order to perform update.

.. rubric:: Contributors

.. include:: changes/contributors/5.7.2.rst

`All changes in detail <https://github.com/WeblateOrg/weblate/milestone/126?closed=1>`__.

Weblate 5.7.1
-------------

*Released on August 30th 2024.*

.. rubric:: Improvements

* Updated language names to better describe different scripts and Sintic languages.
* :ref:`addon-weblate.cleanup.generic` is now automatically installed for formats which need it to update non-translation content in the translated files.

.. rubric:: Bug fixes

* Support for using Docker network names in automatic suggestion settings.
* Fixed authentication using some third-party providers such as Azure.
* Support for formal and informal Portuguese in :ref:`mt-deepl`.
* QR code for TOTP is now black/white even in dark mode.
* Fixed TOTP authentication when WebAuthn is also configured for the user.

.. rubric:: Upgrading

Please follow :ref:`generic-upgrade-instructions` in order to perform update.

.. rubric:: Contributors

.. include:: changes/contributors/5.7.1.rst

`All changes in detail <https://github.com/WeblateOrg/weblate/milestone/125?closed=1>`__.

Weblate 5.7
-----------

*Released on August 15th 2024.*

.. rubric:: New features

* :ref:`2fa` is now supported using Passkeys, WebAuthn, authentication apps (TOTP), and recovery codes.
* :ref:`2fa` can be enforced at the team or project level.
* :ref:`adding-new-strings` can now create plural strings in the user interface.
* :ref:`labels` now include description to explain them.
* New :ref:`subscriptions` for completed translation and component.
* :ref:`mt-openai` now supports custom models and URLs and offers rephrasing of existing strings.
* :ref:`mt-cyrtranslit` automatic suggestion service.

.. rubric:: Improvements

* :ref:`addon-weblate.properties.sort` can now do case-sensitive sorting.
* The status widgets are now supported site-wide and language-wide, see :ref:`promotion`.
* :ref:`reports` are now available for categories.
* Highlight newlines in the editor.
* :doc:`/formats/csv` better handle files with two fields only.
* Browse mode can now be navigated using keyboard, see :ref:`keyboard`.
* :http:get:`/api/components/(string:project)/(string:component)/credits/` and :http:get:`/api/projects/(string:project)/credits/` API endpoints for components and projects.
* :ref:`glossary-terminology` entries in Glossary can now only be created by users with :guilabel:`Add glossary terminology` permission.
* :ref:`check-python-brace-format` detects extra curly braces.
* Screenshots now can be pasted from the clipboard in :ref:`screenshots`.

.. rubric:: Bug fixes

* Accessibility of keyboard navigation.
* :ref:`git-exporter` now works with all Git based :ref:`vcs`.
* :ref:`check-max-size` sometimes failed to render screenshot.

.. rubric:: Compatibility

* Weblate now uses mistletoe instead of misaka as a Markdown renderer.
* :ref:`csp` is now stricter what might block third-party customizations.
* Monolingual formats no longer copy comments from :ref:`component-template` when adding strings to translation.
* Dropped support for Amagama in :ref:`machine-translation-setup` as the service is no longer maintained.
* Default value for :setting:`SENTRY_SEND_PII` was changed.
* Translation credit reports in the JSON format now follows a different format for entries.

.. rubric:: Upgrading

Please follow :ref:`generic-upgrade-instructions` in order to perform update.

* There are several changes in :file:`settings_example.py`, most notable are the new settings for :ref:`2fa` and changes in ``INSTALLED_APPS``, ``SOCIAL_AUTH_PIPELINE`` and ``MIDDLEWARE``; please adjust your settings accordingly.
* :setting:`ENABLE_HTTPS` is now required for WebAuthn support. If you cannot use HTTPS, please silence related check as described in :setting:`ENABLE_HTTPS` documentation.

.. rubric:: Contributors

.. include:: changes/contributors/5.7.rst

`All changes in detail <https://github.com/WeblateOrg/weblate/milestone/116?closed=1>`__.

Weblate 5.6.2
-------------

*Released on July 1st 2024.*

.. rubric:: Bug fixes

* Rendering of :ref:`labels` color selection widget.
* Detection of pending outgoing commits.
* :ref:`addons` button layout.
* Crash when installing :ref:`addon-weblate.discovery.discovery` add-on.
* Removal of source strings in :ref:`glossary`.
* Validation of :ref:`projectbackup` ZIP file upon restoring (CVE-2024-39303 / GHSA-jfgp-674x-6q4p).

.. rubric:: Upgrading

Please follow :ref:`generic-upgrade-instructions` in order to perform update.

`All changes in detail <https://github.com/WeblateOrg/weblate/milestone/124?closed=1>`__.

Weblate 5.6.1
-------------

*Released on June 24th 2024.*

.. rubric:: Improvements

* Docker container accepts :envvar:`WEBLATE_REMOVE_ADDONS` and :envvar:`WEBLATE_ADD_MACHINERY` to customize automatic suggestion services and :envvar:`WEBLATE_CORS_ALLOW_ALL_ORIGINS` for CORS handling in API.
* Added OpenMetrics compatibility for :http:get:`/api/metrics/`.

.. rubric:: Bug fixes

* Language aliases in :doc:`/admin/machine`.

.. rubric:: Upgrading

Please follow :ref:`generic-upgrade-instructions` in order to perform update.

`All changes in detail <https://github.com/WeblateOrg/weblate/milestone/123?closed=1>`__.

Weblate 5.6
-----------

*Released on June 19th 2024.*

.. rubric:: New features

* :ref:`addons` activity log for tracking add-on activity.
* Improved date range selection in :ref:`reports`.

.. rubric:: Improvements

* :ref:`subscriptions` now include strings which need updating.
* Improved compatibility with password managers.
* Improved tracking of uploaded changes.
* Gracefully handle temporary machine translation errors in automatic suggestions.
* :http:get:`/api/units/(int:id)/` now includes `last_updated` timestamp.
* :http:get:`/api/changes/(int:id)/` now includes `old` and `details`.
* Reduced memory usage and increased performance of some views.

.. rubric:: Bug fixes

* Loading of strings with many glossary matches.
* Fixed behavior of some site-wide :ref:`addons`.
* Saving strings needing editing to :doc:`/formats/winrc`.
* :ref:`check-xml-tags` better handle XML entities.
* Automatic suggestions could mix up replacements between translated strings.

.. rubric:: Compatibility

* Compatibility with Django 5.1.

.. rubric:: Upgrading

Please follow :ref:`generic-upgrade-instructions` in order to perform update.

`All changes in detail <https://github.com/WeblateOrg/weblate/milestone/114?closed=1>`__.

Weblate 5.5.5
-------------

*Released on May 13th 2024.*

.. rubric:: Bug fixes

* False-positive merge failure alert when using push branch.
* Cleanup of stale repositories.

.. rubric:: Upgrading

Please follow :ref:`generic-upgrade-instructions` in order to perform update.

`All changes in detail <https://github.com/WeblateOrg/weblate/milestone/121?closed=1>`__.

Weblate 5.5.4
-------------

*Released on May 10th 2024.*

.. rubric:: Improvements

* Visually highlight explanation in :ref:`glossary`.
* Add :ref:`addons` history tab in management.
* New :ref:`alerts` when :ref:`glossary` might not work as expected.
* :doc:`/admin/announcements` can be posted on project/language scope.

.. rubric:: Bug fixes

* Improved handling placeables in :ref:`mt-openai`.

.. rubric:: Upgrading

Please follow :ref:`generic-upgrade-instructions` in order to perform update.

`All changes in detail <https://github.com/WeblateOrg/weblate/milestone/120?closed=1>`__.

Weblate 5.5.3
-------------

*Released on May 3rd 2024.*

.. rubric:: Improvements

* Improved performance of rendering large lists of objects.
* Component management: added links to manage project/site-wide :ref:`addons`.

.. rubric:: Bug fixes

* Fixed crashes with librsvg older than 2.46.
* Daily execution of some :ref:`addons`.

.. rubric:: Upgrading

Please follow :ref:`generic-upgrade-instructions` in order to perform update.

`All changes in detail <https://github.com/WeblateOrg/weblate/milestone/119?closed=1>`__.

Weblate 5.5.2
-------------

*Released on April 26th 2024.*

.. rubric:: Bug fixes

* Fixed publishing packages to PyPI.

.. rubric:: Upgrading

Please follow :ref:`generic-upgrade-instructions` in order to perform update.

`All changes in detail <https://github.com/WeblateOrg/weblate/milestone/118?closed=1>`__.

Weblate 5.5.1
-------------

*Released on April 26th 2024.*

.. rubric:: New features

* :doc:`/user/search` supports ``source_changed:DATETIME``.
* Added several new :ref:`component-language_code_style`.

.. rubric:: Improvements

* Display more details on source string change in history.
* :ref:`mt-microsoft-translator` now supports using custom translators.
* Improved error handling in :ref:`invite-user`.
* Added PNG status badge.
* Added list of managed projects to the dashboard view.
* More detailed status of outgoing commits.
* Reduced memory usage.

.. rubric:: Bug fixes

* Fixed skipped component update with some add-ons enabled.
* Daily execution of project and site wide add-ons.
* Allow editing strings when the source is marked for editing.
* Updates of the last updated timestamp of a string.
* Fixed project and site wide installation of :ref:`addon-weblate.git.squash` and :ref:`addon-weblate.discovery.discovery` add-ons.
* Graceful handling of locking errors in the :ref:`api`.

.. rubric:: Upgrading

Please follow :ref:`generic-upgrade-instructions` in order to perform update.

* There is a change in ``REST_FRAMEWORK`` setting (newly added ``EXCEPTION_HANDLER``).

`All changes in detail <https://github.com/WeblateOrg/weblate/milestone/117?closed=1>`__.

Weblate 5.5
-----------

*Released on April 20th 2024.*

.. rubric:: New features

* :ref:`addons` can be now installed project-wide and site-wide.

* API improvements.

  * Added :http:get:`/api/categories/(int:id)/statistics/`.
  * Added :http:get:`/api/projects/(string:project)/file/`.
  * Added :http:post:`/api/groups/(int:id)/admins/`.
  * Added :http:delete:`/api/groups/(int:id)/admins/(int:user_id)`.
  * Improved :http:post:`/api/translations/(string:project)/(string:component)/(string:language)/units/`.

* Added :ref:`mt-systran` automatic translation support.

.. rubric:: Improvements

* Docker container now validates user password strength by default, see :envvar:`WEBLATE_MIN_PASSWORD_SCORE`.
* Improved error reporting in :ref:`machine-translation-setup`.
* :ref:`check-max-size` better displays rendered text.
* Admins can now specify username and full name when :ref:`invite-user`.
* Added :ref:`check-end-interrobang`.
* :ref:`alerts` are now refreshed when needed, not just daily.
* :doc:`/devel/reporting` uses specific word count for CJK languages.
* Team membership changes are now tracked in :ref:`audit-log`.

.. rubric:: Bug fixes

* :ref:`check-check-glossary` works better for languages not using whitespace.
* :ref:`alerts` better handle non-latin source languages.
* :ref:`check-max-size` sometimes ignored ``font-spacing:SPACING`` flag.
* Fixed per-language statistics on nested categories.
* Fixed categories listing on per-language pages.
* Fixed :guilabel:`Needs editing` state calculation.
* Fixed changing :ref:`component-push` with :ref:`vcs-gerrit`.
* Fixed using categorized components in :ref:`manage`, :ref:`memory` or :ref:`auto-translation`.

.. rubric:: Compatibility

* Several API calls might be affected by stricter validation of boolean fields by Django REST Framework. For example :http:post:`/api/projects/(string:project)/components/`.
* Uniqueness of name and slug of a component is now enforced at the database level on PostgreSQL 15+.
* Docker image now ships Python packages in :file:`/app/venv` and installs using :program:`uv`.

.. rubric:: Upgrading

Please follow :ref:`generic-upgrade-instructions` in order to perform update.

* There are several changes in :file:`settings_example.py`, most notable is changes in ``INSTALLED_APPS`` and ``LOGOUT_REDIRECT_URL``, please adjust your settings accordingly.
* Weblate now requires Python 3.10 and Django 5.0.

`All changes in detail <https://github.com/WeblateOrg/weblate/milestone/111?closed=1>`__.

Weblate 5.4.3
-------------

*Released on March 26th 2024.*

.. rubric:: Bug fixes

* Superuser access to components with :ref:`component-restricted`.
* Adjusted default :setting:`LOGIN_REQUIRED_URLS_EXCEPTIONS` to not block :ref:`manage-appearance`.
* Avoid crash on pushing changes to diverged repository.
* Avoid crash when installing :ref:`addon-weblate.generate.pseudolocale`.
* :ref:`azure-setup` gracefully handles repositories with spaces in URL.
* :ref:`mt-deepl` gracefully handles glossaries for language variants.
* :doc:`/formats/excel` better handles blank cells.
* Fixed possible data loss when merging gettext PO file changes in Git.
* Repository operations on project could have skipped some components.

.. rubric:: Upgrading

Please follow :ref:`generic-upgrade-instructions` in order to perform update.

`All changes in detail <https://github.com/WeblateOrg/weblate/milestone/115?closed=1>`__.

Weblate 5.4.2
-------------

*Released on February 22nd 2024.*

.. rubric:: Bug fixes

* Displaying debugging page in case of database connection issues.
* Gracefully handle migration with duplicate built-in teams.

.. rubric:: Upgrading

Please follow :ref:`generic-upgrade-instructions` in order to perform update.

`All changes in detail <https://github.com/WeblateOrg/weblate/milestone/113?closed=1>`__.

Weblate 5.4.1
-------------

*Released on February 19th 2024.*

.. rubric:: Bug fixes

* Possible crash on Weblate upgrade check when cached from the previous versions.
* Gracefully handle migration with duplicate built-in teams.

.. rubric:: Upgrading

Please follow :ref:`generic-upgrade-instructions` in order to perform update.

`All changes in detail <https://github.com/WeblateOrg/weblate/milestone/112?closed=1>`__.

Weblate 5.4
-----------

*Released on February 15th 2024.*

.. rubric:: New features

* :ref:`check-perl-brace-format` quality check.
* :doc:`/formats/moko`.
* :doc:`/formats/formatjs`.
* Search input is now syntax highlighted, see :doc:`/user/search`.
* Weblate is now available in தமிழ்.

.. rubric:: Improvements

* Better logging in :wladmin:`createadmin`.
* :ref:`addon-weblate.discovery.discovery` now reports skipped entries.
* Adding string in a repository triggers :ref:`subscriptions`.
* :ref:`mt-openai` better handles batch translations and glossaries.
* :ref:`mt-libretranslate` better handles batch translations.
* Text variant of notification e-mails now properly indicate changed strings.
* File downloads now honor :http:header:`If-Modified-Since`.
* :ref:`num-words` support for CJK languages.
* :ref:`addon-weblate.discovery.discovery` now preserves :ref:`componentlists`.
* Nicer formatting of :ref:`glossary` tooltips.
* :http:get:`/api/components/(string:project)/(string:component)/` now includes information about linked component.
* Improved :ref:`workflow-customization` configuration forms.

.. rubric:: Bug fixes

* Plural forms handling in :doc:`/formats/qt`.
* Added missing documentation for :setting:`ADMINS_CONTACT`.
* Automatic fixer for :ref:`autofix-punctuation-spacing` no longer adds new whitespace.
* Pending changes committing could be omitted under some circumstances.
* :ref:`addon-weblate.cleanup.blank` now correctly removes blank plurals.

.. rubric:: Compatibility

* Last changed timestamp now reflects changes outside Weblate as well. This affects both :ref:`api` and the user interface.
* Releases are signed by Sigstore instead of PGP, see :ref:`verify`.

.. rubric:: Upgrading

Please follow :ref:`generic-upgrade-instructions` in order to perform update.

`All changes in detail <https://github.com/WeblateOrg/weblate/milestone/109?closed=1>`__.

Weblate 5.3.1
-------------

*Released on December 19th 2023.*

.. rubric:: Bug fixes

* Not updating statistics in some situations.

.. rubric:: Upgrading

Please follow :ref:`generic-upgrade-instructions` in order to perform update.

`All changes in detail <https://github.com/WeblateOrg/weblate/milestone/110?closed=1>`__.

Weblate 5.3
-----------

*Released on December 14th 2023.*

.. rubric:: New features

* :ref:`mt-openai` automatic suggestion service.
* :ref:`mt-alibaba` automatic suggestion service.
* Added labels API, see :http:get:`/api/projects/(string:project)/labels/`.
* :ref:`glossary-mt`.
* New automatic fixer for :ref:`autofix-punctuation-spacing`.
* :ref:`mt-google-translate-api-v3` now better honors placeables or line breaks.

.. rubric:: Improvements

* Reduced memory usage for statistics.
* :ref:`mt-deepl` performs better in :ref:`auto-translation` and supports :ref:`glossary-mt`.
* :ref:`mt-microsoft-translator` supports :ref:`glossary-mt`.
* Improved region selection in :ref:`mt-google-translate-api-v3`.
* Added nested JSON exporter in :ref:`download`.
* Improved :ref:`git-exporter` performance on huge repositories.

.. rubric:: Bug fixes

* Removing stale VCS directories.

.. rubric:: Compatibility

* Dropped Microsoft Terminology service for automatic suggestions, as it is no longer provided by Microsoft.
* ``labels`` in units API now expose full label info, see :http:get:`/api/units/(int:id)/`.

.. rubric:: Upgrading

Please follow :ref:`generic-upgrade-instructions` in order to perform update.

`All changes in detail <https://github.com/WeblateOrg/weblate/milestone/107?closed=1>`__.

Weblate 5.2.1
-------------

*Released on November 22nd 2023.*

.. rubric:: Improvements

* Show search field after no strings found while translating.
* Added soft hyphen to special-characters toolbar.

.. rubric:: Bug fixes

* Database backups compatibility with Alibaba Cloud Database PolarDB.
* Crash on loading statistics calculated by previous versions.
* Sort icons in dark mode.
* Project level statistics no longer count categorized components twice.
* Possible discarding pending translations after editing source strings.

.. rubric:: Upgrading

Please follow :ref:`generic-upgrade-instructions` in order to perform update.

`All changes in detail <https://github.com/WeblateOrg/weblate/milestone/108?closed=1>`__.

Weblate 5.2
-----------

*Released on November 16th 2023.*

.. rubric:: New features

* :ref:`vcs-azure-devops`.

.. rubric:: Improvements

* Faster statistics updates.
* Better e-mail selection in user profile.
* :ref:`autofix` are now applied to suggestions as well.
* :ref:`mt-deepl` can now configure default formality for translations.
* Use neutral colors for progress bars and translation unit states.
* :ref:`addon-weblate.gettext.mo` can optionally include strings needing editing.
* Use :http:header:`Accept-Language` to order translations for unauthenticated users.
* Add option to directly approve suggestions with :ref:`reviews` workflow.
* One-click removal of project or component :ref:`subscriptions`.
* :ref:`api-statistics` now includes character and word counts for more string states.

.. rubric:: Bug fixes

* Fixed creating component within a category by upload.
* Error handling in organizing components and categories.
* Fixed moving categories between projects.
* Fixed formatting of translation memory search results.
* Allow non-breaking space character in :ref:`autofix-html`.

.. rubric:: Compatibility

* :doc:`/formats/apple` exporter now produces UTF-8 encoded files.
* Python 3.12 is now supported, though not recommended, see :ref:`python-deps`.

.. rubric:: Upgrading

Please follow :ref:`generic-upgrade-instructions` in order to perform update.

`All changes in detail <https://github.com/WeblateOrg/weblate/milestone/104?closed=1>`__.

Weblate 5.1.1
-------------

*Released on October 25th 2023.*

.. rubric:: Improvements

* :ref:`addon-weblate.consistency.languages` now uses a dedicated user for changes.
* Added button for sharing on Fediverse.
* Added validation for VCS integration credentials.
* Reduced overhead of statistics collection.

.. rubric:: Bug fixes

* Added plurals validation when editing string using the API.
* Replacing a file using upload when existing is corrupted.

.. rubric:: Upgrading

Please follow :ref:`generic-upgrade-instructions` in order to perform update.

`All changes in detail <https://github.com/WeblateOrg/weblate/milestone/106?closed=1>`__.

Weblate 5.1
-----------

*Released on October 16th 2023.*

.. rubric:: New features

* :ref:`mt-yandex-v2` machine translation service.
* :ref:`addon-weblate.autotranslate.autotranslate` and :ref:`auto-translation` are now stored with a dedicated user as an author.
* :ref:`addons` changes to strings are now stored with a dedicated user as an author.
* :ref:`download-multi` can now convert file formats.
* :ref:`workflow-customization` allows to fine-tune localization workflow per language.

.. rubric:: Improvements

* :ref:`project-translation_review` also shows the approval percentage in object listings.
* Project is added to watched upon accepting an invitation.
* Configure VCS API credentials as a Python dict from environment variables.
* Improved accuracy of checks on plural messages.
* Engage page better shows stats.
* Strings which can not be saved to a file no longer block other strings to be written.
* Fixed some API URLs for categorized components.
* Show plural form examples more prominently.
* Highlight whitespace in :ref:`machine-translation`.
* Faster comment and component removal.
* Show disabled save button reason more prominently.
* New string notification can now be triggered for each string.

.. rubric:: Bug fixes

* Improved OCR error handling in :ref:`screenshots`.
* :ref:`autofix` gracefully handle strings from :ref:`multivalue-csv`.
* Occasional crash in :ref:`machine-translation` caching.
* Fixed history listing for entries within a :ref:`category`.
* Fixed editing :guilabel:`Administration` team.
* :ref:`addon-weblate.consistency.languages` add-on could miss some languages.

.. rubric:: Compatibility

* Categories are now included ``weblate://`` repository URLs.

.. rubric:: Upgrading

Please follow :ref:`generic-upgrade-instructions` in order to perform update.

* Upgrades from older version than 5.0.2 are not supported, please upgrade to 5.0.2 first and then continue in upgrading.
* Dropped support for deprecated insecure configuration of VCS service API keys via _TOKEN/_USERNAME in :file:`settings.py`.
* Weblate now defaults to persistent database connections in :file:`settings_example.py` and Docker.

`All changes in detail <https://github.com/WeblateOrg/weblate/milestone/100?closed=1>`__.

Weblate 5.0.2
-------------

*Released on September 14th 2023.*

.. rubric:: Improvements

* Translate page performance.
* Search now looks for categories as well.

.. rubric:: Bug fixes

* Rendering of release notes on GitHub.
* Listing of categorized projects.
* Translating a language inside a category.
* Categories sorting.

.. rubric:: Upgrading

Please follow :ref:`generic-upgrade-instructions` in order to perform update.

* The database upgrade can take considerable time on larger sites due to indexing changes.

`All changes in detail <https://github.com/WeblateOrg/weblate/milestone/105?closed=1>`__.

Weblate 5.0.1
-------------

*Released on September 10th 2023.*

.. rubric:: New features

* Added :http:get:`/api/component-lists/(str:slug)/components/`.

.. rubric:: Improvements

* Related glossary terms lookup is now faster.
* Logging of failures when creating pull requests.
* History is now loaded faster.
* Added object ``id`` to all :ref:`api` endpoints.
* Better performance of projects with a lot of components.
* Added compatibility redirects for some old URLs.

.. rubric:: Bug fixes

* Creating component within a category.
* Source strings and state display for converted formats.
* Block :ref:`component-edit_template` on formats which do not support it.
* :ref:`check-reused` is no longer triggered for blank strings.
* Performance issues while browsing some categories.
* Fixed GitHub Team and Organization authentication in Docker container.
* GitLab merge requests when using a customized SSH port.

.. rubric:: Compatibility

* `pyahocorasick` dependency has been replaced by `ahocorasick_rs`.
* The default value of :setting:`IP_PROXY_OFFSET` has been changed from 1 to -1.

.. rubric:: Upgrading

Please follow :ref:`generic-upgrade-instructions` in order to perform update.

* The database upgrade can take considerable time on larger sites due to indexing changes.

`All changes in detail <https://github.com/WeblateOrg/weblate/milestone/103?closed=1>`__.

Weblate 5.0
-----------

*Released on August 24th 2023.*

.. rubric:: New features

* :doc:`/formats/markdown` support, thanks to Anders Kaplan.
* :ref:`category` can now organize components within a project.
* :doc:`/formats/fluent` now has better syntax checks thanks to Henry Wilkes.
* Inviting users now works with all authentication methods.
* Docker container supports file backed secrets, see :ref:`docker-secrets`.

.. rubric:: Improvements

* Plurals handling in machine translation.
* :ref:`check-same` check now honors placeholders even in the strict mode.
* :ref:`check-reused` is no longer triggered for languages with a single plural form.
* WebP is now supported for :ref:`screenshots`.
* Avoid duplicate notification when a user is subscribed to overlapping scopes.
* OCR support for non-English languages in :ref:`screenshots`.
* :ref:`xliff` now supports displaying source string location.
* Rendering strings with plurals, placeholders or alternative translations.
* User API now includes last sign in date.
* User API token is now hidden for privacy reasons by default.
* Faster adding terms to glossary.
* Better preserve translation on source file change in :doc:`/formats/html` and :doc:`/formats/txt`.
* Added indication of automatic assignment to team listing.
* Users now have to confirm invitations to become team members.
* :ref:`check-formats` can now check all plural forms with the ``strict-format`` flag.
* :doc:`/user/checks` browsing experience.
* Highlight differences in the source string in automatic suggestions.
* Visual diff now better understands compositing characters.

.. rubric:: Bug fixes

* User names handling while committing to Git.
* :ref:`addon-weblate.cleanup.blank` and :ref:`addon-weblate.cleanup.generic` now remove all strings at once.
* Language filtering in :doc:`/devel/reporting`.
* Reduced false positives of :ref:`check-reused` when fixing the translation.
* Fixed caching issues after updating screenshots from the repository.

.. rubric:: Compatibility

* Python 3.9 or newer is now required.
* Several UI URLs have been changed to be able to handle categories.

.. rubric:: Upgrading

Please follow :ref:`generic-upgrade-instructions` in order to perform update.

* There are several changes in :file:`settings_example.py`, most notable is changes in ``CACHES`` and ``SOCIAL_AUTH_PIPELINE``, please adjust your settings accordingly.
* Several previously optional dependencies are now required.
* The database upgrade can take considerable time on larger sites due to structure changes.

`All changes in detail <https://github.com/WeblateOrg/weblate/milestone/99?closed=1>`__.<|MERGE_RESOLUTION|>--- conflicted
+++ resolved
@@ -1,16 +1,10 @@
-<<<<<<< HEAD
 Weblate 5.12
 ------------
-=======
-Weblate 5.11.4
---------------
->>>>>>> d178f19e
 
 *Not yet released.*
 
 .. rubric:: New features
 
-<<<<<<< HEAD
 * Added :http:post:`/api/units/(int:id)/comments/` to create a new comment for the given translation unit.
 
 .. rubric:: Improvements
@@ -22,7 +16,26 @@
 .. rubric:: Bug fixes
 
 * :ref:`dashboard` translations ordering when paginating.
-=======
+
+.. rubric:: Compatibility
+
+.. rubric:: Upgrading
+
+Please follow :ref:`generic-upgrade-instructions` in order to perform update.
+
+.. rubric:: Contributors
+
+.. include:: changes/contributors/5.12.rst
+
+`All changes in detail <https://github.com/WeblateOrg/weblate/milestone/141?closed=1>`__.
+
+Weblate 5.11.4
+--------------
+
+*Not yet released.*
+
+.. rubric:: New features
+
 .. rubric:: Improvements
 
 * :ref:`addon-weblate.webhook.webhook` logs requests and responses.
@@ -30,25 +43,18 @@
 .. rubric:: Bug fixes
 
 * :ref:`addon-weblate.webhook.webhook` was not triggered in some situations.
->>>>>>> d178f19e
-
-.. rubric:: Compatibility
-
-.. rubric:: Upgrading
-
-Please follow :ref:`generic-upgrade-instructions` in order to perform update.
-
-.. rubric:: Contributors
-
-<<<<<<< HEAD
-.. include:: changes/contributors/5.12.rst
-
-`All changes in detail <https://github.com/WeblateOrg/weblate/milestone/141?closed=1>`__.
-=======
+
+.. rubric:: Compatibility
+
+.. rubric:: Upgrading
+
+Please follow :ref:`generic-upgrade-instructions` in order to perform update.
+
+.. rubric:: Contributors
+
 .. include:: changes/contributors/5.11.4.rst
 
 `All changes in detail <https://github.com/WeblateOrg/weblate/milestone/146?closed=1>`__.
->>>>>>> d178f19e
 
 Weblate 5.11.3
 --------------
