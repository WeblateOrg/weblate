--- conflicted
+++ resolved
@@ -9,11 +9,8 @@
 
 .. rubric:: Improvements
 
-<<<<<<< HEAD
 * :ref:`check-same` is now skipped for Toki Pona.
-=======
 * :ref:`search-strings` supports ``has:location`` lookup.
->>>>>>> 5e20ef19
 
 .. rubric:: Bug fixes
 
