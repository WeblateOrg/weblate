--- conflicted
+++ resolved
@@ -1,4 +1,3 @@
-<<<<<<< HEAD
 Weblate 5.0
 -----------
 
@@ -7,7 +6,7 @@
 * Improved plurals handling in machine translation.
 
 `All changes in detail <https://github.com/WeblateOrg/weblate/milestone/99?closed=1>`__.
-=======
+
 Weblate 4.18.2
 --------------
 
@@ -20,7 +19,6 @@
 * Disabled reused checks on languages with a single plural form.
 
 `All changes in detail <https://github.com/WeblateOrg/weblate/milestone/102?closed=1>`__.
->>>>>>> a595da90
 
 Weblate 4.18.1
 --------------
