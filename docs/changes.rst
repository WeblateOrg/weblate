--- conflicted
+++ resolved
@@ -16,14 +16,11 @@
 * :ref:`check-punctuation-spacing` ignores markup such as Markdown or reStructuredText.
 * :ref:`autofix-punctuation-spacing` does not alter reStructuredText markup.
 * Improved validation errors in :doc:`/api`, see :ref:`api-errors`.
-<<<<<<< HEAD
 * Any language changed into an alias in `Weblate language data <https://github.com/WeblateOrg/language-data/>`__ is now reflected in all existing installations.
 * Blank alias languages (not linked to any translation, profile, component, ...) are now automatically removed.
-=======
 * :ref:`check-duplicate` better works with markup such as Markdown or reStructuredText.
 * Automatically use DeepL API Free endpoint for the DeepL API Free authentication keys in :ref:`mt-deepl`.
 * Compatibility with third-party static files storage backends for Django.
->>>>>>> 9734b8ad
 
 **Bug fixes**
 
