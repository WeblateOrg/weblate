Weblate 5.0
-----------

Not yet released.

**New features**

**Improvements**

* Plurals handling in machine translation.
* :ref:`check-same` check now honors placeholders even in the strict mode.
* :ref:`check-reused` is no longer triggered for languages with a single plural form.
* WebP is now supported for :ref:`screenshots`.
* Avoid duplicate notification when a user is subscribed to overlapping scopes.

**Bug fixes**

* User names handling while committing to Git.
* :ref:`addon-weblate.cleanup.blank` and :ref:`addon-weblate.cleanup.generic` now remove all strings at once.
* Language filtering in :doc:`/devel/reporting`.

**Compatibility**

* Python 3.9 or newer is now required.

**Upgrading**

Please follow :ref:`generic-upgrade-instructions` in order to perform update.

* There are several changes in :file:`settings_example.py`, most notable is change in ``CACHES``, please adjust your settings accordingly.

<<<<<<< HEAD
Weblate 4.18
------------

Released on June 15th 2023.

* Improved API error messages on permission denied.
* Reduced false positives of the XML checks.
* Translated check accuracy has been improved.
* Extended support for Fluent file format.
* Avoiding signing-out user in some rate-limits.
* Added support for storing glossary explanation in TBX format.
* Added support for ordering strings by last update.
* Extended search capabilities for finding users.
* Support for automatic update of screenshots from a repository.
* Improved translation memory performance.
* Project stats exports to JSON/CSV now include more details; it now matches content available in the API.
* Added check for reused translation.
* Highlight suggested change in automatic suggestions.
* Added dark theme; browser-following and manual setting are available.
* The Docker container can now be used with read-only root filesystem.
* Added username autocompletion when adding users to a project.
* Added site-wide search for projects, components, languages and users.
* New add-on Fill read-only strings with source.

`All changes in detail <https://github.com/WeblateOrg/weblate/milestone/97?closed=1>`__.

Weblate 4.17
------------

Released on April 17th 2023.

* Allow to filter on language in reports.
* Dropped deprecated command ``cleanup_celery``.
* Fixed private project visibility for some teams.
* Automatic translation now honors target state when translating from other components.
* Improved performance of public user profiles.
* Improved Sentry performance integration.
* Added support for Ed25519 SSH key.
* Rewritten metrics storage.
* Added support for searching strings by position.
* Documentation improvements.
* Unchanged translation check can honor untranslatable terms from glossary.
* Added automatic fixup for Devanagari danda.
* Allow downloading project translation memory per language.
* Added new alert on unused components.

`All changes in detail <https://github.com/WeblateOrg/weblate/milestone/93?closed=1>`__.

Weblate 4.16.4
--------------

Released on March 16th 2023.

* Dependencies updates.
* Improved background tasks scheduling.

`All changes in detail <https://github.com/WeblateOrg/weblate/milestone/96?closed=1>`__.

Weblate 4.16.3
--------------

Released on March 15th 2023.

* Improved session handling with project backups.
* Dependencies updates.
* Localization updates.
* Documentation improvements.

`All changes in detail <https://github.com/WeblateOrg/weblate/milestone/95?closed=1>`__.

Weblate 4.16.2
--------------

Released on March 8th 2023.

* Fixed searching in the translation memory.
* Fixed automatic translation with more services.
* Improved rendering of overlapping glossary term matches.
* Fixed plurals parsing for non-English source language in some formats.
* Added support for go-i18n v2 JSON files.

`All changes in detail <https://github.com/WeblateOrg/weblate/milestone/94?closed=1>`__.

Weblate 4.16.1
--------------

Released on March 1st 2023.

* Fixed testsuite error.

`All changes in detail <https://github.com/WeblateOrg/weblate/milestone/92?closed=1>`__.

Weblate 4.16
------------

Released on March 1st 2023.

* Format string checks now also detects duplicated formats.
* Improved search performance for some specially formatted strings.
* Celery beat is now storing the tasks schedule in the database.
* Added support for IBM Watson Language Translator.
* Dropped support for VCS integration settings deprecated in 4.14.
* Added support for Bitbucket Server pull requests.
* Improved conflicts handling in gettext PO files.
* Added support for defining strings state when adding via API.
* Added support for configuring CORS allowed origins.
* Added plurals support to automatic suggestions.

`All changes in detail <https://github.com/WeblateOrg/weblate/milestone/89?closed=1>`__.

Weblate 4.15.2
--------------

Released on January 25th 2023.

* Enabled gotext JSON and i18next v4 formats in the default configuration.
* Fixed crash on uploading corrupted files.
* Show stale directories in Git repository status.

`All changes in detail <https://github.com/WeblateOrg/weblate/milestone/91?closed=1>`__.

Weblate 4.15.1
--------------

Released on January 19th 2023.

* Fixed suggestions from automatic translation.
* Fixed add-on page crash in some corner cases.
* Fixed untranslating template for new translations in some cases.
* Documented licensing using `REUSE 3.0 <https://reuse.software/>`_.
* Fixed users pagination on team management.
* Improved performance of project creation and saving.
* Added support for gotext JSON files.
* Added support for i18next v4 files.
* Pagination in the API is now customizable.

`All changes in detail <https://github.com/WeblateOrg/weblate/milestone/90?closed=1>`__.

Weblate 4.15
------------

Released on December 16th 2022.

* Added support for browsing all changes for an individual string.
* Fixed plurals handling in automatic translation from other components.
* Added keyboard shortcut Alt+Enter to submit string as a suggestion.
* Added support for placeables in the Fluent format.
* Improved performance of translation memory.
* Autogenerate repoweb browsing links for well known code hosting services.
* Improved performance of several views.
* Improved listing of strings with plurals.
* Added support for adding custom markup to HTML head.
* Fixed generation of MO files in the add-on to include only translated files.
* Fixed rendering of regular expression flags.
* Improved placeholders check behavior with plurals.
* Added support for translation files naming suitable for Google Play.
* Added support for labels in API.
* Added support for choosing different e-mail for commits than for notifications.
* The Docker image no longer enables debug mode by default.
* Order glossary terms based on the glossary component priority.
* Added team administrators who can add or remove members of the team.
* Added a popup confirmation before deleting users.
* Added add-on to customize XML output.

`All changes in detail <https://github.com/WeblateOrg/weblate/milestone/88?closed=1>`__.

Weblate 4.14.2
--------------

Released on November 5th 2022.

* Added support for removing entries from translation memory.
* Improved analysis on the duplicate language alert.
* Improved accurancy of the consecutive duplicated-words check.
* Improved scaling of sending many notifications.
* Improved string-state handling for subtitle translation.
* Deprecated insecure configuration of VCS service API keys via _TOKEN/_USERNAME configuration instead of _CREDENTIALS list.
* Fixed processing of some uploaded CSV files.
* Improved whitespace changes handling in diff display.
* Added link for managing automatic suggestions to the management pages.
* Track comment removal/resolving in history.
* Fixed restoring project backups with linked components.
* Fixed CAPTCHA entering on unsuccessful registration.
* Improved languages support in DeepL.
* Improved webhooks compatibility with authenticated repositories.
* Added support for Python 3.11.

`All changes in detail <https://github.com/WeblateOrg/weblate/milestone/87?closed=1>`__.

Weblate 4.14.1
--------------

Released on September 15th 2022.

* Fixed generating project backups in some situations.
* Improved error reporting when uploading files.
* Fetch all user verified e-mails from GitHub during authentication.
* Avoid matching glossary terms on context or keys.
* Added notifications for string removals.
* Improved management of untranslatable terms in glossary.
* List number of team members on team management page.
* Add group management interface.
* Always show review stats when reviews are turned on.
* Added searching support in units API.
* Fixed progress bar display for read-only strings in the review workflow.
* Improved Burmese punctuation check.
* Fixed garbage collecting of metrics data.

`All changes in detail <https://github.com/WeblateOrg/weblate/milestone/86?closed=1>`__.

Weblate 4.14
------------

Released on August 22nd 2022.

* Track add-on changes in a history.
* Fixed parsing translation from Windows RC, HTML and text files.
* Extended language code style configuration options.
* Added support for plurals updated in the recent CLDR releases.
* Reduced memory usage while updating components with a lot of translations.
* Added support for translation domain in SAP Translation Hub.
* Allow absolute links in source string locations.
* Improved operation behind some reverse proxies.
* Extended API to cover translation memory.
* Improved document translation workflow.
* Improved reliability of HTML and text files translation.
* Added support for project level backups.
* Improved performance and memory usage of translation memory lookups.

`All changes in detail <https://github.com/WeblateOrg/weblate/milestone/84?closed=1>`__.

Weblate 4.13.1
--------------

Released on July 1st 2022.

* Fixed tracking suggestions in history.
* Fixed parsing reverse proxy info from Cloudflare.
* Make parse errors lock translation of a component.
* Fixed configuring intermediate file in the discovery add-on.
* Fixed DeepL translations behavior with placeholders.
* Fixed untranslating strings via API.
* Added support for removing a user from a group via API.
* Fixed audit log for user invitation e-mails.
* Fixed flag names for Java formatting strings.

`All changes in detail <https://github.com/WeblateOrg/weblate/milestone/85?closed=1>`__.

Weblate 4.13
------------

Released on June 15th 2022.

* Changed behavior of updating language names.
* Added pagination to projects listing.
* API for creating new units now returns info about newly created unit.
* Component discovery now supports configuring an intermediate language.
* Added fixed encoding variants to CSV formats.
* Changed handling of context and location for some formats to better fit underlying implementation.
* Added support for the ResourceDictionary format.
* Improved progress-bar colors for color-blind people.
* Fixed variants cleanup when removing strings.
* Compatibility with Django 4.1.
* Added support for storing escaped XML elements in XLIFF.
* Improved formatting of placeholder-check errors.
* Redirect /.well-known/change-password to /accounts/password/.
* Machine translation services are now configurable per project.
* Added separate permission for resolving comments and grant it to the :guilabel:`Review strings` role.
* Added support for storing alternative translations in the CSV file.
* The placeholders check can now be case-insensitive as well.

`All changes in detail <https://github.com/WeblateOrg/weblate/milestone/81?closed=1>`__.

Weblate 4.12.2
--------------

Released on May 11th 2022.

* Fixed rebuilding project translation-memory for some components.
* Fixed sorting components by untranslated strings.
* Fixed possible loss of translations while adding a new language.
* Ensure Weblate SSH key is generated during migrations.

`All changes in detail <https://github.com/WeblateOrg/weblate/milestone/83?closed=1>`__.

Weblate 4.12.1
--------------

Released on April 29th 2022.

* Fixed pull request message title.
* Improved syntax error handling in Fluent format.
* Fixed avatar display in notification e-mails.
* Add support for web monetization.
* Fixed removal of stale source strings when removing translations.

`All changes in detail <https://github.com/WeblateOrg/weblate/milestone/82?closed=1>`__.

Weblate 4.12
------------

Released on April 20th 2022.

* Added support for Amharic in :ref:`check-end-stop`.
* Added support for Burmese in :ref:`check-end-question`.
* Extended options of the :ref:`addon-weblate.generate.pseudolocale` add-on.
* Added ``ignore-all-checks`` flag to ignore all quality checks on a string.
* Avoid :ref:`addon-weblate.generate.pseudolocale` add-on to trigger failing checks.
* Added support for :ref:`vcs-gitea`.
* Added Linux-style language code to :ref:`component-language_code_style`.
* Added support for rebuilding project translation memory.
* Improved API for creating components from a file.
* Add copy and clone buttons to other translations.
* Make merge request message configurable at the component level.
* Improved behavior of maximal-length restriction with XML tags.
* Fixed loading Fluent files with additional comments.

`All changes in detail <https://github.com/WeblateOrg/weblate/milestone/77?closed=1>`__.

Weblate 4.11.2
--------------

Released on March 4th 2022.

* Fixed corrupted MO files in the binary release.

`All changes in detail <https://github.com/WeblateOrg/weblate/milestone/80?closed=1>`__.

Weblate 4.11.1
--------------

Released on March 4th 2022.

* Fixed missing sanitizing of arguments to Git and Mercurial - CVE-2022-23915, see `GHSA-3872-f48p-pxqj <https://github.com/WeblateOrg/weblate/security/advisories/GHSA-3872-f48p-pxqj>`_ for more details.
* Fixed loading fuzzy strings from CSV files.
* Added support for creating teams using the API.
* Fixed user mention suggestions display.
* The project tokens access can now be customized.

`All changes in detail <https://github.com/WeblateOrg/weblate/milestone/78?closed=1>`__.

Weblate 4.11
------------

Released on February 25th 2022.

* Fixes stored XSS - CVE-2022-24710, see `GHSA-6jp6-9rf9-gc66 <https://github.com/WeblateOrg/weblate/security/advisories/GHSA-6jp6-9rf9-gc66>`_ for more details.
* Fixed add-on installation using API.
* Renamed :guilabel:`Strings needing action` to :guilabel:`Unfinished strings`.
* Fixed false positives from :ref:`check-icu-message-format-syntax`.
* Indicate lock and contributor agreement on other occurrences listing.
* Fixed updating PO files with obsolete strings or missing plurals.
* Improved squash add-on compatibility with Gerrit.
* Automatically initialize user languages based on the :http:header:`Accept-Language` header.
* Improved error handling on string removal.
* Weblate now requires Python 3.7 or newer.
* Fixed some write operations with project token authentication.
* Fixed string state tracking when the strings changes in the repository.
* Track string changes from the repository.
* Sticky header on translations listing to improve navigation.
* Fixed untranslating strings in :ref:`javaprop`.
* Fixed Git operation with non-ASCII branch names.
* New add-on :ref:`addon-weblate.generate.prefill`.
* Added :guilabel:`Merge without fast-forward` :ref:`component-merge_style`.
* Fixed :ref:`addon-weblate.autotranslate.autotranslate` add-on triggering for newly added strings.
* Improved punctuation checks for Burmese.
* Added support for defining custom teams at project level to grant users access, see :ref:`manage-acl`.
* Added documentation links to alerts.
* Docker container automatically enables TLS/SSL for outgoing e-mail when needed.
* Added support for searching for resolved comments.
* Added support for borgbackup 1.2.
* Fixed applying of :guilabel:`Automatically translated` label.

`All changes in detail <https://github.com/WeblateOrg/weblate/milestone/75?closed=1>`__.

Weblate 4.10.1
--------------

Released on December 22nd 2021.

* Documented changes introduced by upgrading to Django 4.0.
* Fixed displaying of :guilabel:`Automatically translated` label.
* Fixed API display of branch in components with a shared repository.
* Improved analysis on the failed push alert.
* Fixed manually editing page when browsing changes.
* Improved accuracy of :ref:`check-kashida`.
* The Weblate Docker container now uses Python 3.10.

`All changes in detail <https://github.com/WeblateOrg/weblate/milestone/76?closed=1>`__.

Weblate 4.10
------------

Released on December 16th 2021.

* Added support for formality and placeholders with DeepL.
* Bulk edit and search-and-replace are now available on project and language level.
* Added filtering to search and replace.
* Fixed: "Perform automatic translation" privilege is no longer part of the *Languages* group.
* "Perform automatic translation" is in the *Administration* and the new *Automatic translation* group.
* Fixed generating XLSX files with special chars.
* Added ability to the GitHub authentication backend to check if the user belongs to a specific GitHub organization or team.
* Improved feedback on invalid parameters passed to API.
* Added support for project scoped access tokens for API.
* Fixed string removal in some cases.
* Fixed translating newly added strings.
* Label automatically translated strings to ease their filtering.

`All changes in detail <https://github.com/WeblateOrg/weblate/milestone/74?closed=1>`__.

Weblate 4.9.1
-------------

Released on November 19th 2021.

* Fixed upload of monolingual files after changing template.
* Improved handling of whitespace in flags.
* Add support for filtering in download API.
* Fixed statistics display when adding new translations.
* Mitigate issues with GitHub SSH key change.

`All changes in detail <https://github.com/WeblateOrg/weblate/milestone/73?closed=1>`__.

Weblate 4.9
-------------

Released on November 10th 2021.

* Provide more details for events in history.
* Improved rendering of history.
* Improved performance of the translation pages.
* Added support for restricting translation file downloads.
* The ``safe-html`` can now understand Markdown when used with ``md-text``.
* The ``max-length`` tag now ignores XML markup when used with ``xml-text``.
* Fixed dimensions of rendered texts in :ref:`check-max-size`.
* Lowered app store title length to 30 to assist with upcoming Google policy changes.
* Added support for customizing SSH invocation via :setting:`SSH_EXTRA_ARGS`.
* Added checks for ICU MessageFormat.
* Improved error condition handling in machine translation backends.
* Highlight unusual whitespace characters in the strings.
* Added option to stay on translated string while editing.
* Added support for customizing Borg invocation via :setting:`BORG_EXTRA_ARGS`.
* Fixed generating of MO files for monolingual translations.
* Added API endpoint to download all component translations as a ZIP file.
* Added support for Python 3.10.
* Added support for resending e-mail invitation from the management interface.

`All changes in detail <https://github.com/WeblateOrg/weblate/milestone/71?closed=1>`__.

Weblate 4.8.1
-------------

Released on September 10th 2021.

* Fixed user removal in Django admin interface.
* Document add-on parameters in greater detail.
* Fixed JavaScript error in glossary.
* Add limit to number of matches in consistency check.
* Improve handling of placeholders in machine translations.
* Fixed creating add-ons using API.
* Added :setting:`PRIVACY_URL` setting to add privacy policy link to the footer.
* Hide member e-mail addresses from project admins.
* Improved gettext PO merging in case of conflicts.
* Improved glossary highlighting.
* Improved ``safe-html`` flag behavior with XML checks.
* Fixed commit messages for linked components.

`All changes in detail <https://github.com/WeblateOrg/weblate/milestone/70?closed=1>`__.

Weblate 4.8
-----------

Released on August 21th 2021.

* Added support for Apple stringsdict format.
* The exact search operator is now case-sensitive with PostgreSQL.
* Fixed saving glossary explanations in some cases.
* Documentation improvements.
* Performance improvements.
* Improved squash add-on compatibility with Gerrit.
* Fixed adding strings to monolingual glossary components.
* Improved performance in handling variants.
* Fixed squash add-on sometimes skipping parsing upstream changes.
* Preserve file extension for downloads.
* Added support for the Fluent format.
* Added support for using tabs to indent JSON formats.

`All changes in detail <https://github.com/WeblateOrg/weblate/milestone/67?closed=1>`__.

Weblate 4.7.2
-------------

Released on July 15th 2021.

* Support more language aliases to be configured on a project.
* Fixed search string validation in API.
* Fixed Git exporter URLs after a domain change.
* Fixed cleanup add-on for Windows RC files.
* Fixed possible crash in XLIFF updating.

`All changes in detail <https://github.com/WeblateOrg/weblate/milestone/69?closed=1>`__.

Weblate 4.7.1
-------------

Released on June 30th 2021.

* Improved popup for adding terms to glossary.
* Added support for LibreTranslate machine translation service.
* Added rate limiting on creating new projects.
* Improved performance of file updates.

`All changes in detail <https://github.com/WeblateOrg/weblate/milestone/68?closed=1>`__.

Weblate 4.7
-----------

Released on June 17th 2021.

* Improved configuration health check.
* Added support for ``object-pascal-format`` used in gettext PO, see :ref:`check-object-pascal-format`.
* Renamed :guilabel:`Nearby keys` to :guilabel:`Similar keys` to better describe the purpose.
* Added support for :ref:`mi18n-lang`.
* Improved SAML authentication integration.
* Fixed :ref:`vcs-gerrit` integration to better handle corner cases.
* Weblate now requires Django 3.2.
* Fixed inviting users when e-mail authentication is disabled.
* Improved language definitions.
* Added support for blocking users from contributing to a project.
* Fixed automatic creation of glossary languages.
* Extended documentation about add-ons.
* Performance improvements for components with linked repositories.
* Added support for free DeepL API.
* The user management no longer needs Django admin interface.

`All changes in detail <https://github.com/WeblateOrg/weblate/milestone/64?closed=1>`__.

Weblate 4.6.2
-------------

Released on May 8th 2021.

* Fixed crash after moving shared component between projects.
* Fixed adding new strings to empty properties files.
* Fixed copy icon alignment in RTL languages.
* Extended string statistics on the Info tab.
* Fixed handling of translation files ignored in Git.
* Improved metrics performance.
* Fixed possible bug in saving glossaries.
* Fixed consistency check behavior on languages with different plural rules.

`All changes in detail <https://github.com/WeblateOrg/weblate/milestone/66?closed=1>`__.

Weblate 4.6.1
-------------

Released on May 2nd 2021.

* Remove obsolete spam protection code.
* Improve source plural check accuracy.
* Update list of user interface languages in Docker.
* Improved error messages when creating pull requests.
* Fixed creating pull requests on Pagure.
* Fixed triggering automatically installed add-ons.
* Fixed possible caching issues on upgrade.
* Fixed adding new units to monolingual translations using upload.

`All changes in detail <https://github.com/WeblateOrg/weblate/milestone/65?closed=1>`__.

Weblate 4.6
-----------

Released on April 19th 2021.

* The auto_translate management command has now a parameter for specifying translation mode.
* Added support for :ref:`txt`.
* Added trends and metrics for all objects.
* Added support for directly copying text from secondary languages.
* Added date filtering when browsing changes.
* Improved activity charts.
* Sender for contact form e-mails can now be configured.
* Improved parameters validation in component creation API.
* The rate limiting no longer applies to superusers.
* Improved automatic translation add-on performance and reliability.
* The rate limiting now can be customized in the Docker container.
* API for creating components now automatically uses :ref:`internal-urls`.
* Simplified state indication while listing strings.
* Password hashing now uses Argon2 by default.
* Simplified progress bars indicating translation status.
* Renamed :ref:`addon-weblate.consistency.languages` to clarify the purpose.
* Fixed saving string state to XLIFF.
* Added language-wide search.
* Initial support for :ref:`docker-scaling` the Docker deployment.

`All changes in detail <https://github.com/WeblateOrg/weblate/milestone/61?closed=1>`__.

Weblate 4.5.3
-------------

Released on April 1st 2021.

* Fixed metrics collection.
* Fixed possible crash when adding strings.
* Improved search query examples.
* Fixed possible loss of newly added strings on replace upload.

Weblate 4.5.2
-------------

Released on March 26th 2021.

* Configurable schedule for automatic translation.
* Added Lua format check.
* Ignore format strings in the :ref:`check-duplicate` check.
* Allow uploading screenshot from a translate page.
* Added forced file synchronization to the repository maintenance.
* Fixed automatic suggestions for languages with a longer code.
* Improved performance when adding new strings.
* Several bug fixes in quality checks.
* Several performance improvements.
* Added integration with :ref:`discover-weblate`.
* Fixed checks behavior with read-only strings.

`All changes in detail <https://github.com/WeblateOrg/weblate/milestone/63?closed=1>`__.

Weblate 4.5.1
-------------

Released on March 5th 2021.

* Fixed editing of glossary flags in some corner cases.
* Extend metrics usage to improve performance of several pages.
* Store correct source language in TMX files.
* Better handling for uploads of monolingual PO using API.
* Improved alerts behavior on glossary components.
* Improved Markdown link checks.
* Indicate glossary and source language in breadcrumbs.
* Paginated component listing of huge projects.
* Improved performance of translation, component or project removal.
* Improved bulk edit performance.
* Fixed preserving "Needs editing" and "Approved" states for ODF files.
* Improved interface for customizing translation-file downloads

`All changes in detail <https://github.com/WeblateOrg/weblate/milestone/62?closed=1>`__.

Weblate 4.5
-----------

Released on February 19th 2021.

* Added support for ``lua-format`` used in gettext PO.
* Added support for sharing a component between projects.
* Fixed multiple unnamed variables check behavior with multiple format flags.
* Dropped mailing list field on the project in favor of generic instructions for translators.
* Added pseudolocale generation add-on.
* Added support for TermBase eXchange files.
* Added support for manually defining string variants using a flag.
* Improved performance of consistency checks.
* Improved performance of translation memory for long strings.
* Added support for searching in explanations.
* Strings can now be added and removed in bilingual formats as well.
* Extend list of supported languages in Amazon Translate machine translation.
* Automatically enable Java MessageFormat checks for Java Properties.
* Added a new upload method to add new strings to a translation.
* Added a simple interface to browse translation.
* Glossaries are now stored as regular components.
* Dropped specific API for glossaries as component API is used now.
* Added simplified interface to toggle some of the flags.
* Added support for non-translatable or forbidden terms in the glossary.
* Added support for defining terminology in a glossary.
* Moved text direction toggle to get more space for the visual keyboard.
* Added option to automatically watch projects user-contributed to.
* Added check whether translation matches the glossary.
* Added support for customizing navigation text color.

`All changes in detail <https://github.com/WeblateOrg/weblate/milestone/59?closed=1>`__.

Weblate 4.4.2
-------------

Released on January 14th 2021.

* Fixed corruption of one distributed MO file.

Weblate 4.4.1
-------------

Released on January 13th 2021.

* Fixed reverting plural changes.
* Fixed displaying help for project settings.
* Improved administration of users.
* Improved handling of context in monolingual PO files.
* Fixed cleanup add-on behavior with HTML, ODF, IDML and Windows RC formats.
* Fixed parsing of location from CSV files.
* Use content compression for file downloads.
* Improved user experience on importing from ZIP file.
* Improved detection of file format for uploads.
* Avoid duplicate pull requests on Pagure.
* Improved performance when displaying ghost translations.
* Reimplemented translation editor to use native browser textarea.
* Fixed cleanup add-on breaking adding new strings.
* Added API for add-ons.

`All changes in detail <https://github.com/WeblateOrg/weblate/milestone/60?closed=1>`__.

Weblate 4.4
-----------

Released on December 15th 2020.

* Improved validation when creating a component.
* Weblate now requires Django 3.1.
* Added support for appearance customization in the management interface.
* Fixed read-only state handling in bulk edit.
* Improved CodeMirror integration.
* Added add-on to remove blank strings from translation files.
* The CodeMirror editor is now used for translations.
* Syntax highlighting in translation editor for XML, HTML, Markdown and reStructuredText.
* Highlight placeables in translation editor.
* Improved support for non-standard language codes.
* Added alert when using ambiguous language codes.
* The user is now presented with a filtered list of languages when adding a new translation.
* Extended search capabilities for changes in history.
* Improved billing detail pages and Libre hosting workflow.
* Extended translation statistics API.
* Improved "other translations" tab while translating.
* Added tasks API.
* Improved performance of file upload.
* Improved display of user defined special characters.
* Improved performance of auto-translation.
* Several minor improvements in the user interface.
* Improved naming of ZIP downloads.
* Added option for getting notifications on unwatched projects.

 `All changes in detail <https://github.com/WeblateOrg/weblate/milestone/56?closed=1>`__.

Weblate 4.3.2
-------------

Released on November 4th 2020.

* Fixed crash on certain component file masks.
* Improved accuracy of the consecutive duplicated words check.
* Added support for Pagure pull requests.
* Improved error messages for failed registrations.
* Reverted rendering developer comments as Markdown.
* Simplified setup of Git repositories with different default branch than "master".
* Newly created internal repositories now use main as the default branch.
* Reduced false positives rate of unchanged translation while translating reStructuredText.
* Fixed CodeMirror display issues in some situations.
* Renamed Template group to "Sources" to clarify its meaning.
* Fixed GitLab pull requests on repositories with longer paths.

`All changes in detail <https://github.com/WeblateOrg/weblate/milestone/58?closed=1>`__.

Weblate 4.3.1
-------------

Released on October 21st 2020.

* Improved auto-translation performance.
* Fixed session expiry for authenticated users.
* Add support for hiding version information.
* Improve hooks compatibility with Bitbucket Server.
* Improved performance of translation memory updates.
* Reduced memory usage.
* Improved performance of Matrix view.
* Added confirmation before removing a user from a project.

 `All changes in detail <https://github.com/WeblateOrg/weblate/milestone/57?closed=1>`__.

Weblate 4.3
-----------

Released on October 15th 2020.

* Include user stats in the API.
* Fixed component ordering on paginated pages.
* Define source language for a glossary.
* Rewritten support for GitHub and GitLab pull requests.
* Fixed stats counts after removing suggestion.
* Extended public user profile.
* Fixed configuration of enforced checks.
* Improve documentation about built-in backups.
* Moved source language attribute from project to a component.
* Add Vue I18n formatting check.
* Generic placeholders check now supports regular expressions.
* Improved look of Matrix mode.
* Machinery is now called automatic suggestions.
* Added support for interacting with multiple GitLab or GitHub instances.
* Extended API to cover project updates, unit updates and removals and glossaries.
* Unit API now properly handles plural strings.
* Component creation can now handle ZIP file or document upload.
* Consolidated API response status codes.
* Support Markdown in contributor agreement.
* Improved source strings tracking.
* Improved JSON, YAML and CSV formats compatibility.
* Added support for removing strings.
* Improved performance of file downloads.
* Improved repository management view.
* Automatically enable java-format for Android.
* Added support for localized screenshots.
* Added support for Python 3.9.
* Fixed translating HTML files under certain conditions.

`All changes in detail <https://github.com/WeblateOrg/weblate/milestone/53?closed=1>`__.

Weblate 4.2.2
-------------

Released on September 2nd 2020.

* Fixed matching of source strings for JSON formats.
* Fixed login redirect for some authentication configurations.
* Fixed LDAP authentication with group sync.
* Fixed crash in reporting automatic translation progress.
* Fixed Git commit squashing with trailers enabled.
* Fixed creating local VCS components using API.

Weblate 4.2.1
-------------

Released on August 21st 2020.

* Fixed saving plurals for some locales in Android resources.
* Fixed crash in the cleanup add-on for some XLIFF files.
* Allow setting up localization CDN in Docker image.

Weblate 4.2
-----------

Released on August 18th 2020.

* Improved user pages and added listing of users.
* Dropped support for migrating from 3.x releases, migrate through 4.1 or 4.0.
* Added exports into several monolingual formats.
* Improved activity charts.
* Number of displayed nearby strings can be configured.
* Added support for locking components experiencing repository errors.
* Simplified main navigation (replaced buttons with icons).
* Improved language code handling in Google Translate integration.
* The Git squash add-on can generate ``Co-authored-by:`` trailers.
* Improved query search parser.
* Improved user feedback from format strings checks.
* Improved performance of bulk state changes.
* Added compatibility redirects after project or component renaming.
* Added notifications for strings approval, component locking and license change.
* Added support for ModernMT.
* Allow to avoid overwriting approved translations on file upload.
* Dropped support for some compatibility URL redirects.
* Added check for ECMAScript template literals.
* Added option to watch a component.
* Removed leading dot from JSON unit keys.
* Removed separate Celery queue for translation memory.
* Allow translating all components a language at once.
* Allow to configure ``Content-Security-Policy`` HTTP headers.
* Added support for aliasing languages at project level.
* New add-on to help with HTML or JavaScript localization, see :ref:`addon-weblate.cdn.cdnjs`.
* The Weblate domain is now configured in the settings, see :setting:`SITE_DOMAIN`.
* Add support for searching by component and project.

Weblate 4.1.1
-------------

Released on June 19th 2020.

* Fixed changing autofix or add-ons configuration in Docker.
* Fixed possible crash in "About" page.
* Improved installation of byte-compiled locale files.
* Fixed adding words to glossary.
* Fixed keyboard shortcuts for machinery.
* Removed debugging output causing discarding log events in some setups.
* Fixed lock indication on project listing.
* Fixed listing GPG keys in some setups.
* Added option for which DeepL API version to use.
* Added support for acting as SAML Service Provider, see :ref:`saml-auth`.

Weblate 4.1
-----------

Released on June 15th 2020.

* Added support for creating new translations with included country code.
* Added support for searching source strings with screenshot.
* Extended info available in the stats insights.
* Improved search editing on "Translate" pages.
* Improve handling of concurrent repository updates.
* Include source language in project creation form.
* Include changes count in credits.
* Fixed UI language selection in some cases.
* Allow to whitelist registration methods with registrations closed.
* Improved lookup of related terms in glossary.
* Improved translation memory matches.
* Group same machinery results.
* Add direct link to edit screenshot from translate page.
* Improved removal confirmation dialog.
* Include templates in ZIP download.
* Add support for Markdown and notification configuration in announcements.
* Extended details in check listings.
* Added support for new file formats: :ref:`laravel-php`, :ref:`html`, :ref:`odf`, :ref:`idml`, :ref:`winrc`, :ref:`ini`, :ref:`islu`, :ref:`gwt`, :ref:`go-i18n-json`, :ref:`arb`.
* Consistently use dismissed as state of dismissed checks.
* Add support for configuring default add-ons to enable.
* Fixed editor keyboard shortcut to dismiss checks.
* Improved machine translation of strings with placeholders.
* Show ghost translation for user languages to ease starting them.
* Improved language code parsing.
* Show translations in user language first in the list.
* Renamed shapings to more generic name variants.
* Added new quality checks: :ref:`check-unnamed-format`, :ref:`check-long-untranslated`, :ref:`check-duplicate`.
* Reintroduced support for wiping translation memory.
* Fixed option to ignore source checks.
* Added support for configuring different branch for pushing changes.
* API now reports rate limiting status in the HTTP headers.
* Added support for Google Translate V3 API (Advanced).
* Added ability to restrict access on component level.
* Added support for whitespace and other special chars in translation flags, see :ref:`custom-checks`.
* Always show rendered text check if enabled.
* API now supports filtering of changes.
* Added support for sharing glossaries between projects.

Weblate 4.0.4
-------------

Released on May 7th 2020.

* Fixed testsuite execution on some Python 3.8 environments.
* Typo fixes in the documentation.
* Fixed creating components using API in some cases.
* Fixed JavaScript errors breaking mobile navigation.
* Fixed crash on displaying some checks.
* Fixed screenshots listing.
* Fixed monthly digest notifications.
* Fixed intermediate translation behavior with units non existing in translation.

Weblate 4.0.3
-------------

Released on May 2nd 2020.

* Fixed possible crash in reports.
* User mentions in comments are now case insensitive.
* Fixed PostgreSQL migration for non superusers.
* Fixed changing the repository URL while creating component.
* Fixed crash when upstream repository is gone.

Weblate 4.0.2
-------------

Released on April 27th 2020.

* Improved performance of translation stats.
* Improved performance of changing labels.
* Improved bulk edit performance.
* Improved translation memory performance.
* Fixed possible crash on component deletion.
* Fixed displaying of translation changes in some corner cases.
* Improved warning about too long celery queue.
* Fixed possible false positives in the consistency check.
* Fixed deadlock when changing linked component repository.
* Included edit distance in changes listing and CSV and reports.
* Avoid false positives of punctuation spacing check for Canadian French.
* Fixed XLIFF export with placeholders.
* Fixed false positive with zero width check.
* Improved reporting of configuration errors.
* Fixed bilingual source upload.
* Automatically detect supported languages for DeepL machine translation.
* Fixed progress bar display in some corner cases.
* Fixed some checks triggering on non translated strings.

Weblate 4.0.1
-------------

Released on April 16th 2020.

* Fixed package installation from PyPI.

Weblate 4.0
-----------

Released on April 16th 2020.

* Weblate now requires Python 3.6 or newer.
* Added management overview of component alerts.
* Added component alert for broken repository browser URLs.
* Improved sign in and registration pages.
* Project access control and workflow configuration integrated to project settings.
* Added check and highlighter for i18next interpolation and nesting.
* Added check and highlighter for percent placeholders.
* Display suggestions failing checks.
* Record source string changes in history.
* Upgraded Microsoft Translator to version 3 API.
* Reimplemented translation memory backend.
* Added support for several ``is:`` lookups in :doc:`user/search`.
* Allow to make :ref:`check-same` avoid internal blacklist.
* Improved comments extraction from monolingual po files.
* Renamed whiteboard messages to announcements.
* Fixed occasional problems with registration mails.
* Improved LINGUAS update add-on to handle more syntax variants.
* Fixed editing monolingual XLIFF source file.
* Added support for exact matching in :doc:`user/search`.
* Extended API to cover screenshots, users, groups, componentlists and extended creating projects.
* Add support for source upload on bilingual translations.
* Added support for intermediate language from developers.
* Added support for source strings review.
* Extended download options for platform wide translation memory.

Weblate 3.x series
------------------

Weblate 3.11.3
~~~~~~~~~~~~~~

Released on March 11th 2020.

* Fixed searching for fields with certain priority.
* Fixed predefined query for recently added strings.
* Fixed searching returning duplicate matches.
* Fixed notifications rendering in Gmail.
* Fixed reverting changes from the history.
* Added links to events in digest notifications.
* Fixed email for account removal confirmation.
* Added support for Slack authentication in Docker container.
* Avoid sending notifications for not subscribed languages.
* Include Celery queues in performance overview.
* Fixed documentation links for add-ons.
* Reduced false negatives for unchanged translation check.
* Raised bleach dependency to address CVE-2020-6802.
* Fixed listing project level changes in history.
* Fixed stats invalidation in some corner cases.
* Fixed searching for certain string states.
* Improved format string checks behavior on missing percent.
* Fixed authentication using some third party providers.

Weblate 3.11.2
~~~~~~~~~~~~~~

Released on February 22nd 2020.

* Fixed rendering of suggestions.
* Fixed some strings wrongly reported as having no words.

Weblate 3.11.1
~~~~~~~~~~~~~~

Released on February 20th 2020.

* Documented Celery setup changes.
* Improved filename validation on component creation.
* Fixed minimal versions of some dependencies.
* Fixed adding groups with certain Django versions.
* Fixed manual pushing to upstream repository.
* Improved glossary matching.

Weblate 3.11
~~~~~~~~~~~~

Released on February 17th 2020.

* Allow using VCS push URL during component creation via API.
* Rendered width check now shows image with the render.
* Fixed links in notifications e-mails.
* Improved look of plaintext e-mails.
* Display ignored checks and allow to make them active again.
* Display nearby keys on monolingual translations.
* Added support for grouping string shapings.
* Recommend upgrade to new Weblate versions in the system checks.
* Provide more detailed analysis for duplicate language alert.
* Include more detailed license info on the project pages.
* Automatically unshallow local copies if needed.
* Fixed download of strings needing action.
* New alert to warn about using the same file mask twice.
* Improve XML placeables extraction.
* The :setting:`SINGLE_PROJECT` can now enforce redirection to chosen project.
* Added option to resolve comments.
* Added bulk editing of flags.
* Added support for :ref:`labels`.
* Added bulk edit add-on.
* Added option for :ref:`enforcing-checks`.
* Increased default validity of confirmation links.
* Improved Matomo integration.
* Fixed :ref:`check-translated` to correctly handle source string change.
* Extended automatic updates configuration by :setting:`AUTO_UPDATE`.
* LINGUAS add-ons now do full sync of translations in Weblate.

Weblate 3.10.3
~~~~~~~~~~~~~~

Released on January 18th 2020.

* Support for translate-toolkit 2.5.0.

Weblate 3.10.2
~~~~~~~~~~~~~~

Released on January 18th 2020.

* Add lock indication to projects.
* Fixed CSS bug causing flickering in some web browsers.
* Fixed searching on systems with non-English locales.
* Improved repository matching for GitHub and Bitbucket hooks.
* Fixed data migration on some Python 2.7 installations.
* Allow configuration of Git shallow cloning.
* Improved background notification processing.
* Fixed broken form submission when navigating back in web browser.
* New add-on to configure YAML formatting.
* Fixed same plurals check to not fire on single plural form languages.
* Fixed regex search on some fields.

Weblate 3.10.1
~~~~~~~~~~~~~~

Released on January 9th 2020.

* Extended API with translation creation.
* Fixed several corner cases in data migrations.
* Compatibility with Django 3.0.
* Improved data clean-up performance.
* Added support for customizable security.txt.
* Improved breadcrumbs in changelog.
* Improved translations listing on dashboard.
* Improved HTTP responses for webhooks.
* Added support for GitLab merge requests in Docker container.

Weblate 3.10
~~~~~~~~~~~~

Released on December 20th 2019.

* Improved application user interface.
* Added doublespace check.
* Fixed creating new languages.
* Avoid sending auditlog notifications to deleted e-mails.
* Added support for read-only strings.
* Added support for Markdown in comments.
* Allow placing translation instruction text in project info.
* Add copy to clipboard for secondary languages.
* Improved support for Mercurial.
* Improved Git repository fetching performance.
* Add search lookup for age of string.
* Show source language for all translations.
* Show context for nearby strings.
* Added support for notifications on repository operations.
* Improved translation listings.
* Extended search capabilities.
* Added support for automatic translation strings marked for editing.
* Avoid sending duplicate notifications for linked component alerts.
* Improve default merge request message.
* Better indicate string state in Zen mode.
* Added support for more languages in Yandex Translate.
* Improved look of notification e-mails.
* Provide choice for translation license.

Weblate 3.9.1
~~~~~~~~~~~~~

Released on October 28th 2019.

* Remove some unneeded files from backups.
* Fixed potential crash in reports.
* Fixed cross database migration failure.
* Added support for force pushing Git repositories.
* Reduced risk of registration token invalidation.
* Fixed account removal hitting rate limiter.
* Added search based on priority.
* Fixed possible crash on adding strings to JSON file.
* Safe HTML check and fixup now honor source string markup.
* Avoid sending notifications to invited and deleted users.
* Fix SSL connection to redis in Celery in Docker container.

Weblate 3.9
~~~~~~~~~~~

Released on October 15th 2019.

* Include Weblate metadata in downloaded files.
* Improved UI for failing checks.
* Indicate missing strings in format checks.
* Separate check for French punctuation spacing.
* Add support for fixing some of quality checks errors.
* Add separate permission to create new projects.
* Extend stats for char counts.
* Improve support for Java style language codes.
* Added new generic check for placeholders.
* Added support for WebExtension JSON placeholders.
* Added support for flat XML format.
* Extended API with project, component and translation removal and creation.
* Added support for Gitea and Gitee webhooks.
* Added new custom regex based check.
* Allow to configure contributing to shared translation memory.
* Added ZIP download for more translation files.
* Make XLIFF standard compliant parsing of maxwidth and font.
* Added new check and fixer for safe HTML markup for translating web applications.
* Add component alert on unsupported configuration.
* Added automatic translation add-on to bootstrap translations.
* Extend automatic translation to add suggestions.
* Display add-on parameters on overview.
* Sentry is now supported through modern Sentry SDK instead of Raven.
* Changed example settings to be better fit for production environment.
* Added automated backups using BorgBackup.
* Split cleanup add-on for RESX to avoid unwanted file updates.
* Added advanced search capabilities.
* Allow users to download their own reports.
* Added localization guide to help configuring components.
* Added support for GitLab merge requests.
* Improved display of repository status.
* Perform automated translation in the background.

Weblate 3.8
~~~~~~~~~~~

Released on August 15th 2019.

* Added support for simplified creating of similar components.
* Added support for parsing translation flags from the XML based file formats.
* Log exceptions into Celery log.
* Improve performance of repository scoped add-ons.
* Improved look of notification e-mails.
* Fixed password reset behavior.
* Improved performance on most of translation pages.
* Fixed listing of languages not known to Weblate.
* Add support for cloning add-ons to discovered components.
* Add support for replacing file content with uploaded.
* Add support for translating non VCS based content.
* Added OpenGraph widget image to use on social networks.
* Added support for animated screenshots.
* Improved handling of monolingual XLIFF files.
* Avoid sending multiple notifications for single event.
* Add support for filtering changes.
* Extended predefined periods for reporting.
* Added webhook support for Azure Repos.
* New opt-in notifications on pending suggestions or untranslated strings.
* Add one click unsubscribe link to notification e-mails.
* Fixed false positives with Has been translated check.
* New management interface for admins.
* String priority can now be specified using flags.
* Added language management views.
* Add checks for Qt library and Ruby format strings.
* Added configuration to better fit single project installations.
* Notify about new string on source string change on monolingual translations.
* Added separate view for translation memory with search capability.

Weblate 3.7.1
~~~~~~~~~~~~~

Released on June 28th 2019.

* Documentation updates.
* Fixed some requirements constraints.
* Updated language database.
* Localization updates.
* Various user interface tweaks.
* Improved handling of unsupported but discovered translation files.
* More verbosely report missing file format requirements.

Weblate 3.7
~~~~~~~~~~~

Released on June 21st 2019.

* Added separate Celery queue for notifications.
* Use consistent look with application for API browsing.
* Include approved stats in the reports.
* Report progress when updating translation component.
* Allow to abort running background component update.
* Extend template language for filename manipulations.
* Use templates for editor link and repository browser URL.
* Indicate max length and current characters count when editing translation.
* Improved handling of abbreviations in unchanged translation check.
* Refreshed landing page for new contributors.
* Add support for configuring msgmerge add-on.
* Delay opening SMTP connection when sending notifications.
* Improved error logging.
* Allow custom location in MO generating add-on.
* Added add-ons to cleanup old suggestions or comments.
* Added option to enable horizontal mode in the Zen editor.
* Improved import performance with many linked components.
* Fixed examples installation in some cases.
* Improved rendering of alerts in changes.
* Added new horizontal stats widget.
* Improved format strings check on plurals.
* Added font management tool.
* New check for rendered text dimensions.
* Added support for subtitle formats.
* Include overall completion stats for languages.
* Added reporting at project and global scope.
* Improved user interface when showing translation status.
* New Weblate logo and color scheme.
* New look of bitmap badges.

Weblate 3.6.1
~~~~~~~~~~~~~

Released on April 26th 2019.

* Improved handling of monolingual XLIFF files.
* Fixed digest notifications in some corner cases.
* Fixed add-on script error alert.
* Fixed generating MO file for monolingual PO files.
* Fixed display of uninstalled checks.
* Indicate administered projects on project listing.
* Allow update to recover from missing VCS repository.

Weblate 3.6
~~~~~~~~~~~

Released on April 20th 2019.

* Add support for downloading user data.
* Add-ons are now automatically triggered upon installation.
* Improved instructions for resolving merge conflicts.
* Cleanup add-on is now compatible with app store metadata translations.
* Configurable language code syntax when adding new translations.
* Warn about using Python 2 with planned termination of support in April 2020.
* Extract special characters from the source string for visual keyboard.
* Extended contributor stats to reflect both source and target counts.
* Admins and consistency add-ons can now add translations even if disabled for users.
* Fixed description of toggle disabling ``Language-Team`` header manipulation.
* Notify users mentioned in comments.
* Removed file format autodetection from component setup.
* Fixed generating MO file for monolingual PO files.
* Added digest notifications.
* Added support for muting component notifications.
* Added notifications for new alerts, whiteboard messages or components.
* Notifications for administered projects can now be configured.
* Improved handling of three letter language codes.

Weblate 3.5.1
~~~~~~~~~~~~~

Released on March 10th 2019.

* Fixed Celery systemd unit example.
* Fixed notifications from HTTP repositories with login.
* Fixed race condition in editing source string for monolingual translations.
* Include output of failed add-on execution in the logs.
* Improved validation of choices for adding new language.
* Allow to edit file format in component settings.
* Update installation instructions to prefer Python 3.
* Performance and consistency improvements for loading translations.
* Make Microsoft Terminology service compatible with current Zeep releases.
* Localization updates.

Weblate 3.5
~~~~~~~~~~~

Released on March 3rd 2019.

* Improved performance of built-in translation memory.
* Added interface to manage global translation memory.
* Improved alerting on bad component state.
* Added user interface to manage whiteboard messages.
* Add-on commit message now can be configured.
* Reduce number of commits when updating upstream repository.
* Fixed possible metadata loss when moving component between projects.
* Improved navigation in the Zen mode.
* Added several new quality checks (Markdown related and URL).
* Added support for app store metadata files.
* Added support for toggling GitHub or Gerrit integration.
* Added check for Kashida letters.
* Added option to squash commits based on authors.
* Improved support for XLSX file format.
* Compatibility with Tesseract 4.0.
* Billing add-on now removes projects for unpaid billings after 45 days.

Weblate 3.4
~~~~~~~~~~~

Released on January 22nd 2019.

* Added support for XLIFF placeholders.
* Celery can now utilize multiple task queues.
* Added support for renaming and moving projects and components.
* Include characters counts in reports.
* Added guided adding of translation components with automatic detection of translation files.
* Customizable merge commit messages for Git.
* Added visual indication of component alerts in navigation.
* Improved performance of loading translation files.
* New add-on to squash commits prior to push.
* Improved displaying of translation changes.
* Changed default merge style to rebase and made that configurable.
* Better handle private use subtags in language code.
* Improved performance of fulltext index updates.
* Extended file upload API to support more parameters.

Weblate 3.3
~~~~~~~~~~~

Released on November 30th 2018.

* Added support for component and project removal.
* Improved performance for some monolingual translations.
* Added translation component alerts to highlight problems with a translation.
* Expose XLIFF string resname as context when available.
* Added support for XLIFF states.
* Added check for non writable files in DATA_DIR.
* Improved CSV export for changes.

Weblate 3.2.2
~~~~~~~~~~~~~

Released on October 20th 2018.

* Remove no longer needed Babel dependency.
* Updated language definitions.
* Improve documentation for add-ons, LDAP and Celery.
* Fixed enabling new dos-eol and auto-java-messageformat flags.
* Fixed running setup.py test from PyPI package.
* Improved plurals handling.
* Fixed translation upload API failure in some corner cases.
* Fixed updating Git configuration in case it was changed manually.

Weblate 3.2.1
~~~~~~~~~~~~~

Released on October 10th 2018.

* Document dependency on backports.csv on Python 2.7.
* Fix running tests under root.
* Improved error handling in gitexport module.
* Fixed progress reporting for newly added languages.
* Correctly report Celery worker errors to Sentry.
* Fixed creating new translations with Qt Linguist.
* Fixed occasional fulltext index update failures.
* Improved validation when creating new components.
* Added support for cleanup of old suggestions.

Weblate 3.2
~~~~~~~~~~~

Released on October 6th 2018.

* Add install_addon management command for automated add-on installation.
* Allow more fine grained ratelimit settings.
* Added support for export and import of Excel files.
* Improve component cleanup in case of multiple component discovery add-ons.
* Rewritten Microsoft Terminology machine translation backend.
* Weblate now uses Celery to offload some processing.
* Improved search capabilities and added regular expression search.
* Added support for Youdao Zhiyun API machine translation.
* Added support for Baidu API machine translation.
* Integrated maintenance and cleanup tasks using Celery.
* Improved performance of loading translations by almost 25%.
* Removed support for merging headers on upload.
* Removed support for custom commit messages.
* Configurable editing mode (zen/full).
* Added support for error reporting to Sentry.
* Added support for automated daily update of repositories.
* Added support for creating projects and components by users.
* Built-in translation memory now automatically stores translations done.
* Users and projects can import their existing translation memories.
* Better management of related strings for screenshots.
* Added support for checking Java MessageFormat.

See `3.2 milestone on GitHub <https://github.com/WeblateOrg/weblate/milestone/36?closed=1>`_
for detailed list of addressed issues.

Weblate 3.1.1
~~~~~~~~~~~~~

Released on July 27th 2018.

* Fix testsuite failure on some setups.

Weblate 3.1
~~~~~~~~~~~

Released on July 27th 2018.

* Upgrades from older version than 3.0.1 are not supported.
* Allow to override default commit messages from settings.
* Improve webhooks compatibility with self hosted environments.
* Added support for Amazon Translate.
* Compatibility with Django 2.1.
* Django system checks are now used to diagnose problems with installation.
* Removed support for soon shutdown libravatar service.
* New add-on to mark unchanged translations as needing edit.
* Add support for jumping to specific location while translating.
* Downloaded translations can now be customized.
* Improved calculation of string similarity in translation memory matches.
* Added support by signing Git commits by GnuPG.

Weblate 3.0.1
~~~~~~~~~~~~~

Released on June 10th 2018.

* Fixed possible migration issue from 2.20.
* Localization updates.
* Removed obsolete hook examples.
* Improved caching documentation.
* Fixed displaying of admin documentation.
* Improved handling of long language names.

Weblate 3.0
~~~~~~~~~~~

Released on June 1st 2018.

* Rewritten access control.
* Several code cleanups that lead to moved and renamed modules.
* New add-on for automatic component discovery.
* The import_project management command has now slightly different parameters.
* Added basic support for Windows RC files.
* New add-on to store contributor names in PO file headers.
* The per component hook scripts are removed, use add-ons instead.
* Add support for collecting contributor agreements.
* Access control changes are now tracked in history.
* New add-on to ensure all components in a project have same translations.
* Support for more variables in commit message templates.
* Add support for providing additional textual context.

Weblate 2.x series
------------------

Weblate 2.20
~~~~~~~~~~~~

Released on April 4th 2018.

* Improved speed of cloning subversion repositories.
* Changed repository locking to use third party library.
* Added support for downloading only strings needing action.
* Added support for searching in several languages at once.
* New add-on to configure gettext output wrapping.
* New add-on to configure JSON formatting.
* Added support for authentication in API using RFC 6750 compatible Bearer authentication.
* Added support for automatic translation using machine translation services.
* Added support for HTML markup in whiteboard messages.
* Added support for mass changing state of strings.
* Translate-toolkit at least 2.3.0 is now required, older versions are no longer supported.
* Added built-in translation memory.
* Added componentlists overview to dashboard and per component list overview pages.
* Added support for DeepL machine translation service.
* Machine translation results are now cached inside Weblate.
* Added support for reordering committed changes.

Weblate 2.19.1
~~~~~~~~~~~~~~

Released on February 20th 2018.

* Fixed migration issue on upgrade from 2.18.
* Improved file upload API validation.

Weblate 2.19
~~~~~~~~~~~~

Released on February 15th 2018.

* Fixed imports across some file formats.
* Display human friendly browser information in audit log.
* Added TMX exporter for files.
* Various performance improvements for loading translation files.
* Added option to disable access management in Weblate in favor of Django one.
* Improved glossary lookup speed for large strings.
* Compatibility with django_auth_ldap 1.3.0.
* Configuration errors are now stored and reported persistently.
* Honor ignore flags in whitespace autofixer.
* Improved compatibility with some Subversion setups.
* Improved built-in machine translation service.
* Added support for SAP Translation Hub service.
* Added support for Microsoft Terminology service.
* Removed support for advertisement in notification e-mails.
* Improved translation progress reporting at language level.
* Improved support for different plural formulas.
* Added support for Subversion repositories not using stdlayout.
* Added add-ons to customize translation workflows.

Weblate 2.18
~~~~~~~~~~~~

Released on December 15th 2017.

* Extended contributor stats.
* Improved configuration of special characters virtual keyboard.
* Added support for DTD file format.
* Changed keyboard shortcuts to less likely collide with browser/system ones.
* Improved support for approved flag in XLIFF files.
* Added support for not wrapping long strings in gettext PO files.
* Added button to copy permalink for current translation.
* Dropped support for Django 1.10 and added support for Django 2.0.
* Removed locking of translations while translating.
* Added support for adding new strings to monolingual translations.
* Added support for translation workflows with dedicated reviewers.

Weblate 2.17.1
~~~~~~~~~~~~~~

Released on October 13th 2017.

* Fixed running testsuite in some specific situations.
* Locales updates.

Weblate 2.17
~~~~~~~~~~~~

Released on October 13th 2017.

* Weblate by default does shallow Git clones now.
* Improved performance when updating large translation files.
* Added support for blocking certain e-mails from registration.
* Users can now delete their own comments.
* Added preview step to search and replace feature.
* Client side persistence of settings in search and upload forms.
* Extended search capabilities.
* More fine grained per project ACL configuration.
* Default value of BASE_DIR has been changed.
* Added two step account removal to prevent accidental removal.
* Project access control settings is now editable.
* Added optional spam protection for suggestions using Akismet.

Weblate 2.16
~~~~~~~~~~~~

Released on August 11th 2017.

* Various performance improvements.
* Added support for nested JSON format.
* Added support for WebExtension JSON format.
* Fixed git exporter authentication.
* Improved CSV import in certain situations.
* Improved look of Other translations widget.
* The max-length checks is now enforcing length of text in form.
* Make the commit_pending age configurable per component.
* Various user interface cleanups.
* Fixed component/project/site wide search for translations.

Weblate 2.15
~~~~~~~~~~~~

Released on June 30th 2017.

* Show more related translations in other translations.
* Add option to see translations of current string to other languages.
* Use 4 plural forms for Lithuanian by default.
* Fixed upload for monolingual files of different format.
* Improved error messages on failed authentication.
* Keep page state when removing word from glossary.
* Added direct link to edit secondary language translation.
* Added Perl format quality check.
* Added support for rejecting reused passwords.
* Extended toolbar for editing RTL languages.

Weblate 2.14.1
~~~~~~~~~~~~~~

Released on May 24th 2017.

* Fixed possible error when paginating search results.
* Fixed migrations from older versions in some corner cases.
* Fixed possible CSRF on project watch and unwatch.
* The password reset no longer authenticates user.
* Fixed possible CAPTCHA bypass on forgotten password.

Weblate 2.14
~~~~~~~~~~~~

Released on May 17th 2017.

* Add glossary entries using AJAX.
* The logout now uses POST to avoid CSRF.
* The API key token reset now uses POST to avoid CSRF.
* Weblate sets Content-Security-Policy by default.
* The local editor URL is validated to avoid self-XSS.
* The password is now validated against common flaws by default.
* Notify users about important activity with their account such as password change.
* The CSV exports now escape potential formulas.
* Various minor improvements in security.
* The authentication attempts are now rate limited.
* Suggestion content is stored in the history.
* Store important account activity in audit log.
* Ask for password confirmation when removing account or adding new associations.
* Show time when suggestion has been made.
* There is new quality check for trailing semicolon.
* Ensure that search links can be shared.
* Included source string information and screenshots in the API.
* Allow to overwrite translations through API upload.

Weblate 2.13.1
~~~~~~~~~~~~~~

Released on Apr 12th 2017.

* Fixed listing of managed projects in profile.
* Fixed migration issue where some permissions were missing.
* Fixed listing of current file format in translation download.
* Return HTTP 404 when trying to access project where user lacks privileges.

Weblate 2.13
~~~~~~~~~~~~

Released on Apr 12th 2017.

* Fixed quality checks on translation templates.
* Added quality check to trigger on losing translation.
* Add option to view pending suggestions from user.
* Add option to automatically build component lists.
* Default dashboard for unauthenticated users can be configured.
* Add option to browse 25 random strings for review.
* History now indicates string change.
* Better error reporting when adding new translation.
* Added per language search within project.
* Group ACLs can now be limited to certain permissions.
* The per project ACLs are now implemented using Group ACL.
* Added more fine grained privileges control.
* Various minor UI improvements.

Weblate 2.12
~~~~~~~~~~~~

Released on Mar 3rd 2017.

* Improved admin interface for groups.
* Added support for Yandex Translate API.
* Improved speed of site wide search.
* Added project and component wide search.
* Added project and component wide search and replace.
* Improved rendering of inconsistent translations.
* Added support for opening source files in local editor.
* Added support for configuring visual keyboard with special characters.
* Improved screenshot management with OCR support for matching source strings.
* Default commit message now includes translation information and URL.
* Added support for Joomla translation format.
* Improved reliability of import across file formats.

Weblate 2.11
~~~~~~~~~~~~

Released on Jan 31st 2017.

* Include language detailed information on language page.
* Mercurial backend improvements.
* Added option to specify translation component priority.
* More consistent usage of Group ACL even with less used permissions.
* Added WL_BRANCH variable to hook scripts.
* Improved developer documentation.
* Better compatibility with various Git versions in Git exporter add-on.
* Included per project and component stats.
* Added language code mapping for better support of Microsoft Translate API.
* Moved fulltext cleanup to background job to make translation removal faster.
* Fixed displaying of plural source for languages with single plural form.
* Improved error handling in import_project.
* Various performance improvements.

Weblate 2.10.1
~~~~~~~~~~~~~~

Released on Jan 20th 2017.

* Do not leak account existence on password reset form (CVE-2017-5537).

Weblate 2.10
~~~~~~~~~~~~

Released on Dec 15th 2016.

* Added quality check to check whether plurals are translated differently.
* Fixed GitHub hooks for repositories with authentication.
* Added optional Git exporter module.
* Support for Microsoft Cognitive Services Translator API.
* Simplified project and component user interface.
* Added automatic fix to remove control characters.
* Added per language overview to project.
* Added support for CSV export.
* Added CSV download for stats.
* Added matrix view for quick overview of all translations.
* Added basic API for changes and strings.
* Added support for Apertium APy server for machine translations.

Weblate 2.9
~~~~~~~~~~~

Released on Nov 4th 2016.

* Extended parameters for createadmin management command.
* Extended import_json to be able to handle with existing components.
* Added support for YAML files.
* Project owners can now configure translation component and project details.
* Use "Watched" instead of "Subscribed" projects.
* Projects can be watched directly from project page.
* Added multi language status widget.
* Highlight secondary language if not showing source.
* Record suggestion deletion in history.
* Improved UX of languages selection in profile.
* Fixed showing whiteboard messages for component.
* Keep preferences tab selected after saving.
* Show source string comment more prominently.
* Automatically install Gettext PO merge driver for Git repositories.
* Added search and replace feature.
* Added support for uploading visual context (screenshots) for translations.

Weblate 2.8
~~~~~~~~~~~

Released on Aug 31st 2016.

* Documentation improvements.
* Translations.
* Updated bundled JavaScript libraries.
* Added list_translators management command.
* Django 1.8 is no longer supported.
* Fixed compatibility with Django 1.10.
* Added Subversion support.
* Separated XML validity check from XML mismatched tags.
* Fixed API to honor HIDE_REPO_CREDENTIALS settings.
* Show source change in Zen mode.
* Alt+PageUp/PageDown/Home/End now works in Zen mode as well.
* Add tooltip showing exact time of changes.
* Add option to select filters and search from translation page.
* Added UI for translation removal.
* Improved behavior when inserting placeables.
* Fixed auto locking issues in Zen mode.

Weblate 2.7
~~~~~~~~~~~

Released on Jul 10th 2016.

* Removed Google web translate machine translation.
* Improved commit message when adding translation.
* Fixed Google Translate API for Hebrew language.
* Compatibility with Mercurial 3.8.
* Added import_json management command.
* Correct ordering of listed translations.
* Show full suggestion text, not only a diff.
* Extend API (detailed repository status, statistics, …).
* Testsuite no longer requires network access to test repositories.

Weblate 2.6
~~~~~~~~~~~

Released on Apr 28th 2016.

* Fixed validation of components with language filter.
* Improved support for XLIFF files.
* Fixed machine translation for non English sources.
* Added REST API.
* Django 1.10 compatibility.
* Added categories to whiteboard messages.

Weblate 2.5
~~~~~~~~~~~

Released on Mar 10th 2016.

* Fixed automatic translation for project owners.
* Improved performance of commit and push operations.
* New management command to add suggestions from command-line.
* Added support for merging comments on file upload.
* Added support for some GNU extensions to C printf format.
* Documentation improvements.
* Added support for generating translator credits.
* Added support for generating contributor stats.
* Site wide search can search only in one language.
* Improve quality checks for Armenian.
* Support for starting translation components without existing translations.
* Support for adding new translations in Qt TS.
* Improved support for translating PHP files.
* Performance improvements for quality checks.
* Fixed site wide search for failing checks.
* Added option to specify source language.
* Improved support for XLIFF files.
* Extended list of options for import_project.
* Improved targeting for whiteboard messages.
* Support for automatic translation across projects.
* Optimized fulltext search index.
* Added management command for auto translation.
* Added placeables highlighting.
* Added keyboard shortcuts for placeables, checks and machine translations.
* Improved translation locking.
* Added quality check for AngularJS interpolation.
* Added extensive group based ACLs.
* Clarified terminology on strings needing edit (formerly fuzzy).
* Clarified terminology on strings needing action and untranslated strings.
* Support for Python 3.
* Dropped support for Django 1.7.
* Dropped dependency on msginit for creating new gettext PO files.
* Added configurable dashboard views.
* Improved notifications on parse errors.
* Added option to import components with duplicate name to import_project.
* Improved support for translating PHP files.
* Added XLIFF export for dictionary.
* Added XLIFF and gettext PO export for all translations.
* Documentation improvements.
* Added support for configurable automatic group assignments.
* Improved adding of new translations.

Weblate 2.4
~~~~~~~~~~~

Released on Sep 20th 2015.

* Improved support for PHP files.
* Ability to add ACL to anonymous user.
* Improved configurability of import_project command.
* Added CSV dump of history.
* Avoid copy/paste errors with whitespace characters.
* Added support for Bitbucket webhooks.
* Tighter control on fuzzy strings on translation upload.
* Several URLs have changed, you might have to update your bookmarks.
* Hook scripts are executed with VCS root as current directory.
* Hook scripts are executed with environment variables describing current component.
* Add management command to optimize fulltext index.
* Added support for error reporting to Rollbar.
* Projects now can have multiple owners.
* Project owners can manage themselves.
* Added support for ``javascript-format`` used in gettext PO.
* Support for adding new translations in XLIFF.
* Improved file format autodetection.
* Extended keyboard shortcuts.
* Improved dictionary matching for several languages.
* Improved layout of most of pages.
* Support for adding words to dictionary while translating.
* Added support for filtering languages to be managed by Weblate.
* Added support for translating and importing CSV files.
* Rewritten handling of static files.
* Direct login/registration links to third-party service if that's the only one.
* Commit pending changes on account removal.
* Add management command to change site name.
* Add option to configure default committer.
* Add hook after adding new translation.
* Add option to specify multiple files to add to commit.

Weblate 2.3
~~~~~~~~~~~

Released on May 22nd 2015.

* Dropped support for Django 1.6 and South migrations.
* Support for adding new translations when using Java Property files.
* Allow to accept suggestion without editing.
* Improved support for Google OAuth 2.0.
* Added support for Microsoft .resx files.
* Tuned default robots.txt to disallow big crawling of translations.
* Simplified workflow for accepting suggestions.
* Added project owners who always receive important notifications.
* Allow to disable editing of monolingual template.
* More detailed repository status view.
* Direct link for editing template when changing translation.
* Allow to add more permissions to project owners.
* Allow to show secondary language in Zen mode.
* Support for hiding source string in favor of secondary language.

Weblate 2.2
~~~~~~~~~~~

Released on Feb 19th 2015.

* Performance improvements.
* Fulltext search on location and comments fields.
* New SVG/JavaScript-based activity charts.
* Support for Django 1.8.
* Support for deleting comments.
* Added own SVG badge.
* Added support for Google Analytics.
* Improved handling of translation filenames.
* Added support for monolingual JSON translations.
* Record component locking in a history.
* Support for editing source (template) language for monolingual translations.
* Added basic support for Gerrit.

Weblate 2.1
~~~~~~~~~~~

Released on Dec 5th 2014.

* Added support for Mercurial repositories.
* Replaced Glyphicon font by Awesome.
* Added icons for social authentication services.
* Better consistency of button colors and icons.
* Documentation improvements.
* Various bugfixes.
* Automatic hiding of columns in translation listing for small screens.
* Changed configuration of filesystem paths.
* Improved SSH keys handling and storage.
* Improved repository locking.
* Customizable quality checks per source string.
* Allow to hide completed translations from dashboard.

Weblate 2.0
~~~~~~~~~~~

Released on Nov 6th 2014.

* New responsive UI using Bootstrap.
* Rewritten VCS backend.
* Documentation improvements.
* Added whiteboard for site wide messages.
* Configurable strings priority.
* Added support for JSON file format.
* Fixed generating mo files in certain cases.
* Added support for GitLab notifications.
* Added support for disabling translation suggestions.
* Django 1.7 support.
* ACL projects now have user management.
* Extended search possibilities.
* Give more hints to translators about plurals.
* Fixed Git repository locking.
* Compatibility with older Git versions.
* Improved ACL support.
* Added buttons for per language quotes and other special characters.
* Support for exporting stats as JSONP.

Weblate 1.x series
------------------

Weblate 1.9
~~~~~~~~~~~

Released on May 6th 2014.

* Django 1.6 compatibility.
* No longer maintained compatibility with Django 1.4.
* Management commands for locking/unlocking translations.
* Improved support for Qt TS files.
* Users can now delete their account.
* Avatars can be disabled.
* Merged first and last name attributes.
* Avatars are now fetched and cached server side.
* Added support for shields.io badge.

Weblate 1.8
~~~~~~~~~~~

Released on November 7th 2013.

* Please check manual for upgrade instructions.
* Nicer listing of project summary.
* Better visible options for sharing.
* More control over anonymous users privileges.
* Supports login using third party services, check manual for more details.
* Users can login by e-mail instead of username.
* Documentation improvements.
* Improved source strings review.
* Searching across all strings.
* Better tracking of source strings.
* Captcha protection for registration.

Weblate 1.7
~~~~~~~~~~~

Released on October 7th 2013.

* Please check manual for upgrade instructions.
* Support for checking Python brace format string.
* Per component customization of quality checks.
* Detailed per translation stats.
* Changed way of linking suggestions, checks and comments to strings.
* Users can now add text to commit message.
* Support for subscribing on new language requests.
* Support for adding new translations.
* Widgets and charts are now rendered using Pillow instead of Pango + Cairo.
* Add status badge widget.
* Dropped invalid text direction check.
* Changes in dictionary are now logged in history.
* Performance improvements for translation view.

Weblate 1.6
~~~~~~~~~~~

Released on July 25th 2013.

* Nicer error handling on registration.
* Browsing of changes.
* Fixed sorting of machine translation suggestions.
* Improved support for MyMemory machine translation.
* Added support for Amagama machine translation.
* Various optimizations on frequently used pages.
* Highlights searched phrase in search results.
* Support for automatic fixups while saving the message.
* Tracking of translation history and option to revert it.
* Added support for Google Translate API.
* Added support for managing SSH host keys.
* Various form validation improvements.
* Various quality checks improvements.
* Performance improvements for import.
* Added support for voting on suggestions.
* Cleanup of admin interface.

Weblate 1.5
~~~~~~~~~~~

Released on April 16th 2013.

* Please check manual for upgrade instructions.
* Added public user pages.
* Better naming of plural forms.
* Added support for TBX export of glossary.
* Added support for Bitbucket notifications.
* Activity charts are now available for each translation, language or user.
* Extended options of import_project admin command.
* Compatible with Django 1.5.
* Avatars are now shown using libravatar.
* Added possibility to pretty print JSON export.
* Various performance improvements.
* Indicate failing checks or fuzzy strings in progress bars for projects or languages as well.
* Added support for custom pre-commit hooks and committing additional files.
* Rewritten search for better performance and user experience.
* New interface for machine translations.
* Added support for monolingual po files.
* Extend amount of cached metadata to improve speed of various searches.
* Now shows word counts as well.

Weblate 1.4
~~~~~~~~~~~

Released on January 23rd 2013.

* Fixed deleting of checks/comments on string deletion.
* Added option to disable automatic propagation of translations.
* Added option to subscribe for merge failures.
* Correctly import on projects which needs custom ttkit loader.
* Added sitemaps to allow easier access by crawlers.
* Provide direct links to string in notification e-mails or feeds.
* Various improvements to admin interface.
* Provide hints for production setup in admin interface.
* Added per language widgets and engage page.
* Improved translation locking handling.
* Show code snippets for widgets in more variants.
* Indicate failing checks or fuzzy strings in progress bars.
* More options for formatting commit message.
* Fixed error handling with machine translation services.
* Improved automatic translation locking behaviour.
* Support for showing changes from previous source string.
* Added support for substring search.
* Various quality checks improvements.
* Support for per project ACL.
* Basic code coverage by unit tests.

Weblate 1.3
~~~~~~~~~~~

Released on November 16th 2012.

* Compatibility with PostgreSQL database backend.
* Removes languages removed in upstream git repository.
* Improved quality checks processing.
* Added new checks (BBCode, XML markup and newlines).
* Support for optional rebasing instead of merge.
* Possibility to relocate Weblate (for example to run it under /weblate path).
* Support for manually choosing file type in case autodetection fails.
* Better support for Android resources.
* Support for generating SSH key from web interface.
* More visible data exports.
* New buttons to enter some special characters.
* Support for exporting dictionary.
* Support for locking down whole Weblate installation.
* Checks for source strings and support for source strings review.
* Support for user comments for both translations and source strings.
* Better changes log tracking.
* Changes can now be monitored using RSS.
* Improved support for RTL languages.

Weblate 1.2
~~~~~~~~~~~

Released on August 14th 2012.

* Weblate now uses South for database migration, please check upgrade instructions if you are upgrading.
* Fixed minor issues with linked git repos.
* New introduction page for engaging people with translating using Weblate.
* Added widgets which can be used for promoting translation projects.
* Added option to reset repository to origin (for privileged users).
* Project or component can now be locked for translations.
* Possibility to disable some translations.
* Configurable options for adding new translations.
* Configuration of git commits per project.
* Simple antispam protection.
* Better layout of main page.
* Support for automatically pushing changes on every commit.
* Support for e-mail notifications of translators.
* List only used languages in preferences.
* Improved handling of not known languages when importing project.
* Support for locking translation by translator.
* Optionally maintain ``Language-Team`` header in po file.
* Include some statistics in about page.
* Supports (and requires) django-registration 0.8.
* Caching counts of strings with failing checks.
* Checking of requirements during setup.
* Documentation improvements.

Weblate 1.1
~~~~~~~~~~~

Released on July 4th 2012.

* Improved several translations.
* Better validation while creating component.
* Added support for shared git repositories across components.
* Do not necessary commit on every attempt to pull remote repo.
* Added support for offloading indexing.

Weblate 1.0
~~~~~~~~~~~

Released on May 10th 2012.

* Improved validation while adding/saving component.
* Experimental support for Android component files (needs patched ttkit).
* Updates from hooks are run in background.
* Improved installation instructions.
* Improved navigation in dictionary.

Weblate 0.x series
------------------

Weblate 0.9
~~~~~~~~~~~

Released on April 18th 2012.

* Fixed import of unknown languages.
* Improved listing of nearby messages.
* Improved several checks.
* Documentation updates.
* Added definition for several more languages.
* Various code cleanups.
* Documentation improvements.
* Changed file layout.
* Update helper scripts to Django 1.4.
* Improved navigation while translating.
* Better handling of po file renames.
* Better validation while creating component.
* Integrated full setup into syncdb.
* Added list of recent changes to all translation pages.
* Check for untranslated strings ignores format string only messages.

Weblate 0.8
~~~~~~~~~~~

Released on April 3rd 2012.

* Replaced own full text search with Whoosh.
* Various fixes and improvements to checks.
* New command updatechecks.
* Lot of translation updates.
* Added dictionary for storing most frequently used terms.
* Added /admin/report/ for overview of repositories status.
* Machine translation services no longer block page loading.
* Management interface now contains also useful actions to update data.
* Records log of changes made by users.
* Ability to postpone commit to Git to generate less commits from single user.
* Possibility to browse failing checks.
* Automatic translation using already translated strings.
* New about page showing used versions.
* Django 1.4 compatibility.
* Ability to push changes to remote repo from web interface.
* Added review of translations done by others.

Weblate 0.7
~~~~~~~~~~~

Released on February 16th 2012.

* Direct support for GitHub notifications.
* Added support for cleaning up orphaned checks and translations.
* Displays nearby strings while translating.
* Displays similar strings while translating.
* Improved searching for string.

Weblate 0.6
~~~~~~~~~~~

Released on February 14th 2012.

* Added various checks for translated messages.
* Tunable access control.
* Improved handling of translations with new lines.
* Added client side sorting of tables.
* Please check upgrading instructions in case you are upgrading.

Weblate 0.5
~~~~~~~~~~~

Released on February 12th 2012.

* Support for machine translation using following online services:
    * Apertium
    * Microsoft Translator
    * MyMemory
* Several new translations.
* Improved merging of upstream changes.
* Better handle concurrent git pull and translation.
* Propagating works for fuzzy changes as well.
* Propagating works also for file upload.
* Fixed file downloads while using FastCGI (and possibly others).

Weblate 0.4
~~~~~~~~~~~

Released on February 8th 2012.

* Added usage guide to documentation.
* Fixed API hooks not to require CSRF protection.

Weblate 0.3
~~~~~~~~~~~

Released on February 8th 2012.

* Better display of source for plural translations.
* New documentation in Sphinx format.
* Displays secondary languages while translating.
* Improved error page to give list of existing projects.
* New per language stats.

Weblate 0.2
~~~~~~~~~~~

Released on February 7th 2012.

* Improved validation of several forms.
* Warn users on profile upgrade.
* Remember URL for login.
* Naming of text areas while entering plural forms.
* Automatic expanding of translation area.

Weblate 0.1
~~~~~~~~~~~

Released on February 6th 2012.

* Initial release.
=======
`All changes in detail <https://github.com/WeblateOrg/weblate/milestone/99?closed=1>`__.
>>>>>>> 23530259
<|MERGE_RESOLUTION|>--- conflicted
+++ resolved
@@ -4,13 +4,14 @@
 Not yet released.
 
 **New features**
+
+* WebP is now supported for :ref:`screenshots`.
 
 **Improvements**
 
 * Plurals handling in machine translation.
 * :ref:`check-same` check now honors placeholders even in the strict mode.
 * :ref:`check-reused` is no longer triggered for languages with a single plural form.
-* WebP is now supported for :ref:`screenshots`.
 * Avoid duplicate notification when a user is subscribed to overlapping scopes.
 
 **Bug fixes**
@@ -29,7 +30,31 @@
 
 * There are several changes in :file:`settings_example.py`, most notable is change in ``CACHES``, please adjust your settings accordingly.
 
-<<<<<<< HEAD
+`All changes in detail <https://github.com/WeblateOrg/weblate/milestone/99?closed=1>`__.
+
+Weblate 4.18.2
+--------------
+
+Released on June 30th 2023.
+
+* Fixed parsing notes from TBX.
+* Fixed query parsing in navigation bar search.
+* Fixed language filtering in reports.
+* Improved ModernMT languages mapping.
+* Disabled reused checks on languages with a single plural form.
+
+`All changes in detail <https://github.com/WeblateOrg/weblate/milestone/102?closed=1>`__.
+
+Weblate 4.18.1
+--------------
+
+Released on June 16th 2023.
+
+* Fixed language code format for i18next.
+* Fixed CSS compression with dark theme.
+
+`All changes in detail <https://github.com/WeblateOrg/weblate/milestone/101?closed=1>`__.
+
 Weblate 4.18
 ------------
 
@@ -1005,1355 +1030,4 @@
 
 Released on April 16th 2020.
 
-* Fixed package installation from PyPI.
-
-Weblate 4.0
------------
-
-Released on April 16th 2020.
-
-* Weblate now requires Python 3.6 or newer.
-* Added management overview of component alerts.
-* Added component alert for broken repository browser URLs.
-* Improved sign in and registration pages.
-* Project access control and workflow configuration integrated to project settings.
-* Added check and highlighter for i18next interpolation and nesting.
-* Added check and highlighter for percent placeholders.
-* Display suggestions failing checks.
-* Record source string changes in history.
-* Upgraded Microsoft Translator to version 3 API.
-* Reimplemented translation memory backend.
-* Added support for several ``is:`` lookups in :doc:`user/search`.
-* Allow to make :ref:`check-same` avoid internal blacklist.
-* Improved comments extraction from monolingual po files.
-* Renamed whiteboard messages to announcements.
-* Fixed occasional problems with registration mails.
-* Improved LINGUAS update add-on to handle more syntax variants.
-* Fixed editing monolingual XLIFF source file.
-* Added support for exact matching in :doc:`user/search`.
-* Extended API to cover screenshots, users, groups, componentlists and extended creating projects.
-* Add support for source upload on bilingual translations.
-* Added support for intermediate language from developers.
-* Added support for source strings review.
-* Extended download options for platform wide translation memory.
-
-Weblate 3.x series
-------------------
-
-Weblate 3.11.3
-~~~~~~~~~~~~~~
-
-Released on March 11th 2020.
-
-* Fixed searching for fields with certain priority.
-* Fixed predefined query for recently added strings.
-* Fixed searching returning duplicate matches.
-* Fixed notifications rendering in Gmail.
-* Fixed reverting changes from the history.
-* Added links to events in digest notifications.
-* Fixed email for account removal confirmation.
-* Added support for Slack authentication in Docker container.
-* Avoid sending notifications for not subscribed languages.
-* Include Celery queues in performance overview.
-* Fixed documentation links for add-ons.
-* Reduced false negatives for unchanged translation check.
-* Raised bleach dependency to address CVE-2020-6802.
-* Fixed listing project level changes in history.
-* Fixed stats invalidation in some corner cases.
-* Fixed searching for certain string states.
-* Improved format string checks behavior on missing percent.
-* Fixed authentication using some third party providers.
-
-Weblate 3.11.2
-~~~~~~~~~~~~~~
-
-Released on February 22nd 2020.
-
-* Fixed rendering of suggestions.
-* Fixed some strings wrongly reported as having no words.
-
-Weblate 3.11.1
-~~~~~~~~~~~~~~
-
-Released on February 20th 2020.
-
-* Documented Celery setup changes.
-* Improved filename validation on component creation.
-* Fixed minimal versions of some dependencies.
-* Fixed adding groups with certain Django versions.
-* Fixed manual pushing to upstream repository.
-* Improved glossary matching.
-
-Weblate 3.11
-~~~~~~~~~~~~
-
-Released on February 17th 2020.
-
-* Allow using VCS push URL during component creation via API.
-* Rendered width check now shows image with the render.
-* Fixed links in notifications e-mails.
-* Improved look of plaintext e-mails.
-* Display ignored checks and allow to make them active again.
-* Display nearby keys on monolingual translations.
-* Added support for grouping string shapings.
-* Recommend upgrade to new Weblate versions in the system checks.
-* Provide more detailed analysis for duplicate language alert.
-* Include more detailed license info on the project pages.
-* Automatically unshallow local copies if needed.
-* Fixed download of strings needing action.
-* New alert to warn about using the same file mask twice.
-* Improve XML placeables extraction.
-* The :setting:`SINGLE_PROJECT` can now enforce redirection to chosen project.
-* Added option to resolve comments.
-* Added bulk editing of flags.
-* Added support for :ref:`labels`.
-* Added bulk edit add-on.
-* Added option for :ref:`enforcing-checks`.
-* Increased default validity of confirmation links.
-* Improved Matomo integration.
-* Fixed :ref:`check-translated` to correctly handle source string change.
-* Extended automatic updates configuration by :setting:`AUTO_UPDATE`.
-* LINGUAS add-ons now do full sync of translations in Weblate.
-
-Weblate 3.10.3
-~~~~~~~~~~~~~~
-
-Released on January 18th 2020.
-
-* Support for translate-toolkit 2.5.0.
-
-Weblate 3.10.2
-~~~~~~~~~~~~~~
-
-Released on January 18th 2020.
-
-* Add lock indication to projects.
-* Fixed CSS bug causing flickering in some web browsers.
-* Fixed searching on systems with non-English locales.
-* Improved repository matching for GitHub and Bitbucket hooks.
-* Fixed data migration on some Python 2.7 installations.
-* Allow configuration of Git shallow cloning.
-* Improved background notification processing.
-* Fixed broken form submission when navigating back in web browser.
-* New add-on to configure YAML formatting.
-* Fixed same plurals check to not fire on single plural form languages.
-* Fixed regex search on some fields.
-
-Weblate 3.10.1
-~~~~~~~~~~~~~~
-
-Released on January 9th 2020.
-
-* Extended API with translation creation.
-* Fixed several corner cases in data migrations.
-* Compatibility with Django 3.0.
-* Improved data clean-up performance.
-* Added support for customizable security.txt.
-* Improved breadcrumbs in changelog.
-* Improved translations listing on dashboard.
-* Improved HTTP responses for webhooks.
-* Added support for GitLab merge requests in Docker container.
-
-Weblate 3.10
-~~~~~~~~~~~~
-
-Released on December 20th 2019.
-
-* Improved application user interface.
-* Added doublespace check.
-* Fixed creating new languages.
-* Avoid sending auditlog notifications to deleted e-mails.
-* Added support for read-only strings.
-* Added support for Markdown in comments.
-* Allow placing translation instruction text in project info.
-* Add copy to clipboard for secondary languages.
-* Improved support for Mercurial.
-* Improved Git repository fetching performance.
-* Add search lookup for age of string.
-* Show source language for all translations.
-* Show context for nearby strings.
-* Added support for notifications on repository operations.
-* Improved translation listings.
-* Extended search capabilities.
-* Added support for automatic translation strings marked for editing.
-* Avoid sending duplicate notifications for linked component alerts.
-* Improve default merge request message.
-* Better indicate string state in Zen mode.
-* Added support for more languages in Yandex Translate.
-* Improved look of notification e-mails.
-* Provide choice for translation license.
-
-Weblate 3.9.1
-~~~~~~~~~~~~~
-
-Released on October 28th 2019.
-
-* Remove some unneeded files from backups.
-* Fixed potential crash in reports.
-* Fixed cross database migration failure.
-* Added support for force pushing Git repositories.
-* Reduced risk of registration token invalidation.
-* Fixed account removal hitting rate limiter.
-* Added search based on priority.
-* Fixed possible crash on adding strings to JSON file.
-* Safe HTML check and fixup now honor source string markup.
-* Avoid sending notifications to invited and deleted users.
-* Fix SSL connection to redis in Celery in Docker container.
-
-Weblate 3.9
-~~~~~~~~~~~
-
-Released on October 15th 2019.
-
-* Include Weblate metadata in downloaded files.
-* Improved UI for failing checks.
-* Indicate missing strings in format checks.
-* Separate check for French punctuation spacing.
-* Add support for fixing some of quality checks errors.
-* Add separate permission to create new projects.
-* Extend stats for char counts.
-* Improve support for Java style language codes.
-* Added new generic check for placeholders.
-* Added support for WebExtension JSON placeholders.
-* Added support for flat XML format.
-* Extended API with project, component and translation removal and creation.
-* Added support for Gitea and Gitee webhooks.
-* Added new custom regex based check.
-* Allow to configure contributing to shared translation memory.
-* Added ZIP download for more translation files.
-* Make XLIFF standard compliant parsing of maxwidth and font.
-* Added new check and fixer for safe HTML markup for translating web applications.
-* Add component alert on unsupported configuration.
-* Added automatic translation add-on to bootstrap translations.
-* Extend automatic translation to add suggestions.
-* Display add-on parameters on overview.
-* Sentry is now supported through modern Sentry SDK instead of Raven.
-* Changed example settings to be better fit for production environment.
-* Added automated backups using BorgBackup.
-* Split cleanup add-on for RESX to avoid unwanted file updates.
-* Added advanced search capabilities.
-* Allow users to download their own reports.
-* Added localization guide to help configuring components.
-* Added support for GitLab merge requests.
-* Improved display of repository status.
-* Perform automated translation in the background.
-
-Weblate 3.8
-~~~~~~~~~~~
-
-Released on August 15th 2019.
-
-* Added support for simplified creating of similar components.
-* Added support for parsing translation flags from the XML based file formats.
-* Log exceptions into Celery log.
-* Improve performance of repository scoped add-ons.
-* Improved look of notification e-mails.
-* Fixed password reset behavior.
-* Improved performance on most of translation pages.
-* Fixed listing of languages not known to Weblate.
-* Add support for cloning add-ons to discovered components.
-* Add support for replacing file content with uploaded.
-* Add support for translating non VCS based content.
-* Added OpenGraph widget image to use on social networks.
-* Added support for animated screenshots.
-* Improved handling of monolingual XLIFF files.
-* Avoid sending multiple notifications for single event.
-* Add support for filtering changes.
-* Extended predefined periods for reporting.
-* Added webhook support for Azure Repos.
-* New opt-in notifications on pending suggestions or untranslated strings.
-* Add one click unsubscribe link to notification e-mails.
-* Fixed false positives with Has been translated check.
-* New management interface for admins.
-* String priority can now be specified using flags.
-* Added language management views.
-* Add checks for Qt library and Ruby format strings.
-* Added configuration to better fit single project installations.
-* Notify about new string on source string change on monolingual translations.
-* Added separate view for translation memory with search capability.
-
-Weblate 3.7.1
-~~~~~~~~~~~~~
-
-Released on June 28th 2019.
-
-* Documentation updates.
-* Fixed some requirements constraints.
-* Updated language database.
-* Localization updates.
-* Various user interface tweaks.
-* Improved handling of unsupported but discovered translation files.
-* More verbosely report missing file format requirements.
-
-Weblate 3.7
-~~~~~~~~~~~
-
-Released on June 21st 2019.
-
-* Added separate Celery queue for notifications.
-* Use consistent look with application for API browsing.
-* Include approved stats in the reports.
-* Report progress when updating translation component.
-* Allow to abort running background component update.
-* Extend template language for filename manipulations.
-* Use templates for editor link and repository browser URL.
-* Indicate max length and current characters count when editing translation.
-* Improved handling of abbreviations in unchanged translation check.
-* Refreshed landing page for new contributors.
-* Add support for configuring msgmerge add-on.
-* Delay opening SMTP connection when sending notifications.
-* Improved error logging.
-* Allow custom location in MO generating add-on.
-* Added add-ons to cleanup old suggestions or comments.
-* Added option to enable horizontal mode in the Zen editor.
-* Improved import performance with many linked components.
-* Fixed examples installation in some cases.
-* Improved rendering of alerts in changes.
-* Added new horizontal stats widget.
-* Improved format strings check on plurals.
-* Added font management tool.
-* New check for rendered text dimensions.
-* Added support for subtitle formats.
-* Include overall completion stats for languages.
-* Added reporting at project and global scope.
-* Improved user interface when showing translation status.
-* New Weblate logo and color scheme.
-* New look of bitmap badges.
-
-Weblate 3.6.1
-~~~~~~~~~~~~~
-
-Released on April 26th 2019.
-
-* Improved handling of monolingual XLIFF files.
-* Fixed digest notifications in some corner cases.
-* Fixed add-on script error alert.
-* Fixed generating MO file for monolingual PO files.
-* Fixed display of uninstalled checks.
-* Indicate administered projects on project listing.
-* Allow update to recover from missing VCS repository.
-
-Weblate 3.6
-~~~~~~~~~~~
-
-Released on April 20th 2019.
-
-* Add support for downloading user data.
-* Add-ons are now automatically triggered upon installation.
-* Improved instructions for resolving merge conflicts.
-* Cleanup add-on is now compatible with app store metadata translations.
-* Configurable language code syntax when adding new translations.
-* Warn about using Python 2 with planned termination of support in April 2020.
-* Extract special characters from the source string for visual keyboard.
-* Extended contributor stats to reflect both source and target counts.
-* Admins and consistency add-ons can now add translations even if disabled for users.
-* Fixed description of toggle disabling ``Language-Team`` header manipulation.
-* Notify users mentioned in comments.
-* Removed file format autodetection from component setup.
-* Fixed generating MO file for monolingual PO files.
-* Added digest notifications.
-* Added support for muting component notifications.
-* Added notifications for new alerts, whiteboard messages or components.
-* Notifications for administered projects can now be configured.
-* Improved handling of three letter language codes.
-
-Weblate 3.5.1
-~~~~~~~~~~~~~
-
-Released on March 10th 2019.
-
-* Fixed Celery systemd unit example.
-* Fixed notifications from HTTP repositories with login.
-* Fixed race condition in editing source string for monolingual translations.
-* Include output of failed add-on execution in the logs.
-* Improved validation of choices for adding new language.
-* Allow to edit file format in component settings.
-* Update installation instructions to prefer Python 3.
-* Performance and consistency improvements for loading translations.
-* Make Microsoft Terminology service compatible with current Zeep releases.
-* Localization updates.
-
-Weblate 3.5
-~~~~~~~~~~~
-
-Released on March 3rd 2019.
-
-* Improved performance of built-in translation memory.
-* Added interface to manage global translation memory.
-* Improved alerting on bad component state.
-* Added user interface to manage whiteboard messages.
-* Add-on commit message now can be configured.
-* Reduce number of commits when updating upstream repository.
-* Fixed possible metadata loss when moving component between projects.
-* Improved navigation in the Zen mode.
-* Added several new quality checks (Markdown related and URL).
-* Added support for app store metadata files.
-* Added support for toggling GitHub or Gerrit integration.
-* Added check for Kashida letters.
-* Added option to squash commits based on authors.
-* Improved support for XLSX file format.
-* Compatibility with Tesseract 4.0.
-* Billing add-on now removes projects for unpaid billings after 45 days.
-
-Weblate 3.4
-~~~~~~~~~~~
-
-Released on January 22nd 2019.
-
-* Added support for XLIFF placeholders.
-* Celery can now utilize multiple task queues.
-* Added support for renaming and moving projects and components.
-* Include characters counts in reports.
-* Added guided adding of translation components with automatic detection of translation files.
-* Customizable merge commit messages for Git.
-* Added visual indication of component alerts in navigation.
-* Improved performance of loading translation files.
-* New add-on to squash commits prior to push.
-* Improved displaying of translation changes.
-* Changed default merge style to rebase and made that configurable.
-* Better handle private use subtags in language code.
-* Improved performance of fulltext index updates.
-* Extended file upload API to support more parameters.
-
-Weblate 3.3
-~~~~~~~~~~~
-
-Released on November 30th 2018.
-
-* Added support for component and project removal.
-* Improved performance for some monolingual translations.
-* Added translation component alerts to highlight problems with a translation.
-* Expose XLIFF string resname as context when available.
-* Added support for XLIFF states.
-* Added check for non writable files in DATA_DIR.
-* Improved CSV export for changes.
-
-Weblate 3.2.2
-~~~~~~~~~~~~~
-
-Released on October 20th 2018.
-
-* Remove no longer needed Babel dependency.
-* Updated language definitions.
-* Improve documentation for add-ons, LDAP and Celery.
-* Fixed enabling new dos-eol and auto-java-messageformat flags.
-* Fixed running setup.py test from PyPI package.
-* Improved plurals handling.
-* Fixed translation upload API failure in some corner cases.
-* Fixed updating Git configuration in case it was changed manually.
-
-Weblate 3.2.1
-~~~~~~~~~~~~~
-
-Released on October 10th 2018.
-
-* Document dependency on backports.csv on Python 2.7.
-* Fix running tests under root.
-* Improved error handling in gitexport module.
-* Fixed progress reporting for newly added languages.
-* Correctly report Celery worker errors to Sentry.
-* Fixed creating new translations with Qt Linguist.
-* Fixed occasional fulltext index update failures.
-* Improved validation when creating new components.
-* Added support for cleanup of old suggestions.
-
-Weblate 3.2
-~~~~~~~~~~~
-
-Released on October 6th 2018.
-
-* Add install_addon management command for automated add-on installation.
-* Allow more fine grained ratelimit settings.
-* Added support for export and import of Excel files.
-* Improve component cleanup in case of multiple component discovery add-ons.
-* Rewritten Microsoft Terminology machine translation backend.
-* Weblate now uses Celery to offload some processing.
-* Improved search capabilities and added regular expression search.
-* Added support for Youdao Zhiyun API machine translation.
-* Added support for Baidu API machine translation.
-* Integrated maintenance and cleanup tasks using Celery.
-* Improved performance of loading translations by almost 25%.
-* Removed support for merging headers on upload.
-* Removed support for custom commit messages.
-* Configurable editing mode (zen/full).
-* Added support for error reporting to Sentry.
-* Added support for automated daily update of repositories.
-* Added support for creating projects and components by users.
-* Built-in translation memory now automatically stores translations done.
-* Users and projects can import their existing translation memories.
-* Better management of related strings for screenshots.
-* Added support for checking Java MessageFormat.
-
-See `3.2 milestone on GitHub <https://github.com/WeblateOrg/weblate/milestone/36?closed=1>`_
-for detailed list of addressed issues.
-
-Weblate 3.1.1
-~~~~~~~~~~~~~
-
-Released on July 27th 2018.
-
-* Fix testsuite failure on some setups.
-
-Weblate 3.1
-~~~~~~~~~~~
-
-Released on July 27th 2018.
-
-* Upgrades from older version than 3.0.1 are not supported.
-* Allow to override default commit messages from settings.
-* Improve webhooks compatibility with self hosted environments.
-* Added support for Amazon Translate.
-* Compatibility with Django 2.1.
-* Django system checks are now used to diagnose problems with installation.
-* Removed support for soon shutdown libravatar service.
-* New add-on to mark unchanged translations as needing edit.
-* Add support for jumping to specific location while translating.
-* Downloaded translations can now be customized.
-* Improved calculation of string similarity in translation memory matches.
-* Added support by signing Git commits by GnuPG.
-
-Weblate 3.0.1
-~~~~~~~~~~~~~
-
-Released on June 10th 2018.
-
-* Fixed possible migration issue from 2.20.
-* Localization updates.
-* Removed obsolete hook examples.
-* Improved caching documentation.
-* Fixed displaying of admin documentation.
-* Improved handling of long language names.
-
-Weblate 3.0
-~~~~~~~~~~~
-
-Released on June 1st 2018.
-
-* Rewritten access control.
-* Several code cleanups that lead to moved and renamed modules.
-* New add-on for automatic component discovery.
-* The import_project management command has now slightly different parameters.
-* Added basic support for Windows RC files.
-* New add-on to store contributor names in PO file headers.
-* The per component hook scripts are removed, use add-ons instead.
-* Add support for collecting contributor agreements.
-* Access control changes are now tracked in history.
-* New add-on to ensure all components in a project have same translations.
-* Support for more variables in commit message templates.
-* Add support for providing additional textual context.
-
-Weblate 2.x series
-------------------
-
-Weblate 2.20
-~~~~~~~~~~~~
-
-Released on April 4th 2018.
-
-* Improved speed of cloning subversion repositories.
-* Changed repository locking to use third party library.
-* Added support for downloading only strings needing action.
-* Added support for searching in several languages at once.
-* New add-on to configure gettext output wrapping.
-* New add-on to configure JSON formatting.
-* Added support for authentication in API using RFC 6750 compatible Bearer authentication.
-* Added support for automatic translation using machine translation services.
-* Added support for HTML markup in whiteboard messages.
-* Added support for mass changing state of strings.
-* Translate-toolkit at least 2.3.0 is now required, older versions are no longer supported.
-* Added built-in translation memory.
-* Added componentlists overview to dashboard and per component list overview pages.
-* Added support for DeepL machine translation service.
-* Machine translation results are now cached inside Weblate.
-* Added support for reordering committed changes.
-
-Weblate 2.19.1
-~~~~~~~~~~~~~~
-
-Released on February 20th 2018.
-
-* Fixed migration issue on upgrade from 2.18.
-* Improved file upload API validation.
-
-Weblate 2.19
-~~~~~~~~~~~~
-
-Released on February 15th 2018.
-
-* Fixed imports across some file formats.
-* Display human friendly browser information in audit log.
-* Added TMX exporter for files.
-* Various performance improvements for loading translation files.
-* Added option to disable access management in Weblate in favor of Django one.
-* Improved glossary lookup speed for large strings.
-* Compatibility with django_auth_ldap 1.3.0.
-* Configuration errors are now stored and reported persistently.
-* Honor ignore flags in whitespace autofixer.
-* Improved compatibility with some Subversion setups.
-* Improved built-in machine translation service.
-* Added support for SAP Translation Hub service.
-* Added support for Microsoft Terminology service.
-* Removed support for advertisement in notification e-mails.
-* Improved translation progress reporting at language level.
-* Improved support for different plural formulas.
-* Added support for Subversion repositories not using stdlayout.
-* Added add-ons to customize translation workflows.
-
-Weblate 2.18
-~~~~~~~~~~~~
-
-Released on December 15th 2017.
-
-* Extended contributor stats.
-* Improved configuration of special characters virtual keyboard.
-* Added support for DTD file format.
-* Changed keyboard shortcuts to less likely collide with browser/system ones.
-* Improved support for approved flag in XLIFF files.
-* Added support for not wrapping long strings in gettext PO files.
-* Added button to copy permalink for current translation.
-* Dropped support for Django 1.10 and added support for Django 2.0.
-* Removed locking of translations while translating.
-* Added support for adding new strings to monolingual translations.
-* Added support for translation workflows with dedicated reviewers.
-
-Weblate 2.17.1
-~~~~~~~~~~~~~~
-
-Released on October 13th 2017.
-
-* Fixed running testsuite in some specific situations.
-* Locales updates.
-
-Weblate 2.17
-~~~~~~~~~~~~
-
-Released on October 13th 2017.
-
-* Weblate by default does shallow Git clones now.
-* Improved performance when updating large translation files.
-* Added support for blocking certain e-mails from registration.
-* Users can now delete their own comments.
-* Added preview step to search and replace feature.
-* Client side persistence of settings in search and upload forms.
-* Extended search capabilities.
-* More fine grained per project ACL configuration.
-* Default value of BASE_DIR has been changed.
-* Added two step account removal to prevent accidental removal.
-* Project access control settings is now editable.
-* Added optional spam protection for suggestions using Akismet.
-
-Weblate 2.16
-~~~~~~~~~~~~
-
-Released on August 11th 2017.
-
-* Various performance improvements.
-* Added support for nested JSON format.
-* Added support for WebExtension JSON format.
-* Fixed git exporter authentication.
-* Improved CSV import in certain situations.
-* Improved look of Other translations widget.
-* The max-length checks is now enforcing length of text in form.
-* Make the commit_pending age configurable per component.
-* Various user interface cleanups.
-* Fixed component/project/site wide search for translations.
-
-Weblate 2.15
-~~~~~~~~~~~~
-
-Released on June 30th 2017.
-
-* Show more related translations in other translations.
-* Add option to see translations of current string to other languages.
-* Use 4 plural forms for Lithuanian by default.
-* Fixed upload for monolingual files of different format.
-* Improved error messages on failed authentication.
-* Keep page state when removing word from glossary.
-* Added direct link to edit secondary language translation.
-* Added Perl format quality check.
-* Added support for rejecting reused passwords.
-* Extended toolbar for editing RTL languages.
-
-Weblate 2.14.1
-~~~~~~~~~~~~~~
-
-Released on May 24th 2017.
-
-* Fixed possible error when paginating search results.
-* Fixed migrations from older versions in some corner cases.
-* Fixed possible CSRF on project watch and unwatch.
-* The password reset no longer authenticates user.
-* Fixed possible CAPTCHA bypass on forgotten password.
-
-Weblate 2.14
-~~~~~~~~~~~~
-
-Released on May 17th 2017.
-
-* Add glossary entries using AJAX.
-* The logout now uses POST to avoid CSRF.
-* The API key token reset now uses POST to avoid CSRF.
-* Weblate sets Content-Security-Policy by default.
-* The local editor URL is validated to avoid self-XSS.
-* The password is now validated against common flaws by default.
-* Notify users about important activity with their account such as password change.
-* The CSV exports now escape potential formulas.
-* Various minor improvements in security.
-* The authentication attempts are now rate limited.
-* Suggestion content is stored in the history.
-* Store important account activity in audit log.
-* Ask for password confirmation when removing account or adding new associations.
-* Show time when suggestion has been made.
-* There is new quality check for trailing semicolon.
-* Ensure that search links can be shared.
-* Included source string information and screenshots in the API.
-* Allow to overwrite translations through API upload.
-
-Weblate 2.13.1
-~~~~~~~~~~~~~~
-
-Released on Apr 12th 2017.
-
-* Fixed listing of managed projects in profile.
-* Fixed migration issue where some permissions were missing.
-* Fixed listing of current file format in translation download.
-* Return HTTP 404 when trying to access project where user lacks privileges.
-
-Weblate 2.13
-~~~~~~~~~~~~
-
-Released on Apr 12th 2017.
-
-* Fixed quality checks on translation templates.
-* Added quality check to trigger on losing translation.
-* Add option to view pending suggestions from user.
-* Add option to automatically build component lists.
-* Default dashboard for unauthenticated users can be configured.
-* Add option to browse 25 random strings for review.
-* History now indicates string change.
-* Better error reporting when adding new translation.
-* Added per language search within project.
-* Group ACLs can now be limited to certain permissions.
-* The per project ACLs are now implemented using Group ACL.
-* Added more fine grained privileges control.
-* Various minor UI improvements.
-
-Weblate 2.12
-~~~~~~~~~~~~
-
-Released on Mar 3rd 2017.
-
-* Improved admin interface for groups.
-* Added support for Yandex Translate API.
-* Improved speed of site wide search.
-* Added project and component wide search.
-* Added project and component wide search and replace.
-* Improved rendering of inconsistent translations.
-* Added support for opening source files in local editor.
-* Added support for configuring visual keyboard with special characters.
-* Improved screenshot management with OCR support for matching source strings.
-* Default commit message now includes translation information and URL.
-* Added support for Joomla translation format.
-* Improved reliability of import across file formats.
-
-Weblate 2.11
-~~~~~~~~~~~~
-
-Released on Jan 31st 2017.
-
-* Include language detailed information on language page.
-* Mercurial backend improvements.
-* Added option to specify translation component priority.
-* More consistent usage of Group ACL even with less used permissions.
-* Added WL_BRANCH variable to hook scripts.
-* Improved developer documentation.
-* Better compatibility with various Git versions in Git exporter add-on.
-* Included per project and component stats.
-* Added language code mapping for better support of Microsoft Translate API.
-* Moved fulltext cleanup to background job to make translation removal faster.
-* Fixed displaying of plural source for languages with single plural form.
-* Improved error handling in import_project.
-* Various performance improvements.
-
-Weblate 2.10.1
-~~~~~~~~~~~~~~
-
-Released on Jan 20th 2017.
-
-* Do not leak account existence on password reset form (CVE-2017-5537).
-
-Weblate 2.10
-~~~~~~~~~~~~
-
-Released on Dec 15th 2016.
-
-* Added quality check to check whether plurals are translated differently.
-* Fixed GitHub hooks for repositories with authentication.
-* Added optional Git exporter module.
-* Support for Microsoft Cognitive Services Translator API.
-* Simplified project and component user interface.
-* Added automatic fix to remove control characters.
-* Added per language overview to project.
-* Added support for CSV export.
-* Added CSV download for stats.
-* Added matrix view for quick overview of all translations.
-* Added basic API for changes and strings.
-* Added support for Apertium APy server for machine translations.
-
-Weblate 2.9
-~~~~~~~~~~~
-
-Released on Nov 4th 2016.
-
-* Extended parameters for createadmin management command.
-* Extended import_json to be able to handle with existing components.
-* Added support for YAML files.
-* Project owners can now configure translation component and project details.
-* Use "Watched" instead of "Subscribed" projects.
-* Projects can be watched directly from project page.
-* Added multi language status widget.
-* Highlight secondary language if not showing source.
-* Record suggestion deletion in history.
-* Improved UX of languages selection in profile.
-* Fixed showing whiteboard messages for component.
-* Keep preferences tab selected after saving.
-* Show source string comment more prominently.
-* Automatically install Gettext PO merge driver for Git repositories.
-* Added search and replace feature.
-* Added support for uploading visual context (screenshots) for translations.
-
-Weblate 2.8
-~~~~~~~~~~~
-
-Released on Aug 31st 2016.
-
-* Documentation improvements.
-* Translations.
-* Updated bundled JavaScript libraries.
-* Added list_translators management command.
-* Django 1.8 is no longer supported.
-* Fixed compatibility with Django 1.10.
-* Added Subversion support.
-* Separated XML validity check from XML mismatched tags.
-* Fixed API to honor HIDE_REPO_CREDENTIALS settings.
-* Show source change in Zen mode.
-* Alt+PageUp/PageDown/Home/End now works in Zen mode as well.
-* Add tooltip showing exact time of changes.
-* Add option to select filters and search from translation page.
-* Added UI for translation removal.
-* Improved behavior when inserting placeables.
-* Fixed auto locking issues in Zen mode.
-
-Weblate 2.7
-~~~~~~~~~~~
-
-Released on Jul 10th 2016.
-
-* Removed Google web translate machine translation.
-* Improved commit message when adding translation.
-* Fixed Google Translate API for Hebrew language.
-* Compatibility with Mercurial 3.8.
-* Added import_json management command.
-* Correct ordering of listed translations.
-* Show full suggestion text, not only a diff.
-* Extend API (detailed repository status, statistics, …).
-* Testsuite no longer requires network access to test repositories.
-
-Weblate 2.6
-~~~~~~~~~~~
-
-Released on Apr 28th 2016.
-
-* Fixed validation of components with language filter.
-* Improved support for XLIFF files.
-* Fixed machine translation for non English sources.
-* Added REST API.
-* Django 1.10 compatibility.
-* Added categories to whiteboard messages.
-
-Weblate 2.5
-~~~~~~~~~~~
-
-Released on Mar 10th 2016.
-
-* Fixed automatic translation for project owners.
-* Improved performance of commit and push operations.
-* New management command to add suggestions from command-line.
-* Added support for merging comments on file upload.
-* Added support for some GNU extensions to C printf format.
-* Documentation improvements.
-* Added support for generating translator credits.
-* Added support for generating contributor stats.
-* Site wide search can search only in one language.
-* Improve quality checks for Armenian.
-* Support for starting translation components without existing translations.
-* Support for adding new translations in Qt TS.
-* Improved support for translating PHP files.
-* Performance improvements for quality checks.
-* Fixed site wide search for failing checks.
-* Added option to specify source language.
-* Improved support for XLIFF files.
-* Extended list of options for import_project.
-* Improved targeting for whiteboard messages.
-* Support for automatic translation across projects.
-* Optimized fulltext search index.
-* Added management command for auto translation.
-* Added placeables highlighting.
-* Added keyboard shortcuts for placeables, checks and machine translations.
-* Improved translation locking.
-* Added quality check for AngularJS interpolation.
-* Added extensive group based ACLs.
-* Clarified terminology on strings needing edit (formerly fuzzy).
-* Clarified terminology on strings needing action and untranslated strings.
-* Support for Python 3.
-* Dropped support for Django 1.7.
-* Dropped dependency on msginit for creating new gettext PO files.
-* Added configurable dashboard views.
-* Improved notifications on parse errors.
-* Added option to import components with duplicate name to import_project.
-* Improved support for translating PHP files.
-* Added XLIFF export for dictionary.
-* Added XLIFF and gettext PO export for all translations.
-* Documentation improvements.
-* Added support for configurable automatic group assignments.
-* Improved adding of new translations.
-
-Weblate 2.4
-~~~~~~~~~~~
-
-Released on Sep 20th 2015.
-
-* Improved support for PHP files.
-* Ability to add ACL to anonymous user.
-* Improved configurability of import_project command.
-* Added CSV dump of history.
-* Avoid copy/paste errors with whitespace characters.
-* Added support for Bitbucket webhooks.
-* Tighter control on fuzzy strings on translation upload.
-* Several URLs have changed, you might have to update your bookmarks.
-* Hook scripts are executed with VCS root as current directory.
-* Hook scripts are executed with environment variables describing current component.
-* Add management command to optimize fulltext index.
-* Added support for error reporting to Rollbar.
-* Projects now can have multiple owners.
-* Project owners can manage themselves.
-* Added support for ``javascript-format`` used in gettext PO.
-* Support for adding new translations in XLIFF.
-* Improved file format autodetection.
-* Extended keyboard shortcuts.
-* Improved dictionary matching for several languages.
-* Improved layout of most of pages.
-* Support for adding words to dictionary while translating.
-* Added support for filtering languages to be managed by Weblate.
-* Added support for translating and importing CSV files.
-* Rewritten handling of static files.
-* Direct login/registration links to third-party service if that's the only one.
-* Commit pending changes on account removal.
-* Add management command to change site name.
-* Add option to configure default committer.
-* Add hook after adding new translation.
-* Add option to specify multiple files to add to commit.
-
-Weblate 2.3
-~~~~~~~~~~~
-
-Released on May 22nd 2015.
-
-* Dropped support for Django 1.6 and South migrations.
-* Support for adding new translations when using Java Property files.
-* Allow to accept suggestion without editing.
-* Improved support for Google OAuth 2.0.
-* Added support for Microsoft .resx files.
-* Tuned default robots.txt to disallow big crawling of translations.
-* Simplified workflow for accepting suggestions.
-* Added project owners who always receive important notifications.
-* Allow to disable editing of monolingual template.
-* More detailed repository status view.
-* Direct link for editing template when changing translation.
-* Allow to add more permissions to project owners.
-* Allow to show secondary language in Zen mode.
-* Support for hiding source string in favor of secondary language.
-
-Weblate 2.2
-~~~~~~~~~~~
-
-Released on Feb 19th 2015.
-
-* Performance improvements.
-* Fulltext search on location and comments fields.
-* New SVG/JavaScript-based activity charts.
-* Support for Django 1.8.
-* Support for deleting comments.
-* Added own SVG badge.
-* Added support for Google Analytics.
-* Improved handling of translation filenames.
-* Added support for monolingual JSON translations.
-* Record component locking in a history.
-* Support for editing source (template) language for monolingual translations.
-* Added basic support for Gerrit.
-
-Weblate 2.1
-~~~~~~~~~~~
-
-Released on Dec 5th 2014.
-
-* Added support for Mercurial repositories.
-* Replaced Glyphicon font by Awesome.
-* Added icons for social authentication services.
-* Better consistency of button colors and icons.
-* Documentation improvements.
-* Various bugfixes.
-* Automatic hiding of columns in translation listing for small screens.
-* Changed configuration of filesystem paths.
-* Improved SSH keys handling and storage.
-* Improved repository locking.
-* Customizable quality checks per source string.
-* Allow to hide completed translations from dashboard.
-
-Weblate 2.0
-~~~~~~~~~~~
-
-Released on Nov 6th 2014.
-
-* New responsive UI using Bootstrap.
-* Rewritten VCS backend.
-* Documentation improvements.
-* Added whiteboard for site wide messages.
-* Configurable strings priority.
-* Added support for JSON file format.
-* Fixed generating mo files in certain cases.
-* Added support for GitLab notifications.
-* Added support for disabling translation suggestions.
-* Django 1.7 support.
-* ACL projects now have user management.
-* Extended search possibilities.
-* Give more hints to translators about plurals.
-* Fixed Git repository locking.
-* Compatibility with older Git versions.
-* Improved ACL support.
-* Added buttons for per language quotes and other special characters.
-* Support for exporting stats as JSONP.
-
-Weblate 1.x series
-------------------
-
-Weblate 1.9
-~~~~~~~~~~~
-
-Released on May 6th 2014.
-
-* Django 1.6 compatibility.
-* No longer maintained compatibility with Django 1.4.
-* Management commands for locking/unlocking translations.
-* Improved support for Qt TS files.
-* Users can now delete their account.
-* Avatars can be disabled.
-* Merged first and last name attributes.
-* Avatars are now fetched and cached server side.
-* Added support for shields.io badge.
-
-Weblate 1.8
-~~~~~~~~~~~
-
-Released on November 7th 2013.
-
-* Please check manual for upgrade instructions.
-* Nicer listing of project summary.
-* Better visible options for sharing.
-* More control over anonymous users privileges.
-* Supports login using third party services, check manual for more details.
-* Users can login by e-mail instead of username.
-* Documentation improvements.
-* Improved source strings review.
-* Searching across all strings.
-* Better tracking of source strings.
-* Captcha protection for registration.
-
-Weblate 1.7
-~~~~~~~~~~~
-
-Released on October 7th 2013.
-
-* Please check manual for upgrade instructions.
-* Support for checking Python brace format string.
-* Per component customization of quality checks.
-* Detailed per translation stats.
-* Changed way of linking suggestions, checks and comments to strings.
-* Users can now add text to commit message.
-* Support for subscribing on new language requests.
-* Support for adding new translations.
-* Widgets and charts are now rendered using Pillow instead of Pango + Cairo.
-* Add status badge widget.
-* Dropped invalid text direction check.
-* Changes in dictionary are now logged in history.
-* Performance improvements for translation view.
-
-Weblate 1.6
-~~~~~~~~~~~
-
-Released on July 25th 2013.
-
-* Nicer error handling on registration.
-* Browsing of changes.
-* Fixed sorting of machine translation suggestions.
-* Improved support for MyMemory machine translation.
-* Added support for Amagama machine translation.
-* Various optimizations on frequently used pages.
-* Highlights searched phrase in search results.
-* Support for automatic fixups while saving the message.
-* Tracking of translation history and option to revert it.
-* Added support for Google Translate API.
-* Added support for managing SSH host keys.
-* Various form validation improvements.
-* Various quality checks improvements.
-* Performance improvements for import.
-* Added support for voting on suggestions.
-* Cleanup of admin interface.
-
-Weblate 1.5
-~~~~~~~~~~~
-
-Released on April 16th 2013.
-
-* Please check manual for upgrade instructions.
-* Added public user pages.
-* Better naming of plural forms.
-* Added support for TBX export of glossary.
-* Added support for Bitbucket notifications.
-* Activity charts are now available for each translation, language or user.
-* Extended options of import_project admin command.
-* Compatible with Django 1.5.
-* Avatars are now shown using libravatar.
-* Added possibility to pretty print JSON export.
-* Various performance improvements.
-* Indicate failing checks or fuzzy strings in progress bars for projects or languages as well.
-* Added support for custom pre-commit hooks and committing additional files.
-* Rewritten search for better performance and user experience.
-* New interface for machine translations.
-* Added support for monolingual po files.
-* Extend amount of cached metadata to improve speed of various searches.
-* Now shows word counts as well.
-
-Weblate 1.4
-~~~~~~~~~~~
-
-Released on January 23rd 2013.
-
-* Fixed deleting of checks/comments on string deletion.
-* Added option to disable automatic propagation of translations.
-* Added option to subscribe for merge failures.
-* Correctly import on projects which needs custom ttkit loader.
-* Added sitemaps to allow easier access by crawlers.
-* Provide direct links to string in notification e-mails or feeds.
-* Various improvements to admin interface.
-* Provide hints for production setup in admin interface.
-* Added per language widgets and engage page.
-* Improved translation locking handling.
-* Show code snippets for widgets in more variants.
-* Indicate failing checks or fuzzy strings in progress bars.
-* More options for formatting commit message.
-* Fixed error handling with machine translation services.
-* Improved automatic translation locking behaviour.
-* Support for showing changes from previous source string.
-* Added support for substring search.
-* Various quality checks improvements.
-* Support for per project ACL.
-* Basic code coverage by unit tests.
-
-Weblate 1.3
-~~~~~~~~~~~
-
-Released on November 16th 2012.
-
-* Compatibility with PostgreSQL database backend.
-* Removes languages removed in upstream git repository.
-* Improved quality checks processing.
-* Added new checks (BBCode, XML markup and newlines).
-* Support for optional rebasing instead of merge.
-* Possibility to relocate Weblate (for example to run it under /weblate path).
-* Support for manually choosing file type in case autodetection fails.
-* Better support for Android resources.
-* Support for generating SSH key from web interface.
-* More visible data exports.
-* New buttons to enter some special characters.
-* Support for exporting dictionary.
-* Support for locking down whole Weblate installation.
-* Checks for source strings and support for source strings review.
-* Support for user comments for both translations and source strings.
-* Better changes log tracking.
-* Changes can now be monitored using RSS.
-* Improved support for RTL languages.
-
-Weblate 1.2
-~~~~~~~~~~~
-
-Released on August 14th 2012.
-
-* Weblate now uses South for database migration, please check upgrade instructions if you are upgrading.
-* Fixed minor issues with linked git repos.
-* New introduction page for engaging people with translating using Weblate.
-* Added widgets which can be used for promoting translation projects.
-* Added option to reset repository to origin (for privileged users).
-* Project or component can now be locked for translations.
-* Possibility to disable some translations.
-* Configurable options for adding new translations.
-* Configuration of git commits per project.
-* Simple antispam protection.
-* Better layout of main page.
-* Support for automatically pushing changes on every commit.
-* Support for e-mail notifications of translators.
-* List only used languages in preferences.
-* Improved handling of not known languages when importing project.
-* Support for locking translation by translator.
-* Optionally maintain ``Language-Team`` header in po file.
-* Include some statistics in about page.
-* Supports (and requires) django-registration 0.8.
-* Caching counts of strings with failing checks.
-* Checking of requirements during setup.
-* Documentation improvements.
-
-Weblate 1.1
-~~~~~~~~~~~
-
-Released on July 4th 2012.
-
-* Improved several translations.
-* Better validation while creating component.
-* Added support for shared git repositories across components.
-* Do not necessary commit on every attempt to pull remote repo.
-* Added support for offloading indexing.
-
-Weblate 1.0
-~~~~~~~~~~~
-
-Released on May 10th 2012.
-
-* Improved validation while adding/saving component.
-* Experimental support for Android component files (needs patched ttkit).
-* Updates from hooks are run in background.
-* Improved installation instructions.
-* Improved navigation in dictionary.
-
-Weblate 0.x series
-------------------
-
-Weblate 0.9
-~~~~~~~~~~~
-
-Released on April 18th 2012.
-
-* Fixed import of unknown languages.
-* Improved listing of nearby messages.
-* Improved several checks.
-* Documentation updates.
-* Added definition for several more languages.
-* Various code cleanups.
-* Documentation improvements.
-* Changed file layout.
-* Update helper scripts to Django 1.4.
-* Improved navigation while translating.
-* Better handling of po file renames.
-* Better validation while creating component.
-* Integrated full setup into syncdb.
-* Added list of recent changes to all translation pages.
-* Check for untranslated strings ignores format string only messages.
-
-Weblate 0.8
-~~~~~~~~~~~
-
-Released on April 3rd 2012.
-
-* Replaced own full text search with Whoosh.
-* Various fixes and improvements to checks.
-* New command updatechecks.
-* Lot of translation updates.
-* Added dictionary for storing most frequently used terms.
-* Added /admin/report/ for overview of repositories status.
-* Machine translation services no longer block page loading.
-* Management interface now contains also useful actions to update data.
-* Records log of changes made by users.
-* Ability to postpone commit to Git to generate less commits from single user.
-* Possibility to browse failing checks.
-* Automatic translation using already translated strings.
-* New about page showing used versions.
-* Django 1.4 compatibility.
-* Ability to push changes to remote repo from web interface.
-* Added review of translations done by others.
-
-Weblate 0.7
-~~~~~~~~~~~
-
-Released on February 16th 2012.
-
-* Direct support for GitHub notifications.
-* Added support for cleaning up orphaned checks and translations.
-* Displays nearby strings while translating.
-* Displays similar strings while translating.
-* Improved searching for string.
-
-Weblate 0.6
-~~~~~~~~~~~
-
-Released on February 14th 2012.
-
-* Added various checks for translated messages.
-* Tunable access control.
-* Improved handling of translations with new lines.
-* Added client side sorting of tables.
-* Please check upgrading instructions in case you are upgrading.
-
-Weblate 0.5
-~~~~~~~~~~~
-
-Released on February 12th 2012.
-
-* Support for machine translation using following online services:
-    * Apertium
-    * Microsoft Translator
-    * MyMemory
-* Several new translations.
-* Improved merging of upstream changes.
-* Better handle concurrent git pull and translation.
-* Propagating works for fuzzy changes as well.
-* Propagating works also for file upload.
-* Fixed file downloads while using FastCGI (and possibly others).
-
-Weblate 0.4
-~~~~~~~~~~~
-
-Released on February 8th 2012.
-
-* Added usage guide to documentation.
-* Fixed API hooks not to require CSRF protection.
-
-Weblate 0.3
-~~~~~~~~~~~
-
-Released on February 8th 2012.
-
-* Better display of source for plural translations.
-* New documentation in Sphinx format.
-* Displays secondary languages while translating.
-* Improved error page to give list of existing projects.
-* New per language stats.
-
-Weblate 0.2
-~~~~~~~~~~~
-
-Released on February 7th 2012.
-
-* Improved validation of several forms.
-* Warn users on profile upgrade.
-* Remember URL for login.
-* Naming of text areas while entering plural forms.
-* Automatic expanding of translation area.
-
-Weblate 0.1
-~~~~~~~~~~~
-
-Released on February 6th 2012.
-
-* Initial release.
-=======
-`All changes in detail <https://github.com/WeblateOrg/weblate/milestone/99?closed=1>`__.
->>>>>>> 23530259
+* Fixed package installation from PyPI.