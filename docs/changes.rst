Weblate 5.15
------------

*Not yet released.*

.. rubric:: New features

.. rubric:: Improvements

.. rubric:: Bug fixes

.. rubric:: Compatibility

.. rubric:: Upgrading

Please follow :ref:`generic-upgrade-instructions` in order to perform update.

.. rubric:: Contributors

.. include:: changes/contributors/5.15.rst

`All changes in detail <https://github.com/WeblateOrg/weblate/milestone/152?closed=1>`__.

Weblate 5.14.1
--------------

*Released on November 5th 2025.*

.. rubric:: New features

* String context are now tracked in changes histoy and displayed when available.

.. rubric:: Improvements

* Document using Valkey in :ref:`celery` and :ref:`production-cache`.
* Added HTTP environment overview in :ref:`manage-performance`.
<<<<<<< HEAD
* :http:get:`/api/groups/` now includes ``admins``.
=======
* Docker container is using Python 3.14.
* :ref:`check-icu-message-format` correctly handles implicit plurals.
>>>>>>> 3382b55b

.. rubric:: Bug fixes

* Avoid storing inviting user information in the invited user audit log (:cve:`2025-64326` / :ghsa:`gr35-vpx2-qxhc`).
* Omit admin IP address from audit log.
* Counting outgoing commits in the repository status.
* Listing of other translations.
* SAML configuration in the Docker container.
* :ref:`project-commit_policy` could miss some changes in certain situations.

.. rubric:: Upgrading

Please follow :ref:`generic-upgrade-instructions` in order to perform update.

.. rubric:: Contributors

.. include:: changes/contributors/5.14.1.rst

`All changes in detail <https://github.com/WeblateOrg/weblate/milestone/154?closed=1>`__.

Weblate 5.14
------------

*Released on October 22nd 2025.*

.. rubric:: New features

* :ref:`addon-weblate.flags.target_repo_update` is now available as an add-on.
* :http:delete:`/api/projects/(string:project)/labels/(int:label_id)/`.
* Added multivalue CSV in :ref:`download` for multivalue formats.
* New global permissions have been added to control viewing teams, users and roles without edit rights, see :ref:`privileges`.
* New ``unit.bulk_edit`` permission for bulk editing operations, replacing the overloaded use of ``translation.auto`` permission, see :ref:`privileges`.
* :ref:`date-search`.
* Last changed lookup in :ref:`search-strings`.
* :doc:`/security/localization-threat` documentation.
* :ref:`component-hide_glossary_matches` component setting.
* Screenshots now can be uploaded from a URL, see :ref:`screenshots`.

.. rubric:: Improvements

* :ref:`hooks` improvements.

  * Now follows :ref:`api-errors`.
  * Available in the OpenAPI.
  * Dropped long-deprecated endpoints.

* Improved activity logging for :ref:`addon-weblate.consistency.languages` add-on.
* :ref:`check-rst-references` and :ref:`check-rst-syntax` now support substitutions.
* Improved performance for :ref:`check-multiple-failures` and :ref:`check-long-untranslated` checks with batch operations.
* :ref:`file_format_params` can now be configured via the :ref:`api`.
* Admins can configure :ref:`expiring-accounts`.
* Rate limiting of notification e-mails, configurable by :setting:`RATELIMIT_NOTIFICATION_LIMITS`.
* :guilabel:`Repository maintenance` now supports resetting the repository while keeping the current state of translations in Weblate.
* Improved listing of :ref:`addon-weblate.autotranslate.autotranslate` configuration.

.. rubric:: Bug fixes

* Plurals and :ref:`file_format_params` handling on file upload.
* :ref:`team-admins` can no longer edit teams besides membership.
* Highlighting syntax of overlapping elements.
* Searching case sensitivity for short strings.
* Inconsistent file formatting for new translations.
* Memory contents imported via the :wladmin:`import_memory` command are marked as active.
* Importing some strings from :doc:`/formats/xliff`.

.. rubric:: Compatibility

* The default attributes for :ref:`saml-auth` in Docker container now matches non-Docker defaults.
* Dropped long-deprecated :http:get:`/hooks/update/(string:project)/(string:component)/` and :http:get:`/hooks/update/(string:project)/`.
* Removed Akismet spam protection integration as it was no longer effective and used an unmaintained Python library.
* New positional argument (`activity_log_id`) passed to the add-on event handlers, see :class:`weblate.addons.base.BaseAddon`. Adjust any custom subclass accordingly.

.. rubric:: Upgrading

Please follow :ref:`generic-upgrade-instructions` in order to perform update.

.. rubric:: Contributors

.. include:: changes/contributors/5.14.rst

`All changes in detail <https://github.com/WeblateOrg/weblate/milestone/149?closed=1>`__.

Weblate 5.13.3
--------------

*Released on September 12th 2025.*

.. rubric:: Improvements

* Text on the registration page informs about possible use of user’s data in more detail.
* Clarified account removal view.

.. rubric:: Bug fixes

* Components pagination.
* :ref:`projectbackup` with same named components in different categories.
* Source string location display.
* Correctly track team adding via invitation in :ref:`audit-log`.
* :ref:`addon-weblate.consistency.languages` no longer includes shared component languages.
* :ref:`azure-devops-push` API URL parsing.

.. rubric:: Upgrading

Please follow :ref:`generic-upgrade-instructions` in order to perform update.

.. rubric:: Contributors

.. include:: changes/contributors/5.13.3.rst

`All changes in detail <https://github.com/WeblateOrg/weblate/milestone/153?closed=1>`__.

Weblate 5.13.2
--------------

*Released on September 5th 2025.*

.. rubric:: Improvements

* Error reporting upon validation of the file upload method.
* Detailed language information in new language notifications.

.. rubric:: Bug fixes

* Sign-in could not be completed with LDAP.
* Nonspacing mark changes highlighting in history.

.. rubric:: Upgrading

Please follow :ref:`generic-upgrade-instructions` in order to perform update.

.. rubric:: Contributors

.. include:: changes/contributors/5.13.2.rst

`All changes in detail <https://github.com/WeblateOrg/weblate/milestone/151?closed=1>`__.

Weblate 5.13.1
--------------

*Released on September 4th 2025.*

.. rubric:: Improvements

* Smarter retries of unwritable pending changes.
* Failed :ref:`2fa` is visible in :ref:`audit-log`.

.. rubric:: Bug fixes

* Sign-in form not shown for LDAP.
* Access control for :http:get:`/api/users/(str:username)/`.
* :ref:`check-rst-references` allows translatable reference names.
* :ref:`file_format_params` were not properly applied in some situations.
* Removed stale :ref:`addon-weblate.xml.customize`.
* :ref:`mt-libretranslate` compatibility with LibreTranslate 1.7.0.
* Username autocompletion in comments.
* Shorten session expiry while in :ref:`2fa` (:cve:`2025-58352` / :ghsa:`377j-wj38-4728`).
* Statistics when using :ref:`component-links`.
* :ref:`componentlists` are no longer blocking dashboard loading.
* OpenMetrics API format.

.. rubric:: Compatibility

* Removed support for no longer working :ref:`mt-ibm`.

.. rubric:: Upgrading

Please follow :ref:`generic-upgrade-instructions` in order to perform update.

* There are several changes in :file:`settings_example.py`, most notably, ``django_otp.middleware.OTPMiddleware`` was removed from ``MIDDLEWARE``; please adjust your settings accordingly.

.. rubric:: Contributors

.. include:: changes/contributors/5.13.1.rst

`All changes in detail <https://github.com/WeblateOrg/weblate/milestone/150?closed=1>`__.

Weblate 5.13
------------

*Released on August 15th 2025.*

.. rubric:: New features

* Enhanced :ref:`translation-memory` management with configurable status control, see :ref:`memory-status`.
* Added :wladmin:`cleanup_memory` management command to remove obsolete translation memory entries.
* :doc:`/formats/catkeys`.
* Some flags are now added to a string by default, based on locations; see :ref:`location-based-flags`.
* Added :ref:`project-commit_policy` setting to control which translations are included when committing changes.
* :ref:`file_format_params` can now be configured at the component level.
* New management command :wladmin:`list_file_format_params` to list all available file format parameters.
* Tag and attribute names can now be customized for :ref:`flatxml` with :ref:`file_format_params`.

.. rubric:: Improvements

* :ref:`search-strings` supports ``labels_count:NUMBER`` lookup.
* A new :envvar:`SENTRY_MONITOR_BEAT_TASKS` setting allows disabling Sentry monitoring of Celery Beat tasks.
* :envvar:`WEBLATE_SOCIAL_AUTH_OIDC_TITLE` and :envvar:`WEBLATE_SOCIAL_AUTH_OIDC_IMAGE` allow configuring the appearance of the generic OIDC authentication.
* Background commits are now identified by an internal user.
* Reorganized navigation menu.
* When editing a language definition, a warning about automated updates is shown; see :ref:`included-languages`.
* Avatars for API and internal accounts.
* Adding a new TOTP device removes the existing one by default; checkbox for not removing previous ones available.
* Creating pull or merge requests to remote repositories is no longer blocked by merge conflicts.
* :ref:`check-rst-references` correctly handles Unicode punctuation and detects more issues.
* Migration towards Bootstrap 5 has started, selected views now use Bootstrap 5.
* :ref:`xliff` now supports starting from scratch when :ref:`adding-projects`.
* :ref:`mt-openai` compatibility with latest models.

.. rubric:: Bug fixes

* :ref:`upload` correctly tracks authorship when using :guilabel:`Replace existing translation file`.
* :ref:`mt-deepl` integration now correctly handles all supported source languages.
* Possible crash on macOS 15 in :samp:`strxfrm`.
* Internal server error on permission denied while uploading files.

.. rubric:: Compatibility

* Some addons have been deprecated and replaced by :ref:`file_format_params`: :ref:`addon-weblate.gettext.customize`, :ref:`addon-weblate.json.customize`, :ref:`addon-weblate.yaml.customize`, :ref:`addon-weblate.xml.customize`.
* :ref:`machine-translation`, :ref:`addon-weblate.autotranslate.autotranslate` and :http:post:`/api/translations/(string:project)/(string:component)/(string:language)/autotranslate/` now support all search operators, not only limited filters. Existing add-on configuration has been migrated. API users will need to adjust invocation.

.. rubric:: Upgrading

Please follow :ref:`generic-upgrade-instructions` in order to perform update.

* The distributed locking now uses a different implementation and that introduced several changes in :file:`settings_example.py`, most notably ``BACKEND`` in ``CACHES`` needs to be changed.
* There are several changes in :file:`settings_example.py`, most notable are changed settings ``CRISPY_ALLOWED_TEMPLATE_PACKS`` and ``INSTALLED_APPS``; please adjust your settings accordingly.
* The Docker container is now using :program:`granian`. This now requires explicit configuration of proxy trusted headers, including client protocol.
  :envvar:`WEBLATE_SECURE_PROXY_SSL_HEADER` typically needs to be added to avoid redirect loop, for example:

  .. code-block:: yaml

     services:
       weblate:
         environment:
           WEBLATE_IP_PROXY_HEADER: HTTP_X_FORWARDED_FOR
           WEBLATE_SECURE_PROXY_SSL_HEADER: HTTP_X_FORWARDED_PROTO,https

  .. seealso::

     :ref:`reverse-proxy`

.. rubric:: Contributors

.. include:: changes/contributors/5.13.rst

`All changes in detail <https://github.com/WeblateOrg/weblate/milestone/143?closed=1>`__.

Weblate 5.12.2
--------------

*Released on June 20th 2025.*

.. rubric:: Improvements

* :ref:`mt-deepl` integration now supports using next-gen LLM model.

.. rubric:: Bug fixes

* Restoring :ref:`projectbackup` with votes.
* Improved error handling in :ref:`mt-apertium-apy`.

.. rubric:: Upgrading

Please follow :ref:`generic-upgrade-instructions` in order to perform update.

.. rubric:: Contributors

.. include:: changes/contributors/5.12.2.rst

`All changes in detail <https://github.com/WeblateOrg/weblate/milestone/148?closed=1>`__.

Weblate 5.12.1
--------------

*Released on June 16th 2025.*

.. rubric:: Bug fixes

* :ref:`sbom` now includes serial number.

.. rubric:: Upgrading

Please follow :ref:`generic-upgrade-instructions` in order to perform update.

.. rubric:: Contributors

.. include:: changes/contributors/5.12.1.rst

`All changes in detail <https://github.com/WeblateOrg/weblate/milestone/147?closed=1>`__.

Weblate 5.12
------------

*Released on June 16th 2025.*

.. rubric:: Security

* Exposure of personal IP address via e-mail (:cve:`2025-49134` / :ghsa:`4qqf-9m5c-w2c5`).
* Lack of rate limiting when verifying second factor (:cve:`2025-47951` / :ghsa:`57jg-m997-cx3q`).

.. rubric:: New features

* Added :http:post:`/api/units/(int:id)/comments/` to create a new comment for the given translation unit.
* :ref:`addon-weblate.json.customize` now has a configurable compact mode.
* Added :ref:`check-kabyle-characters` quality check.
* :ref:`sbom` is now being provided for Weblate.
* :doc:`/security/index` documentation.
* Added support for :doc:`/formats/compose-multiplatform-resources`.
* Added :guilabel:`Translation Coordinator` role.
* :ref:`addon-weblate.webhook.slack` is now available as an add-on.
* Added :http:get:`/api/users/(str:username)/contributions/` to retrieve a list of all translations contributed by the user.

.. rubric:: Improvements

* :ref:`check-same` is now skipped for Toki Pona.
* :ref:`search-strings` supports ``has:location`` lookup.
* Unicode whitespaces are now considered as problematic characters for :ref:`glossary`, see :ref:`check-prohibited-initial-character`.
* :ref:`addon-weblate.webhook.webhook` logs are now displayed nicely.
* :ref:`addon-weblate.webhook.webhook` can be installed multiple times.
* :ref:`user-profile` can now include contact URL.
* :http:post:`/api/projects/` allows non-superusers to create projects when :ref:`billing` module is enabled.
* :http:post:`/api/groups/` supports project-scoped team creation by non-superusers.
* :http:get:`/api/users/` now includes ``languages``.
* :ref:`addon-weblate.webhook.webhook` documentation improved.
* Improved support for extended metadata in :ref:`tbx`.
* :ref:`addon-weblate.webhook.webhook` now includes a category field when available.
* Uploaded fonts can be updated and changes to them are tracked, see :ref:`fonts`.
* Weblate is now available in Bashkir language.

.. rubric:: Bug fixes

* :ref:`dashboard` translations ordering when paginating.
* Honor DeepL API Free glossary limits in :ref:`mt-deepl`.
* :ref:`addon-weblate.webhook.webhook` delivery of project-wide events.
* False reports of :ref:`check-translated` with flags or explanation changes.
* Creating new translations in :doc:`/formats/appstore`.
* :ref:`search-replace` correctly handles plurals.

.. rubric:: Compatibility

* The projects and categories default tab now shows translated languages.
* If no ``secret`` is provided in the Webhook add-on configuration, the Webhook request will not be signed, see :ref:`addon-weblate.webhook.webhook`.
* :ref:`saml-auth` support is no longer included in the default dependencies.

.. rubric:: Upgrading

Please follow :ref:`generic-upgrade-instructions` in order to perform update.

.. rubric:: Contributors

.. include:: changes/contributors/5.12.rst

`All changes in detail <https://github.com/WeblateOrg/weblate/milestone/141?closed=1>`__.

Weblate 5.11.4
--------------

*Released on May 7th 2025.*

.. rubric:: Improvements

* :ref:`addon-weblate.webhook.webhook` logs requests and responses.

.. rubric:: Bug fixes

* :ref:`addon-weblate.webhook.webhook` was not triggered in some situations.

.. rubric:: Upgrading

Please follow :ref:`generic-upgrade-instructions` in order to perform update.

.. rubric:: Contributors

.. include:: changes/contributors/5.11.4.rst

`All changes in detail <https://github.com/WeblateOrg/weblate/milestone/146?closed=1>`__.

Weblate 5.11.3
--------------

*Released on May 3rd 2025.*

.. rubric:: Bug fixes

* Fixed release publishing.

.. rubric:: Upgrading

Please follow :ref:`generic-upgrade-instructions` in order to perform update.

.. rubric:: Contributors

.. include:: changes/contributors/5.11.3.rst

`All changes in detail <https://github.com/WeblateOrg/weblate/milestone/145?closed=1>`__.

Weblate 5.11.2
--------------

*Released on May 3rd 2025.*

.. rubric:: Improvements

* Glossary performance in zen mode and automatic suggestions.
* Extended supported formats for :ref:`addon-weblate.json.customize`.

.. rubric:: Bug fixes

* XML export no longer crashes on locations with special characters.
* Improved error handling on ZIP upload.
* Django 5.2 compatibility.
* Avoid repeated glossary synchronizations.

.. rubric:: Upgrading

Please follow :ref:`generic-upgrade-instructions` in order to perform update.

.. rubric:: Contributors

.. include:: changes/contributors/5.11.2.rst

`All changes in detail <https://github.com/WeblateOrg/weblate/milestone/144?closed=1>`__.

Weblate 5.11.1
--------------

*Released on April 25th 2025.*

.. rubric:: Improvements

* :ref:`projectbackup` now include teams and categories.
* Docker health check is now supported in non-web service containers.

.. rubric:: Bug fixes

* :ref:`vcs-gitlab` integration now detects merge‑request conflicts more robustly.
* :ref:`addon-weblate.webhook.webhook` is now enabled in Docker.
* Removing pending glossary terms.

.. rubric:: Upgrading

Please follow :ref:`generic-upgrade-instructions` in order to perform update.

.. rubric:: Contributors

.. include:: changes/contributors/5.11.1.rst

`All changes in detail <https://github.com/WeblateOrg/weblate/milestone/142?closed=1>`__.

Weblate 5.11
------------

*Released on April 15th 2025.*

.. rubric:: New features

* Added :http:get:`/api/units/(int:id)/translations/` to retrieve a list of all target translation units for the given source translation unit.
* Added :http:delete:`/api/groups/(int:id)/roles/(int:role_id)` to delete a role from a group.
* :ref:`addon-weblate.webhook.webhook` is now available as an add-on.
* :ref:`check-automattic-components-format` check to validate placeholders in Automattic components.
* Inherited flags can now be discarded, see :ref:`custom-checks`.
* :ref:`secondary-languages` can now be specified in :ref:`project` and :ref:`component`.
* :ref:`mt-sources` can now be customized.

.. rubric:: Improvements

* Weblate now uses OpenAPI Specification 3.1.1 to generate the schema for :ref:`api`.
* :ref:`credits` and :ref:`stats` include translator's join date. Additionally, both reports can be sorted either by the join date or the number of strings translated.
* Widgets show more precise stats.
* :ref:`upload` is now tracked in history with details.
* :ref:`check-c-sharp-format` now supports ``csharp-format`` flag for compatibility with GNU gettext.
* Changes in string flags are now tracked in history.
* :doc:`/admin/machine` documentation extended.
* :ref:`addon-weblate.discovery.discovery` better handles hundreds of matches.
* Dismissing :ref:`checks` automatically updates propagated strings.
* :ref:`project-check_flags` can now also be configured on the project level.
* Improved rendering of :ref:`additional-flags` and :ref:`additional-explanation` changes in history.
* :ref:`mt-cyrtranslit` now automatically transliterates from a matching translation instead of the source strings.
* Errors from creating a duplicate glossary and failure to delete a glossary are now handled gracefully.

.. rubric:: Bug fixes

* **Security:** Cloning a component could leak component configuration into the URL (:cve:`2025-32021`).
* Fixed captcha verification when some time zone was configured.
* Improved translation propagation performance.
* Leading and trailing whitespace are now correctly stripped in glossary strings that also contain a :ref:`check-prohibited-initial-character`.
* Fixed background parsing of newly added translation files.

.. rubric:: Compatibility

* Registration now disallows disposable e-mail domains.

.. rubric:: Upgrading

Please follow :ref:`generic-upgrade-instructions` in order to perform update.

* The database migration updates indexes and this might take considerable time.

.. rubric:: Contributors

.. include:: changes/contributors/5.11.rst

`All changes in detail <https://github.com/WeblateOrg/weblate/milestone/136?closed=1>`__.

Weblate 5.10.4
--------------

*Released on March 19th 2025.*

.. rubric:: Bug fixes

* Fixed dismissing of checks.
* Reduced overhead of rendering other strings while translating.
* Improved performance of some :ref:`api` endpoints.
* Fixed :ref:`language-parsing-codes` in some corner cases.
* :ref:`search-strings` now properly finds exact match on the component.

.. rubric:: Upgrading

Please follow :ref:`generic-upgrade-instructions` in order to perform update.

.. rubric:: Contributors

.. include:: changes/contributors/5.10.4.rst

`All changes in detail <https://github.com/WeblateOrg/weblate/milestone/140?closed=1>`__.

Weblate 5.10.3
--------------

*Released on March 13th 2025.*

.. rubric:: Improvements

* Captcha is not shown for registrations via :ref:`invite-user`.

.. rubric:: Bug fixes

* Improved performance of API download endpoints.
* Optimized fetching other translations while translating.
* Reduced notifications overhead.
* Improved handling of components using :ref:`internal-urls`.
* Fixed authenticating with some Git servers.

.. rubric:: Upgrading

Please follow :ref:`generic-upgrade-instructions` in order to perform update.

.. rubric:: Contributors

.. include:: changes/contributors/5.10.3.rst

`All changes in detail <https://github.com/WeblateOrg/weblate/milestone/139?closed=1>`__.

Weblate 5.10.2
--------------

*Released on February 28th 2025.*

.. rubric:: Improvements

* Improved :ref:`translation-memory` matching.
* Visual diff now better highlights whitespace additions.
* Improved performance on large projects.

.. rubric:: Bug fixes

* Consistency of :ref:`search-boolean` in :doc:`/user/search`.
* Fixed some :ref:`addons` trigger upon installation.
* Fixed restoring of Git repositories from :ref:`projectbackup`.

.. rubric:: Compatibility

* Weblate has switched to a different library for zxcvbn integration, as the old one is no longer maintained, see :ref:`password-authentication`.
* Weblate uses proactive authentication with Git 2.46.0 and newer when HTTP credentials are supplied.

.. rubric:: Upgrading

Please follow :ref:`generic-upgrade-instructions` in order to perform update.

* There are several changes in :file:`settings_example.py`, most notable are changed settings ``AUTH_PASSWORD_VALIDATORS`` and ``INSTALLED_APPS``; please adjust your settings accordingly.

.. rubric:: Contributors

.. include:: changes/contributors/5.10.2.rst

`All changes in detail <https://github.com/WeblateOrg/weblate/milestone/138?closed=1>`__.

Weblate 5.10.1
--------------

*Released on February 21st 2025.*

.. rubric:: Improvements

* :ref:`check-multiple-failures` better shows failing checks including links to the strings.
* Detailed overview of locked components on project repository management.
* :ref:`search-strings` supports searching by source string state.

.. rubric:: Bug fixes

* :ref:`download` performs faster on project and language scopes.
* :ref:`zen-mode` does not display the source string twice when editing it.
* Fixed :ref:`glossary` terms highlighting.

.. rubric:: Upgrading

Please follow :ref:`generic-upgrade-instructions` in order to perform update.

.. rubric:: Contributors

.. include:: changes/contributors/5.10.1.rst

`All changes in detail <https://github.com/WeblateOrg/weblate/milestone/137?closed=1>`__.

Weblate 5.10
------------

*Released on February 14th 2025.*

.. rubric:: New features

* :ref:`check-rst-references` check to validate reStructuredText references.
* :ref:`check-rst-syntax` check to validate reStructuredText syntax.
* API can now produce CSV output.
* New management command :wladmin:`import_projectbackup` to import :ref:`projectbackup`.

.. rubric:: Improvements

* Improved error handling in :ref:`machine-translation-setup`.
* :envvar:`WEBLATE_REGISTRATION_CAPTCHA` is now available in Docker container.
* :guilabel:`Synchronize` on shared repository now operates on all its components.
* :ref:`check-punctuation-spacing` ignores markup such as Markdown or reStructuredText.
* :ref:`autofix-punctuation-spacing` does not alter reStructuredText markup.
* Improved validation errors in :doc:`/api`, see :ref:`api-errors`.
* Any language changed into an alias in `Weblate language data <https://github.com/WeblateOrg/language-data/>`__ is now reflected in all existing installations.
* Blank alias languages (not linked to any translation, profile, component, ...) are now automatically removed.
* :ref:`check-duplicate` better works with markup such as Markdown or reStructuredText.
* Automatically use DeepL API Free endpoint for the DeepL API Free authentication keys in :ref:`mt-deepl`.
* Compatibility with third-party static files storage backends for Django.
* Improved language compatibility in :ref:`mt-microsoft-translator`.
* :ref:`check-reused` check gracefully handles languages which are not case sensitive.
* :ref:`component-enforced_checks` are now applied on strings imported from the repository.
* Reduced false positives in :ref:`check-end-colon` and :ref:`check-end-stop` for CJK languages.
* OpenAPI schema for API includes more information.
* :ref:`check-regex` supports advanced regular expressions.
* :ref:`check-same` gracefully deals with case-insensitive languages.

.. rubric:: Bug fixes

* :ref:`check-reused` wrongly triggered after fixing the error.
* Dark theme behavior in some situations.
* Translation propagation sometimes did not work as expected.
* :http:header:`Content-Security-Policy` is now automatically set for AWS.
* :ref:`machine-translation-setup` sometimes cached results too aggressively.
* Fixed translations caching in :ref:`machine-translation-setup`.
* :ref:`autofix-html` automatic fixups honors the ``ignore-safe-html`` flag.
* :ref:`check-punctuation-spacing` no longer applies to Breton.
* Fixed :ref:`addon-weblate.git.squash` on linked repositories.
* :ref:`check-multiple-failures` avoids false positives and better lists related checks.

.. rubric:: Compatibility

* Running tests using Django test executor is no longer supported, see :doc:`/contributing/tests`.
* :ref:`check-bbcode` check is now disabled by default. The ``bbcode-text`` flag is required to activate this check, see :ref:`custom-checks`.
* API error responses format has changed, see :ref:`api-errors`.

.. rubric:: Upgrading

Please follow :ref:`generic-upgrade-instructions` in order to perform update.

* There are several changes in :file:`settings_example.py`, most notable are the new settings for :ref:`api` in ``REST_FRAMEWORK``, ``SPECTACULAR_SETTINGS``, ``DRF_STANDARDIZED_ERRORS`` and ``INSTALLED_APPS``; please adjust your settings accordingly.
* PostgreSQL 12 and MariaDB 10.4 are no longer supported.

.. rubric:: Contributors

.. include:: changes/contributors/5.10.rst

`All changes in detail <https://github.com/WeblateOrg/weblate/milestone/133?closed=1>`__.

Weblate 5.9.2
-------------

*Released on December 19th 2024.*

.. rubric:: Improvements

* Renamed :ref:`vcs-bitbucket-data-center` to match new product name.
* :http:get:`/api/users/` supports searching by user ID.

.. rubric:: Bug fixes

* Avoid query parser crash in multi-threaded environments.
* Avoid :ref:`autofix` crash on multi-value strings.
* Make project tokens work when :ref:`2fa` or :ref:`component-agreement` are enforced.
* Captcha solution were sometimes not accepted.

.. rubric:: Upgrading

Please follow :ref:`generic-upgrade-instructions` in order to perform update.

.. rubric:: Contributors

.. include:: changes/contributors/5.9.2.rst

`All changes in detail <https://github.com/WeblateOrg/weblate/milestone/135?closed=1>`__.

Weblate 5.9.1
-------------

*Released on December 16th 2024.*

.. rubric:: Bug fixes

* Fixed publishing package to PyPI.

.. rubric:: Upgrading

Please follow :ref:`generic-upgrade-instructions` in order to perform update.

.. rubric:: Contributors

.. include:: changes/contributors/5.9.1.rst

`All changes in detail <https://github.com/WeblateOrg/weblate/milestone/134?closed=1>`__.

Weblate 5.9
-----------

*Released on December 16th 2024.*

.. rubric:: New features

* Per-project :ref:`machine-translation-setup` can now be configured via the Project :ref:`api`.

  * Added :http:get:`/api/projects/{string:project}/machinery_settings/`.
  * Added :http:post:`/api/projects/{string:project}/machinery_settings/`.

* Translation memory import now supports files with XLIFF, PO and CSV formats, see :ref:`memory-user` and :wladmin:`import_memory` command in :ref:`manage`.
* The registration CAPTCHA now includes proof-of-work mechanism ALTCHA.
* Leading problematic characters in CSV are now checks for :ref:`glossary`, see :ref:`check-prohibited-initial-character`.
* Logging to :ref:`graylog`.

.. rubric:: Improvements

* :ref:`mt-google-translate-api-v3` now supports :ref:`glossary-mt` (optional).
* A shortcut to duplicate a component is now available directly in the menu (:guilabel:`Operations` → :guilabel:`Duplicate this component`).
* Included username when generating :ref:`credits`.
* :ref:`bulk-edit` shows a preview of matched strings.
* :http:get:`/api/components/(string:project)/(string:component)/` exposes component lock state.
* Editor in :ref:`zen-mode` is now stick to bottom of screen.
* Added page navigation while :ref:`translating`.
* :ref:`manage-appearance` now has distinct settings for dark mode.
* Improved :ref:`translation-propagation` performance.
* More detailed error messages for :http:post:`/api/translations/(string:project)/(string:component)/(string:language)/file/`.

.. rubric:: Bug fixes

* Using the ``has:variant`` field now correctly displays strings that have variants in the search language, see :ref:`search-strings`.
* Saving newly added strings in some formats.
* :ref:`check-java-printf-format` gracefully handles escaping.

.. rubric:: Compatibility

* :ref:`rollbar-errors` integration no longer includes client-side error collection.
* Weblate now requires Git 2.28 or newer.
* Any custom code that relied on ``Change`` models signals should be reviewed.
* :ref:`fedora-messaging` integration needs to be updated to be compatible with this release.
* :envvar:`WEB_WORKERS` now configures number of threads instead of processes.

.. rubric:: Upgrading

Please follow :ref:`generic-upgrade-instructions` in order to perform update.

.. rubric:: Contributors

.. include:: changes/contributors/5.9.rst

`All changes in detail <https://github.com/WeblateOrg/weblate/milestone/127?closed=1>`__.

Weblate 5.8.4
-------------

*Released on November 19th 2024.*

.. rubric:: Improvements

* :ref:`search-users` can search based on user changes.

.. rubric:: Bug fixes

* Fixed occasional crash in :ref:`rss`.
* :ref:`check-icu-message-format` gracefully handles plural strings.
* :ref:`vcs-bitbucket-cloud` correctly generates pull request description.

.. rubric:: Upgrading

Please follow :ref:`generic-upgrade-instructions` in order to perform update.

.. rubric:: Contributors

.. include:: changes/contributors/5.8.4.rst

`All changes in detail <https://github.com/WeblateOrg/weblate/milestone/132?closed=1>`__.

Weblate 5.8.3
-------------

*Released on November 6th 2024.*

.. rubric:: Bug fixes

* Formatting of some :ref:`audit-log` entries.
* Fixed XML escaped output in some machine translation integrations.
* Fixed duplicate listing of newly added glossary terms.

.. rubric:: Upgrading

Please follow :ref:`generic-upgrade-instructions` in order to perform update.

.. rubric:: Contributors

.. include:: changes/contributors/5.8.3.rst

`All changes in detail <https://github.com/WeblateOrg/weblate/milestone/131?closed=1>`__.

Weblate 5.8.2
-------------

*Released on November 1st 2024.*

.. rubric:: Bug fixes

* Update outdated plural definitions during the database migration.
* Reduced number of database queries when updating multiple strings.
* Leading problematic characters in :ref:`glossary` terms are now properly stripped in uploaded files.
* Improved :ref:`workflow-customization` performance.
* Fixed XML escaped output in some machine translation integrations.

.. rubric:: Upgrading

Please follow :ref:`generic-upgrade-instructions` in order to perform update.

.. rubric:: Contributors

.. include:: changes/contributors/5.8.2.rst

`All changes in detail <https://github.com/WeblateOrg/weblate/milestone/129?closed=1>`__.

Weblate 5.8.1
-------------

*Released on October 15th 2024.*

.. rubric:: Bug fixes

* Use lower case name for the Python package.

.. rubric:: Upgrading

Please follow :ref:`generic-upgrade-instructions` in order to perform update.

.. rubric:: Contributors

.. include:: changes/contributors/5.8.1.rst

`All changes in detail <https://github.com/WeblateOrg/weblate/milestone/128?closed=1>`__.

Weblate 5.8
-----------

*Released on October 15th 2024.*

.. rubric:: New features

* Added :ref:`component-key_filter` in the component.
* :doc:`/user/search` now supports filtering by object path and :ref:`date-search`.
* Merge requests credentials can now be passed in the repository URL, see :ref:`settings-credentials`.
* :ref:`mt-azure-openai` automatic suggestion service.
* :ref:`vcs-bitbucket-cloud`.

.. rubric:: Improvements

* :ref:`mt-modernmt` supports :ref:`glossary-mt`.
* :ref:`mt-deepl` now supports specifying translation context.
* :ref:`mt-aws` now supports :ref:`glossary-mt`.
* :ref:`autofix` for Devanagari danda now better handles latin script.
* :ref:`autofix` for French and Breton now uses a non-breaking space before colons instead of a narrow one.
* :ref:`api` now has a preview OpenAPI specification.
* Stale, empty glossaries are now automatically removed.
* :kbd:`?` now displays available :ref:`keyboard`.
* Translation and language view in the project now include basic information about the language and plurals.
* :ref:`search-replace` shows a preview of matched strings.
* :ref:`aresource` now support translatable attribute in its strings.
* Creating component via file upload (Translate document) now supports bilingual files.

.. rubric:: Bug fixes

* Displaying :ref:`workflow-customization` setting in some cases.
* Users can add component in any language already existing in a project.
* :ref:`check-unnamed-format` better handles some strings, such as :ref:`check-python-brace-format`.

.. rubric:: Compatibility

* Weblate now requires Python 3.11 or newer.
* :ref:`mt-aws` now requires the ``TranslateFullAccess`` permission.

.. rubric:: Upgrading

Please follow :ref:`generic-upgrade-instructions` in order to perform update.

* There are several changes in :file:`settings_example.py`, most notable are the new settings for :ref:`api` in ``SPECTACULAR_SETTINGS`` and changes in ``REST_FRAMEWORK`` and ``INSTALLED_APPS``; please adjust your settings accordingly.

.. rubric:: Contributors

.. include:: changes/contributors/5.8.rst

`All changes in detail <https://github.com/WeblateOrg/weblate/milestone/122?closed=1>`__.

Weblate 5.7.2
-------------

*Released on September 5th 2024.*

.. rubric:: Improvements

* :ref:`2fa` remembers last method used by user.
* Instead of redirecting, the sign-out now displays a page.
* Improved readability of exception logs.

.. rubric:: Bug fixes

* Updating of translations from the repository in linked components.
* Improved rendering of digest notification e-mails.

.. rubric:: Upgrading

Please follow :ref:`generic-upgrade-instructions` in order to perform update.

.. rubric:: Contributors

.. include:: changes/contributors/5.7.2.rst

`All changes in detail <https://github.com/WeblateOrg/weblate/milestone/126?closed=1>`__.

Weblate 5.7.1
-------------

*Released on August 30th 2024.*

.. rubric:: Improvements

* Updated language names to better describe different scripts and Sinitic languages.
* :ref:`addon-weblate.cleanup.generic` is now automatically installed for formats which need it to update non-translation content in the translated files.

.. rubric:: Bug fixes

* Support for using Docker network names in automatic suggestion settings.
* Fixed authentication using some third-party providers such as Azure.
* Support for formal and informal Portuguese in :ref:`mt-deepl`.
* QR code for TOTP is now black/white even in dark mode.
* Fixed TOTP authentication when WebAuthn is also configured for the user.

.. rubric:: Upgrading

Please follow :ref:`generic-upgrade-instructions` in order to perform update.

.. rubric:: Contributors

.. include:: changes/contributors/5.7.1.rst

`All changes in detail <https://github.com/WeblateOrg/weblate/milestone/125?closed=1>`__.

Weblate 5.7
-----------

*Released on August 15th 2024.*

.. rubric:: New features

* :ref:`2fa` is now supported using Passkeys, WebAuthn, authentication apps (TOTP), and recovery codes.
* :ref:`2fa` can be enforced at the team or project level.
* :ref:`adding-new-strings` can now create plural strings in the user interface.
* :ref:`labels` now include description to explain them.
* New :ref:`subscriptions` for completed translation and component.
* :ref:`mt-openai` now supports custom models and URLs and offers rephrasing of existing strings.
* :ref:`mt-cyrtranslit` automatic suggestion service.

.. rubric:: Improvements

* :ref:`addon-weblate.properties.sort` can now do case-sensitive sorting.
* The status widgets are now supported site-wide and language-wide, see :ref:`promotion`.
* :ref:`reports` are now available for categories.
* Highlight newlines in the editor.
* :doc:`/formats/csv` better handle files with two fields only.
* Browse mode can now be navigated using keyboard, see :ref:`keyboard`.
* :http:get:`/api/components/(string:project)/(string:component)/credits/` and :http:get:`/api/projects/(string:project)/credits/` API endpoints for components and projects.
* :ref:`glossary-terminology` entries in Glossary can now only be created by users with :guilabel:`Add glossary terminology` permission.
* :ref:`check-python-brace-format` detects extra curly braces.
* Screenshots now can be pasted from the clipboard in :ref:`screenshots`.

.. rubric:: Bug fixes

* Accessibility of keyboard navigation.
* :ref:`git-exporter` now works with all Git based :ref:`vcs`.
* :ref:`check-max-size` sometimes failed to render screenshot.

.. rubric:: Compatibility

* Weblate now uses mistletoe instead of misaka as a Markdown renderer.
* :ref:`csp` is now stricter what might block third-party customizations.
* Monolingual formats no longer copy comments from :ref:`component-template` when adding strings to translation.
* Dropped support for Amagama in :ref:`machine-translation-setup` as the service is no longer maintained.
* Default value for :setting:`SENTRY_SEND_PII` was changed.
* Translation credit reports in the JSON format now follows a different format for entries.

.. rubric:: Upgrading

Please follow :ref:`generic-upgrade-instructions` in order to perform update.

* There are several changes in :file:`settings_example.py`, most notable are the new settings for :ref:`2fa` and changes in ``INSTALLED_APPS``, ``SOCIAL_AUTH_PIPELINE`` and ``MIDDLEWARE``; please adjust your settings accordingly.
* :setting:`ENABLE_HTTPS` is now required for WebAuthn support. If you cannot use HTTPS, please silence related check as described in :setting:`ENABLE_HTTPS` documentation.

.. rubric:: Contributors

.. include:: changes/contributors/5.7.rst

`All changes in detail <https://github.com/WeblateOrg/weblate/milestone/116?closed=1>`__.

Weblate 5.6.2
-------------

*Released on July 1st 2024.*

.. rubric:: Bug fixes

* Rendering of :ref:`labels` color selection widget.
* Detection of pending outgoing commits.
* :ref:`addons` button layout.
* Crash when installing :ref:`addon-weblate.discovery.discovery` add-on.
* Removal of source strings in :ref:`glossary`.
* Validation of :ref:`projectbackup` ZIP file upon restoring (:cve:`2024-39303` / :ghsa:`jfgp-674x-6q4p`).

.. rubric:: Upgrading

Please follow :ref:`generic-upgrade-instructions` in order to perform update.

`All changes in detail <https://github.com/WeblateOrg/weblate/milestone/124?closed=1>`__.

Weblate 5.6.1
-------------

*Released on June 24th 2024.*

.. rubric:: Improvements

* Docker container accepts :envvar:`WEBLATE_REMOVE_ADDONS` and :envvar:`WEBLATE_ADD_MACHINERY` to customize automatic suggestion services and :envvar:`WEBLATE_CORS_ALLOW_ALL_ORIGINS` for CORS handling in API.
* Added OpenMetrics compatibility for :http:get:`/api/metrics/`.

.. rubric:: Bug fixes

* Language aliases in :doc:`/admin/machine`.

.. rubric:: Upgrading

Please follow :ref:`generic-upgrade-instructions` in order to perform update.

`All changes in detail <https://github.com/WeblateOrg/weblate/milestone/123?closed=1>`__.

Weblate 5.6
-----------

*Released on June 19th 2024.*

.. rubric:: New features

* :ref:`addons` activity log for tracking add-on activity.
* Improved date range selection in :ref:`reports`.

.. rubric:: Improvements

* :ref:`subscriptions` now include strings which need updating.
* Improved compatibility with password managers.
* Improved tracking of uploaded changes.
* Gracefully handle temporary machine translation errors in automatic suggestions.
* :http:get:`/api/units/(int:id)/` now includes ``last_updated`` timestamp.
* :http:get:`/api/changes/(int:id)/` now includes ``old`` and ``details``.
* Reduced memory usage and increased performance of some views.

.. rubric:: Bug fixes

* Loading of strings with many glossary matches.
* Fixed behavior of some site-wide :ref:`addons`.
* Saving strings needing editing to :doc:`/formats/winrc`.
* :ref:`check-xml-tags` better handle XML entities.
* Automatic suggestions could mix up replacements between translated strings.

.. rubric:: Compatibility

* Compatibility with Django 5.1.

.. rubric:: Upgrading

Please follow :ref:`generic-upgrade-instructions` in order to perform update.

`All changes in detail <https://github.com/WeblateOrg/weblate/milestone/114?closed=1>`__.

Weblate 5.5.5
-------------

*Released on May 13th 2024.*

.. rubric:: Bug fixes

* False-positive merge failure alert when using push branch.
* Cleanup of stale repositories.

.. rubric:: Upgrading

Please follow :ref:`generic-upgrade-instructions` in order to perform update.

`All changes in detail <https://github.com/WeblateOrg/weblate/milestone/121?closed=1>`__.

Weblate 5.5.4
-------------

*Released on May 10th 2024.*

.. rubric:: Improvements

* Visually highlight explanation in :ref:`glossary`.
* Add :ref:`addons` history tab in management.
* New :ref:`alerts` when :ref:`glossary` might not work as expected.
* :doc:`/admin/announcements` can be posted on project/language scope.

.. rubric:: Bug fixes

* Improved handling placeables in :ref:`mt-openai`.

.. rubric:: Upgrading

Please follow :ref:`generic-upgrade-instructions` in order to perform update.

`All changes in detail <https://github.com/WeblateOrg/weblate/milestone/120?closed=1>`__.

Weblate 5.5.3
-------------

*Released on May 3rd 2024.*

.. rubric:: Improvements

* Improved performance of rendering large lists of objects.
* Component management: added links to manage project/site-wide :ref:`addons`.

.. rubric:: Bug fixes

* Fixed crashes with librsvg older than 2.46.
* Daily execution of some :ref:`addons`.

.. rubric:: Upgrading

Please follow :ref:`generic-upgrade-instructions` in order to perform update.

`All changes in detail <https://github.com/WeblateOrg/weblate/milestone/119?closed=1>`__.

Weblate 5.5.2
-------------

*Released on April 26th 2024.*

.. rubric:: Bug fixes

* Fixed publishing packages to PyPI.

.. rubric:: Upgrading

Please follow :ref:`generic-upgrade-instructions` in order to perform update.

`All changes in detail <https://github.com/WeblateOrg/weblate/milestone/118?closed=1>`__.

Weblate 5.5.1
-------------

*Released on April 26th 2024.*

.. rubric:: New features

* :doc:`/user/search` supports ``source_changed:DATETIME``.
* Added several new :ref:`component-language_code_style`.

.. rubric:: Improvements

* Display more details on source string change in history.
* :ref:`mt-microsoft-translator` now supports using custom translators.
* Improved error handling in :ref:`invite-user`.
* Added PNG status badge.
* Added list of managed projects to the dashboard view.
* More detailed status of outgoing commits.
* Reduced memory usage.

.. rubric:: Bug fixes

* Fixed skipped component update with some add-ons enabled.
* Daily execution of project and site wide add-ons.
* Allow editing strings when the source is marked for editing.
* Updates of the last updated timestamp of a string.
* Fixed project and site wide installation of :ref:`addon-weblate.git.squash` and :ref:`addon-weblate.discovery.discovery` add-ons.
* Graceful handling of locking errors in the :ref:`api`.

.. rubric:: Upgrading

Please follow :ref:`generic-upgrade-instructions` in order to perform update.

* There is a change in ``REST_FRAMEWORK`` setting (newly added ``EXCEPTION_HANDLER``).

`All changes in detail <https://github.com/WeblateOrg/weblate/milestone/117?closed=1>`__.

Weblate 5.5
-----------

*Released on April 20th 2024.*

.. rubric:: New features

* :ref:`addons` can be now installed project-wide and site-wide.

* API improvements.

  * Added :http:get:`/api/categories/(int:id)/statistics/`.
  * Added :http:get:`/api/projects/(string:project)/file/`.
  * Added :http:post:`/api/groups/(int:id)/admins/`.
  * Added :http:delete:`/api/groups/(int:id)/admins/(int:user_id)`.
  * Improved :http:post:`/api/translations/(string:project)/(string:component)/(string:language)/units/`.

* Added :ref:`mt-systran` automatic translation support.

.. rubric:: Improvements

* Docker container now validates user password strength by default, see :envvar:`WEBLATE_MIN_PASSWORD_SCORE`.
* Improved error reporting in :ref:`machine-translation-setup`.
* :ref:`check-max-size` better displays rendered text.
* Admins can now specify username and full name when :ref:`invite-user`.
* Added :ref:`check-end-interrobang`.
* :ref:`alerts` are now refreshed when needed, not just daily.
* :doc:`/devel/reporting` uses specific word count for CJK languages.
* Team membership changes are now tracked in :ref:`audit-log`.

.. rubric:: Bug fixes

* :ref:`check-check-glossary` works better for languages not using whitespace.
* :ref:`alerts` better handle non-latin source languages.
* :ref:`check-max-size` sometimes ignored ``font-spacing:SPACING`` flag.
* Fixed per-language statistics on nested categories.
* Fixed categories listing on per-language pages.
* Fixed :guilabel:`Needs editing` state calculation.
* Fixed changing :ref:`component-push` with :ref:`vcs-gerrit`.
* Fixed using categorized components in :ref:`manage`, :ref:`memory` or :ref:`auto-translation`.

.. rubric:: Compatibility

* Several API calls might be affected by stricter validation of boolean fields by Django REST Framework. For example :http:post:`/api/projects/(string:project)/components/`.
* Uniqueness of name and slug of a component is now enforced at the database level on PostgreSQL 15+.
* Docker image now ships Python packages in :file:`/app/venv` and installs using :program:`uv`.

.. rubric:: Upgrading

Please follow :ref:`generic-upgrade-instructions` in order to perform update.

* There are several changes in :file:`settings_example.py`, most notable is changes in ``INSTALLED_APPS`` and ``LOGOUT_REDIRECT_URL``, please adjust your settings accordingly.
* Weblate now requires Python 3.10 and Django 5.0.

`All changes in detail <https://github.com/WeblateOrg/weblate/milestone/111?closed=1>`__.

Weblate 5.4.3
-------------

*Released on March 26th 2024.*

.. rubric:: Bug fixes

* Superuser access to components with :ref:`component-restricted`.
* Adjusted default :setting:`LOGIN_REQUIRED_URLS_EXCEPTIONS` to not block :ref:`manage-appearance`.
* Avoid crash on pushing changes to diverged repository.
* Avoid crash when installing :ref:`addon-weblate.generate.pseudolocale`.
* :ref:`azure-setup` gracefully handles repositories with spaces in URL.
* :ref:`mt-deepl` gracefully handles glossaries for language variants.
* :doc:`/formats/excel` better handles blank cells.
* Fixed possible data loss when merging gettext PO file changes in Git.
* Repository operations on project could have skipped some components.

.. rubric:: Upgrading

Please follow :ref:`generic-upgrade-instructions` in order to perform update.

`All changes in detail <https://github.com/WeblateOrg/weblate/milestone/115?closed=1>`__.

Weblate 5.4.2
-------------

*Released on February 22nd 2024.*

.. rubric:: Bug fixes

* Displaying debugging page in case of database connection issues.
* Gracefully handle migration with duplicate built-in teams.

.. rubric:: Upgrading

Please follow :ref:`generic-upgrade-instructions` in order to perform update.

`All changes in detail <https://github.com/WeblateOrg/weblate/milestone/113?closed=1>`__.

Weblate 5.4.1
-------------

*Released on February 19th 2024.*

.. rubric:: Bug fixes

* Possible crash on Weblate upgrade check when cached from the previous versions.
* Gracefully handle migration with duplicate built-in teams.

.. rubric:: Upgrading

Please follow :ref:`generic-upgrade-instructions` in order to perform update.

`All changes in detail <https://github.com/WeblateOrg/weblate/milestone/112?closed=1>`__.

Weblate 5.4
-----------

*Released on February 15th 2024.*

.. rubric:: New features

* :ref:`check-perl-brace-format` quality check.
* :doc:`/formats/moko-resources`.
* :doc:`/formats/formatjs`.
* Search input is now syntax highlighted, see :doc:`/user/search`.
* Weblate is now available in Tamil.

.. rubric:: Improvements

* Better logging in :wladmin:`createadmin`.
* :ref:`addon-weblate.discovery.discovery` now reports skipped entries.
* Adding string in a repository triggers :ref:`subscriptions`.
* :ref:`mt-openai` better handles batch translations and glossaries.
* :ref:`mt-libretranslate` better handles batch translations.
* Text variant of notification e-mails now properly indicate changed strings.
* File downloads now honor :http:header:`If-Modified-Since`.
* :ref:`num-words` support for CJK languages.
* :ref:`addon-weblate.discovery.discovery` now preserves :ref:`componentlists`.
* Nicer formatting of :ref:`glossary` tooltips.
* :http:get:`/api/components/(string:project)/(string:component)/` now includes information about linked component.
* Improved :ref:`workflow-customization` configuration forms.

.. rubric:: Bug fixes

* Plural forms handling in :doc:`/formats/qt`.
* Added missing documentation for :setting:`ADMINS_CONTACT`.
* Automatic fixer for :ref:`autofix-punctuation-spacing` no longer adds new whitespace.
* Pending changes committing could be omitted under some circumstances.
* :ref:`addon-weblate.cleanup.blank` now correctly removes blank plurals.

.. rubric:: Compatibility

* Last changed timestamp now reflects changes outside Weblate as well. This affects both :ref:`api` and the user interface.
* Releases are signed by Sigstore instead of PGP, see :ref:`verify`.

.. rubric:: Upgrading

Please follow :ref:`generic-upgrade-instructions` in order to perform update.

`All changes in detail <https://github.com/WeblateOrg/weblate/milestone/109?closed=1>`__.

Weblate 5.3.1
-------------

*Released on December 19th 2023.*

.. rubric:: Bug fixes

* Not updating statistics in some situations.

.. rubric:: Upgrading

Please follow :ref:`generic-upgrade-instructions` in order to perform update.

`All changes in detail <https://github.com/WeblateOrg/weblate/milestone/110?closed=1>`__.

Weblate 5.3
-----------

*Released on December 14th 2023.*

.. rubric:: New features

* :ref:`mt-openai` automatic suggestion service.
* :ref:`mt-alibaba` automatic suggestion service.
* Added labels API, see :http:get:`/api/projects/(string:project)/labels/`.
* :ref:`glossary-mt`.
* New automatic fixer for :ref:`autofix-punctuation-spacing`.
* :ref:`mt-google-translate-api-v3` now better honors placeables or line breaks.

.. rubric:: Improvements

* Reduced memory usage for statistics.
* :ref:`mt-deepl` performs better in :ref:`auto-translation` and supports :ref:`glossary-mt`.
* :ref:`mt-microsoft-translator` supports :ref:`glossary-mt`.
* Improved region selection in :ref:`mt-google-translate-api-v3`.
* Added nested JSON exporter in :ref:`download`.
* Improved :ref:`git-exporter` performance on huge repositories.

.. rubric:: Bug fixes

* Removing stale VCS directories.

.. rubric:: Compatibility

* Dropped Microsoft Terminology service for automatic suggestions, as it is no longer provided by Microsoft.
* ``labels`` in units API now expose full label info, see :http:get:`/api/units/(int:id)/`.

.. rubric:: Upgrading

Please follow :ref:`generic-upgrade-instructions` in order to perform update.

`All changes in detail <https://github.com/WeblateOrg/weblate/milestone/107?closed=1>`__.

Weblate 5.2.1
-------------

*Released on November 22nd 2023.*

.. rubric:: Improvements

* Show search field after no strings found while translating.
* Added soft hyphen to special-characters toolbar.

.. rubric:: Bug fixes

* Database backups compatibility with Alibaba Cloud Database PolarDB.
* Crash on loading statistics calculated by previous versions.
* Sort icons in dark mode.
* Project level statistics no longer count categorized components twice.
* Possible discarding pending translations after editing source strings.

.. rubric:: Upgrading

Please follow :ref:`generic-upgrade-instructions` in order to perform update.

`All changes in detail <https://github.com/WeblateOrg/weblate/milestone/108?closed=1>`__.

Weblate 5.2
-----------

*Released on November 16th 2023.*

.. rubric:: New features

* :ref:`vcs-azure-devops`.

.. rubric:: Improvements

* Faster statistics updates.
* Better e-mail selection in user profile.
* :ref:`autofix` are now applied to suggestions as well.
* :ref:`mt-deepl` can now configure default formality for translations.
* Use neutral colors for progress bars and translation unit states.
* :ref:`addon-weblate.gettext.mo` can optionally include strings needing editing.
* Use :http:header:`Accept-Language` to order translations for unauthenticated users.
* Add option to directly approve suggestions with :ref:`reviews` workflow.
* One-click removal of project or component :ref:`subscriptions`.
* :ref:`api-statistics` now includes character and word counts for more string states.

.. rubric:: Bug fixes

* Fixed creating component within a category by upload.
* Error handling in organizing components and categories.
* Fixed moving categories between projects.
* Fixed formatting of translation memory search results.
* Allow non-breaking space character in :ref:`autofix-html`.

.. rubric:: Compatibility

* :doc:`/formats/apple` exporter now produces UTF-8 encoded files.
* Python 3.12 is now supported, though not recommended, see :ref:`python-deps`.

.. rubric:: Upgrading

Please follow :ref:`generic-upgrade-instructions` in order to perform update.

`All changes in detail <https://github.com/WeblateOrg/weblate/milestone/104?closed=1>`__.

Weblate 5.1.1
-------------

*Released on October 25th 2023.*

.. rubric:: Improvements

* :ref:`addon-weblate.consistency.languages` now uses a dedicated user for changes.
* Added button for sharing on Fediverse.
* Added validation for VCS integration credentials.
* Reduced overhead of statistics collection.

.. rubric:: Bug fixes

* Added plurals validation when editing string using the API.
* Replacing a file using upload when existing is corrupted.

.. rubric:: Upgrading

Please follow :ref:`generic-upgrade-instructions` in order to perform update.

`All changes in detail <https://github.com/WeblateOrg/weblate/milestone/106?closed=1>`__.

Weblate 5.1
-----------

*Released on October 16th 2023.*

.. rubric:: New features

* :ref:`mt-yandex-v2` machine translation service.
* :ref:`addon-weblate.autotranslate.autotranslate` and :ref:`auto-translation` are now stored with a dedicated user as an author.
* :ref:`addons` changes to strings are now stored with a dedicated user as an author.
* :ref:`download-multi` can now convert file formats.
* :ref:`workflow-customization` allows to fine-tune localization workflow per language.

.. rubric:: Improvements

* :ref:`project-translation_review` also shows the approval percentage in object listings.
* Project is added to watched upon accepting an invitation.
* Configure VCS API credentials as a Python dict from environment variables.
* Improved accuracy of checks on plural messages.
* Engage page better shows stats.
* Strings which can not be saved to a file no longer block other strings to be written.
* Fixed some API URLs for categorized components.
* Show plural form examples more prominently.
* Highlight whitespace in :ref:`machine-translation`.
* Faster comment and component removal.
* Show disabled save button reason more prominently.
* New string notification can now be triggered for each string.

.. rubric:: Bug fixes

* Improved OCR error handling in :ref:`screenshots`.
* :ref:`autofix` gracefully handle strings from :ref:`multivalue-csv`.
* Occasional crash in :ref:`machine-translation` caching.
* Fixed history listing for entries within a :ref:`category`.
* Fixed editing :guilabel:`Administration` team.
* :ref:`addon-weblate.consistency.languages` add-on could miss some languages.

.. rubric:: Compatibility

* Categories are now included ``weblate://`` repository URLs.

.. rubric:: Upgrading

Please follow :ref:`generic-upgrade-instructions` in order to perform update.

* Upgrades from older version than 5.0.2 are not supported, please upgrade to 5.0.2 first and then continue in upgrading.
* Dropped support for deprecated insecure configuration of VCS service API keys via _TOKEN/_USERNAME in :file:`settings.py`.
* Weblate now defaults to persistent database connections in :file:`settings_example.py` and Docker.

`All changes in detail <https://github.com/WeblateOrg/weblate/milestone/100?closed=1>`__.

Weblate 5.0.2
-------------

*Released on September 14th 2023.*

.. rubric:: Improvements

* Translate page performance.
* Search now looks for categories as well.

.. rubric:: Bug fixes

* Rendering of release notes on GitHub.
* Listing of categorized projects.
* Translating a language inside a category.
* Categories sorting.

.. rubric:: Upgrading

Please follow :ref:`generic-upgrade-instructions` in order to perform update.

* The database upgrade can take considerable time on larger sites due to indexing changes.

`All changes in detail <https://github.com/WeblateOrg/weblate/milestone/105?closed=1>`__.

Weblate 5.0.1
-------------

*Released on September 10th 2023.*

.. rubric:: New features

* Added :http:get:`/api/component-lists/(str:slug)/components/`.

.. rubric:: Improvements

* Related glossary terms lookup is now faster.
* Logging of failures when creating pull requests.
* History is now loaded faster.
* Added object ``id`` to all :ref:`api` endpoints.
* Better performance of projects with a lot of components.
* Added compatibility redirects for some old URLs.

.. rubric:: Bug fixes

* Creating component within a category.
* Source strings and state display for converted formats.
* Block :ref:`component-edit_template` on formats which do not support it.
* :ref:`check-reused` is no longer triggered for blank strings.
* Performance issues while browsing some categories.
* Fixed GitHub Team and Organization authentication in Docker container.
* GitLab merge requests when using a customized SSH port.

.. rubric:: Compatibility

* `pyahocorasick` dependency has been replaced by `ahocorasick_rs`.
* The default value of :setting:`IP_PROXY_OFFSET` has been changed from 1 to -1.

.. rubric:: Upgrading

Please follow :ref:`generic-upgrade-instructions` in order to perform update.

* The database upgrade can take considerable time on larger sites due to indexing changes.

`All changes in detail <https://github.com/WeblateOrg/weblate/milestone/103?closed=1>`__.

Weblate 5.0
-----------

*Released on August 24th 2023.*

.. rubric:: New features

* :doc:`/formats/markdown` support, thanks to Anders Kaplan.
* :ref:`category` can now organize components within a project.
* :doc:`/formats/fluent` now has better syntax checks thanks to Henry Wilkes.
* Inviting users now works with all authentication methods.
* Docker container supports file backed secrets, see :ref:`docker-secrets`.

.. rubric:: Improvements

* Plurals handling in machine translation.
* :ref:`check-same` check now honors placeholders even in the strict mode.
* :ref:`check-reused` is no longer triggered for languages with a single plural form.
* WebP is now supported for :ref:`screenshots`.
* Avoid duplicate notification when a user is subscribed to overlapping scopes.
* OCR support for non-English languages in :ref:`screenshots`.
* :ref:`xliff` now supports displaying source string location.
* Rendering strings with plurals, placeholders or alternative translations.
* User API now includes last sign in date.
* User API token is now hidden for privacy reasons by default.
* Faster adding terms to glossary.
* Better preserve translation on source file change in :doc:`/formats/html` and :doc:`/formats/txt`.
* Added indication of automatic assignment to team listing.
* Users now have to confirm invitations to become team members.
* :ref:`check-formats` can now check all plural forms with the ``strict-format`` flag.
* :doc:`/user/checks` browsing experience.
* Highlight differences in the source string in automatic suggestions.
* Visual diff now better understands compositing characters.

.. rubric:: Bug fixes

* User names handling while committing to Git.
* :ref:`addon-weblate.cleanup.blank` and :ref:`addon-weblate.cleanup.generic` now remove all strings at once.
* Language filtering in :doc:`/devel/reporting`.
* Reduced false positives of :ref:`check-reused` when fixing the translation.
* Fixed caching issues after updating screenshots from the repository.

.. rubric:: Compatibility

* Python 3.9 or newer is now required.
* Several UI URLs have been changed to be able to handle categories.

.. rubric:: Upgrading

Please follow :ref:`generic-upgrade-instructions` in order to perform update.

* There are several changes in :file:`settings_example.py`, most notable is changes in ``CACHES`` and ``SOCIAL_AUTH_PIPELINE``, please adjust your settings accordingly.
* Several previously optional dependencies are now required.
* The database upgrade can take considerable time on larger sites due to structure changes.


`All changes in detail <https://github.com/WeblateOrg/weblate/milestone/99?closed=1>`__.<|MERGE_RESOLUTION|>--- conflicted
+++ resolved
@@ -7,6 +7,8 @@
 
 .. rubric:: Improvements
 
+* :http:get:`/api/groups/` now includes ``admins``.
+
 .. rubric:: Bug fixes
 
 .. rubric:: Compatibility
@@ -34,12 +36,8 @@
 
 * Document using Valkey in :ref:`celery` and :ref:`production-cache`.
 * Added HTTP environment overview in :ref:`manage-performance`.
-<<<<<<< HEAD
-* :http:get:`/api/groups/` now includes ``admins``.
-=======
 * Docker container is using Python 3.14.
 * :ref:`check-icu-message-format` correctly handles implicit plurals.
->>>>>>> 3382b55b
 
 .. rubric:: Bug fixes
 
