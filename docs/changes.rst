--- conflicted
+++ resolved
@@ -10,11 +10,8 @@
 
 **Improvements**
 
-<<<<<<< HEAD
 * Stale empty glossaries are now automatically removed
-=======
 * :ref`mt-deepl` now supports specifying translation context.
->>>>>>> dc9d5756
 
 **Bug fixes**
 
