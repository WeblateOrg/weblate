--- conflicted
+++ resolved
@@ -7,9 +7,7 @@
 
 **Improvements**
 
-<<<<<<< HEAD
 * A shortcut to duplicate a component is now available directly in the menu (:guilabel:`Manage` → :guilabel:`Duplicate Component`)
-=======
 * Included username when generating :ref:`credits`.
 
 **Bug fixes**
@@ -51,7 +49,6 @@
 -------------
 
 Released on November 1st 2024.
->>>>>>> bef3512e
 
 **Bug fixes**
 
