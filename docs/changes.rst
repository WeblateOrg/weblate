--- conflicted
+++ resolved
@@ -10,12 +10,9 @@
 * Added :ref:`check-kabyle-characters` quality check.
 * :ref:`sbom` is now being provided for Weblate.
 * :doc:`/security/index` documentation.
-<<<<<<< HEAD
 * Added support for :doc:`/formats/compose-multiplatform-resources`.
-=======
 * Added :guilabel:`Translation Coordinator` role.
 * :ref:`addon-weblate.webhook.slack` is now available as an add-on.
->>>>>>> 6878237f
 
 .. rubric:: Improvements
 
