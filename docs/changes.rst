--- conflicted
+++ resolved
@@ -8,11 +8,8 @@
 * Added :http:get:`/api/units/(int:id)/translations/` to retrieve a list of all target translation units for the given source translation unit.
 * Added :http:delete:`/api/groups/(int:id)/roles/(int:role_id)` to delete a role from a group.
 * :ref:`check-automattic-components-format` check to validate placeholders in Automattic components.
-<<<<<<< HEAD
 * Inherited flags can now be discarded, see :ref:`custom-checks`.
-=======
 * :ref:`secondary-languages` can now be specified in :ref:`project` and :ref:`component`.
->>>>>>> 2508b84a
 
 .. rubric:: Improvements
 
