--- conflicted
+++ resolved
@@ -7,9 +7,7 @@
 
 **Improvements**
 
-<<<<<<< HEAD
 * :ref:`mt-google-translate-api-v3` now supports :ref:`glossary-mt` (optional).
-=======
 * Included username when generating :ref:`credits`.
 
 **Bug fixes**
@@ -30,7 +28,6 @@
 -------------
 
 Released on November 1st 2024.
->>>>>>> 20946714
 
 **Bug fixes**
 
