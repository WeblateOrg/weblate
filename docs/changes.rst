--- conflicted
+++ resolved
@@ -1,4 +1,3 @@
-<<<<<<< HEAD
 Weblate 4.16
 ------------
 
@@ -7,7 +6,7 @@
 * Format string checks now also detects duplicated formats.
 
 `All changes in detail <https://github.com/WeblateOrg/weblate/milestone/89?closed=1>`__.
-=======
+
 Weblate 4.15.2
 --------------
 
@@ -18,7 +17,6 @@
 * Show stale directories in Git repository status.
 
 `All changes in detail <https://github.com/WeblateOrg/weblate/milestone/91?closed=1>`__.
->>>>>>> 5fce75a1
 
 Weblate 4.15.1
 --------------
