--- conflicted
+++ resolved
@@ -1,10 +1,24 @@
-<<<<<<< HEAD
 Weblate 5.5
 -----------
-=======
+
+Not yet released.
+
+**New features**
+
+**Improvements**
+
+**Bug fixes**
+
+**Compatibility**
+
+**Upgrading**
+
+Please follow :ref:`generic-upgrade-instructions` in order to perform update.
+
+`All changes in detail <https://github.com/WeblateOrg/weblate/milestone/111?closed=1>`__.
+
 Weblate 5.4.1
 -------------
->>>>>>> 46f9cc7d
 
 Not yet released.
 
@@ -14,23 +28,16 @@
 
 **Bug fixes**
 
-<<<<<<< HEAD
-=======
 * Possible crash on Weblate upgrade check when cached from the previous versions.
 * Gracefully handle migration with duplicate built-in teams.
 
->>>>>>> 46f9cc7d
-**Compatibility**
-
-**Upgrading**
-
-Please follow :ref:`generic-upgrade-instructions` in order to perform update.
-
-<<<<<<< HEAD
-`All changes in detail <https://github.com/WeblateOrg/weblate/milestone/111?closed=1>`__.
-=======
+**Compatibility**
+
+**Upgrading**
+
+Please follow :ref:`generic-upgrade-instructions` in order to perform update.
+
 `All changes in detail <https://github.com/WeblateOrg/weblate/milestone/112?closed=1>`__.
->>>>>>> 46f9cc7d
 
 Weblate 5.4
 -----------
