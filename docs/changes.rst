Weblate 5.9
-----------

Not yet released.

**New features**

<<<<<<< HEAD
* Translation memory import now supports files with XLIFF, PO and CSV formats, see :ref:`memory-user` and `import_memory` command in :ref:`manage`.
=======
* The registration CAPTCHA now includes proof-of-work mechanism ALTCHA.
* Leading problematic characters in CSV are now checks for :ref:`glossary`, see :ref:`check-prohibited-initial-character`.
>>>>>>> 3948d0d2

**Improvements**

* :ref:`mt-google-translate-api-v3` now supports :ref:`glossary-mt` (optional).
* A shortcut to duplicate a component is now available directly in the menu (:guilabel:`Manage` → :guilabel:`Duplicate Component`)
* Included username when generating :ref:`credits`.
* :ref:`bulk-edit` shows a preview of matched strings.
* :http:get:`/api/components/(string:project)/(string:component)/` exposes component lock state.
* Editor in :ref:`zen-mode` is now stick to bottom of screen.
* Added page navigation while :ref:`translating`.
* :ref:`manage-appearance` now has distinct settings for dark mode.
* Improved :ref:`translation-propagation` performance.

**Bug fixes**
* Using the `has:variant` field now correctly displays strings that have variant(s) in the search language, see :ref:`search-strings`.

**Compatibility**

**Upgrading**

Please follow :ref:`generic-upgrade-instructions` in order to perform update.

**Contributors**

.. include:: changes/contributors/5.9.rst

`All changes in detail <https://github.com/WeblateOrg/weblate/milestone/127?closed=1>`__.

Weblate 5.8.4
-------------

Released on November 19th 2024.

**Improvements**

* :ref:`search-users` can search based on user changes.

**Bug fixes**

* Fixed occasional crash in :ref:`rss`.
* :ref:`check-icu-message-format` gracefully handles plural strings.
* :ref:`vcs-bitbucket-cloud` correctly generates pull request description.

**Upgrading**

Please follow :ref:`generic-upgrade-instructions` in order to perform update.

**Contributors**

.. include:: changes/contributors/5.8.4.rst

`All changes in detail <https://github.com/WeblateOrg/weblate/milestone/132?closed=1>`__.

Weblate 5.8.3
-------------

Released on November 6th 2024.

**Bug fixes**

* Formatting of some :ref:`audit-log` entries.
* Fixed XML escaped output in some machine translation integrations.
* Fixed duplicate listing of newly added glossary terms.

**Upgrading**

Please follow :ref:`generic-upgrade-instructions` in order to perform update.

**Contributors**

.. include:: changes/contributors/5.8.3.rst

`All changes in detail <https://github.com/WeblateOrg/weblate/milestone/131?closed=1>`__.

Weblate 5.8.2
-------------

Released on November 1st 2024.

**Bug fixes**

* Update outdated plural definitions during the database migration.
* Reduced number of database queries when updating multiple strings.
* Leading problematic characters in :ref:`glossary` terms are now properly stripped in uploaded files.
* Improved :ref:`workflow-customization` performance.
* Fixed XML escaped output in some machine translation integrations.

**Upgrading**

Please follow :ref:`generic-upgrade-instructions` in order to perform update.

**Contributors**

.. include:: changes/contributors/5.8.2.rst

`All changes in detail <https://github.com/WeblateOrg/weblate/milestone/129?closed=1>`__.

Weblate 5.8.1
-------------

Released on October 15th 2024.

**Bug fixes**

* Use lower case name for the Python package.

**Upgrading**

Please follow :ref:`generic-upgrade-instructions` in order to perform update.

**Contributors**

.. include:: changes/contributors/5.8.1.rst

`All changes in detail <https://github.com/WeblateOrg/weblate/milestone/128?closed=1>`__.

Weblate 5.8
-----------

Released on October 15th 2024.

**New features**

* Added :ref:`component-key_filter` in the component.
* :ref:`Searching` now supports filtering by object path and :ref:`date-search`.
* Merge requests credentials can now be passed in the repository URL, see :ref:`settings-credentials`.
* :ref:`mt-azure-openai` automatic suggestion service.
* :ref:`vcs-bitbucket-cloud`.

**Improvements**

* :ref:`mt-modernmt` supports :ref:`glossary-mt`.
* :ref:`mt-deepl` now supports specifying translation context.
* :ref:`mt-aws` now supports :ref:`glossary-mt`.
* :ref:`autofix` for Devanagari danda now better handles latin script.
* :ref:`autofix` for French and Breton now uses a non-breaking space before colons instead of a narrow one.
* :ref:`api` now has a preview OpenAPI specification.
* Stale, empty glossaries are now automatically removed.
* :kbd:`?` now displays available :ref:`keyboard`.
* Translation and language view in the project now include basic information about the language and plurals.
* :ref:`search-replace` shows a preview of matched strings.
* :ref:`aresource` now supports translatable attribute in its strings.
* Creating component via file upload (Translate document) now supports bilingual files.

**Bug fixes**

* Displaying :ref:`workflow-customization` setting in some cases.
* Users can add component in any language already existing in a project.
* :ref:`check-unnamed-format` better handles some strings, such as :ref:`check-python-brace-format`.

**Compatibility**

* Weblate now requires Python 3.11 or newer.
* :ref:`mt-aws` now requires the `TranslateFullAccess` permission

**Upgrading**

Please follow :ref:`generic-upgrade-instructions` in order to perform update.

* There are several changes in :file:`settings_example.py`, most notable are the new settings for :ref:`api` in ``SPECTACULAR_SETTINGS`` and changes in ``REST_FRAMEWORK`` and ``INSTALLED_APPS``; please adjust your settings accordingly.

**Contributors**

.. include:: changes/contributors/5.8.rst

`All changes in detail <https://github.com/WeblateOrg/weblate/milestone/122?closed=1>`__.

Weblate 5.7.2
-------------

Released on September 5th 2024.

**Improvements**

* :ref:`2fa` remembers last method used by user.
* Instead of redirecting, the sign-out now displays a page.
* Improved readability of exception logs.

**Bug fixes**

* Updating of translations from the repository in linked components.
* Improved rendering of digest notification e-mails.

**Upgrading**

Please follow :ref:`generic-upgrade-instructions` in order to perform update.

**Contributors**

.. include:: changes/contributors/5.7.2.rst

`All changes in detail <https://github.com/WeblateOrg/weblate/milestone/126?closed=1>`__.

Weblate 5.7.1
-------------

Released on August 30th 2024.

**Improvements**

* Updated language names to better describe different scripts and Sintic languages.
* :ref:`addon-weblate.cleanup.generic` is now automatically installed for formats which need it to update non-translation content in the translated files.

**Bug fixes**

* Support for using Docker network names in automatic suggestion settings.
* Fixed authentication using some third-party providers such as Azure.
* Support for formal and informal Portuguese in :ref:`mt-deepl`.
* QR code for TOTP is now black/white even in dark mode.
* Fixed TOTP authentication when WebAuthn is also configured for the user.

**Upgrading**

Please follow :ref:`generic-upgrade-instructions` in order to perform update.

**Contributors**

.. include:: changes/contributors/5.7.1.rst

`All changes in detail <https://github.com/WeblateOrg/weblate/milestone/125?closed=1>`__.

Weblate 5.7
-----------

Released on August 15th 2024.

**New features**

* :ref:`2fa` is now supported using Passkeys, WebAuthn, authentication apps (TOTP), and recovery codes.
* :ref:`2fa` can be enforced at the team or project level.
* :ref:`adding-new-strings` can now create plural strings in the user interface.
* :ref:`labels` now include description to explain them.
* New :ref:`subscriptions` for completed translation and component.
* :ref:`mt-openai` now supports custom models and URLs and offers rephrasing of existing strings.
* :ref:`mt-cyrtranslit` automatic suggestion service.

**Improvements**

* :ref:`addon-weblate.properties.sort` can now do case-sensitive sorting.
* The status widgets are now supported site-wide and language-wide, see :ref:`promotion`.
* :ref:`reports` are now available for categories.
* Highlight newlines in the editor.
* :doc:`/formats/csv` better handle files with two fields only.
* Browse mode can now be navigated using keyboard, see :ref:`keyboard`.
* :http:get:`/api/components/(string:project)/(string:component)/credits/` and :http:get:`/api/projects/(string:project)/credits/` API endpoints for components and projects.
* :ref:`glossary-terminology` entries in Glossary can now only be created by users with :guilabel:`Add glossary terminology` permission.
* :ref:`check-python-brace-format` detects extra curly braces.
* Screenshots now can be pasted from the clipboard in :ref:`screenshots`.

**Bug fixes**

* Accessibility of keyboard navigation.
* :ref:`git-exporter` now works with all Git based :ref:`vcs`.
* :ref:`check-max-size` sometimes failed to render screenshot.

**Compatibility**

* Weblate now uses mistletoe instead of misaka as a Markdown renderer.
* :ref:`csp` is now stricter what might block third-party customizations.
* Monolingual formats no longer copy comments from :ref:`component-template` when adding strings to translation.
* Dropped support for Amagama in :ref:`machine-translation-setup` as the service is no longer maintained.
* Default value for :setting:`SENTRY_SEND_PII` was changed.
* Translation credit reports in the JSON format now follows a different format for entries.

**Upgrading**

Please follow :ref:`generic-upgrade-instructions` in order to perform update.

* There are several changes in :file:`settings_example.py`, most notable are the new settings for :ref:`2fa` and changes in ``INSTALLED_APPS``, ``SOCIAL_AUTH_PIPELINE`` and ``MIDDLEWARE``; please adjust your settings accordingly.
* :setting:`ENABLE_HTTPS` is now required for WebAuthn support. If you cannot use HTTPS, please silence related check as described in :setting:`ENABLE_HTTPS` documentation.

**Contributors**

.. include:: changes/contributors/5.7.rst

`All changes in detail <https://github.com/WeblateOrg/weblate/milestone/116?closed=1>`__.

Weblate 5.6.2
-------------

Released on July 1st 2024.

**Bug fixes**

* Rendering of :ref:`labels` color selection widget.
* Detection of pending outgoing commits.
* :ref:`addons` button layout.
* Crash when installing :ref:`addon-weblate.discovery.discovery` add-on.
* Removal of source strings in :ref:`glossary`.
* Validation of :ref:`projectbackup` ZIP file upon restoring (CVE-2024-39303 / GHSA-jfgp-674x-6q4p).

**Upgrading**

Please follow :ref:`generic-upgrade-instructions` in order to perform update.

`All changes in detail <https://github.com/WeblateOrg/weblate/milestone/124?closed=1>`__.

Weblate 5.6.1
-------------

Released on June 24th 2024.

**Improvements**

* Docker container accepts :envvar:`WEBLATE_REMOVE_ADDONS` and :envvar:`WEBLATE_ADD_MACHINERY` to customize automatic suggestion services and :envvar:`WEBLATE_CORS_ALLOW_ALL_ORIGINS` for CORS handling in API.
* Added OpenMetrics compatibility for :http:get:`/api/metrics/`.

**Bug fixes**

* Language aliases in :doc:`/admin/machine`.

**Upgrading**

Please follow :ref:`generic-upgrade-instructions` in order to perform update.

`All changes in detail <https://github.com/WeblateOrg/weblate/milestone/123?closed=1>`__.

Weblate 5.6
-----------

Released on June 19th 2024.

**New features**

* :ref:`addons` activity log for tracking add-on activity.
* Improved date range selection in :ref:`reports`.

**Improvements**

* :ref:`subscriptions` now include strings which need updating.
* Improved compatibility with password managers.
* Improved tracking of uploaded changes.
* Gracefully handle temporary machine translation errors in automatic suggestions.
* :http:get:`/api/units/(int:id)/` now includes `last_updated` timestamp.
* :http:get:`/api/changes/(int:id)/` now includes `old` and `details`.
* Reduced memory usage and increased performance of some views.

**Bug fixes**

* Loading of strings with many glossary matches.
* Fixed behavior of some site-wide :ref:`addons`.
* Saving strings needing editing to :doc:`/formats/winrc`.
* :ref:`check-xml-tags` better handle XML entities.
* Automatic suggestions could mix up replacements between translated strings.

**Compatibility**

* Compatibility with Django 5.1.

**Upgrading**

Please follow :ref:`generic-upgrade-instructions` in order to perform update.

`All changes in detail <https://github.com/WeblateOrg/weblate/milestone/114?closed=1>`__.

Weblate 5.5.5
-------------

Released on May 13th 2024.

**Bug fixes**

* False-positive merge failure alert when using push branch.
* Cleanup of stale repositories.

**Upgrading**

Please follow :ref:`generic-upgrade-instructions` in order to perform update.

`All changes in detail <https://github.com/WeblateOrg/weblate/milestone/121?closed=1>`__.

Weblate 5.5.4
-------------

Released on May 10th 2024.

**Improvements**

* Visually highlight explanation in :ref:`glossary`.
* Add :ref:`addons` history tab in management.
* New :ref:`alerts` when :ref:`glossary` might not work as expected.
* :doc:`/admin/announcements` can be posted on project/language scope.

**Bug fixes**

* Improved handling placeables in :ref:`mt-openai`.

**Upgrading**

Please follow :ref:`generic-upgrade-instructions` in order to perform update.

`All changes in detail <https://github.com/WeblateOrg/weblate/milestone/120?closed=1>`__.

Weblate 5.5.3
-------------

Released on May 3rd 2024.

**Improvements**

* Improved performance of rendering large lists of objects.
* Component management: added links to manage project/site-wide :ref:`addons`.

**Bug fixes**

* Fixed crashes with librsvg older than 2.46.
* Daily execution of some :ref:`addons`.

**Upgrading**

Please follow :ref:`generic-upgrade-instructions` in order to perform update.

`All changes in detail <https://github.com/WeblateOrg/weblate/milestone/119?closed=1>`__.

Weblate 5.5.2
-------------

Released on April 26th 2024.

**Bug fixes**

* Fixed publishing packages to PyPI.

**Upgrading**

Please follow :ref:`generic-upgrade-instructions` in order to perform update.

`All changes in detail <https://github.com/WeblateOrg/weblate/milestone/118?closed=1>`__.

Weblate 5.5.1
-------------

Released on April 26th 2024.

**New features**

* :ref:`Searching` supports ``source_changed:DATETIME``.
* Added several new :ref:`component-language_code_style`.

**Improvements**

* Display more details on source string change in history.
* :ref:`mt-microsoft-translator` now supports using custom translators.
* Improved error handling in :ref:`invite-user`.
* Added PNG status badge.
* Added list of managed projects to the dashboard view.
* More detailed status of outgoing commits.
* Reduced memory usage.

**Bug fixes**

* Fixed skipped component update with some add-ons enabled.
* Daily execution of project and site wide add-ons.
* Allow editing strings when the source is marked for editing.
* Updates of the last updated timestamp of a string.
* Fixed project and site wide installation of :ref:`addon-weblate.git.squash` and :ref:`addon-weblate.discovery.discovery` add-ons.
* Graceful handling of locking errors in the :ref:`api`.

**Upgrading**

Please follow :ref:`generic-upgrade-instructions` in order to perform update.

* There is a change in ``REST_FRAMEWORK`` setting (newly added ``EXCEPTION_HANDLER``).

`All changes in detail <https://github.com/WeblateOrg/weblate/milestone/117?closed=1>`__.

Weblate 5.5
-----------

Released on April 20th 2024.

**New features**

* :ref:`addons` can be now installed project-wide and site-wide.

* API improvements

  * Added :http:get:`/api/categories/(int:id)/statistics/`.
  * Added :http:get:`/api/projects/(string:project)/file/`.
  * Added :http:post:`/api/groups/(int:id)/admins/`.
  * Added :http:delete:`/api/groups/(int:id)/admins/(int:user_id)`.
  * Improved :http:post:`/api/translations/(string:project)/(string:component)/(string:language)/units/`.

* Added :ref:`mt-systran` automatic translation support.

**Improvements**

* Docker container now validates user password strength by default, see :envvar:`WEBLATE_MIN_PASSWORD_SCORE`.
* Improved error reporting in :ref:`machine-translation-setup`.
* :ref:`check-max-size` better displays rendered text.
* Admins can now specify username and full name when :ref:`invite-user`.
* Added :ref:`check-end-interrobang`.
* :ref:`alerts` are now refreshed when needed, not just daily.
* :doc:`/devel/reporting` uses specific word count for CJK languages.
* Team membership changes are now tracked in :ref:`audit-log`.

**Bug fixes**

* :ref:`check-check-glossary` works better for languages not using whitespace.
* :ref:`alerts` better handle non-latin source languages.
* :ref:`check-max-size` sometimes ignored ``font-spacing:SPACING`` flag.
* Fixed per-language statistics on nested categories.
* Fixed categories listing on per-language pages.
* Fixed :guilabel:`Needs editing` state calculation.
* Fixed changing :ref:`component-push` with :ref:`vcs-gerrit`.
* Fixed using categorized components in :ref:`manage`, :ref:`memory` or :ref:`auto-translation`.

**Compatibility**

* Several API calls might be affected by stricter validation of boolean fields by Django REST Framework. For example :http:post:`/api/projects/(string:project)/components/`.
* Uniqueness of name and slug of a component is now enforced at the database level on PostgreSQL 15+.
* Docker image now ships Python packages in :file:`/app/venv` and installs using :program:`uv`.

**Upgrading**

Please follow :ref:`generic-upgrade-instructions` in order to perform update.

* There are several changes in :file:`settings_example.py`, most notable is changes in ``INSTALLED_APPS`` and ``LOGOUT_REDIRECT_URL``, please adjust your settings accordingly.
* Weblate now requires Python 3.10 and Django 5.0.

`All changes in detail <https://github.com/WeblateOrg/weblate/milestone/111?closed=1>`__.

Weblate 5.4.3
-------------

Released on March 26th 2024.

**Bug fixes**

* Superuser access to components with :ref:`component-restricted`.
* Adjusted default :setting:`LOGIN_REQUIRED_URLS_EXCEPTIONS` to not block :ref:`manage-appearance`.
* Avoid crash on pushing changes to diverged repository.
* Avoid crash when installing :ref:`addon-weblate.generate.pseudolocale`.
* :ref:`azure-setup` gracefully handles repositories with spaces in URL.
* :ref:`mt-deepl` gracefully handles glossaries for language variants.
* :doc:`/formats/excel` better handles blank cells.
* Fixed possible data loss when merging gettext PO file changes in Git.
* Repository operations on project could have skipped some components.

**Upgrading**

Please follow :ref:`generic-upgrade-instructions` in order to perform update.

`All changes in detail <https://github.com/WeblateOrg/weblate/milestone/115?closed=1>`__.

Weblate 5.4.2
-------------

Released on February 22nd 2024.

**Bug fixes**

* Displaying debugging page in case of database connection issues.
* Gracefully handle migration with duplicate built-in teams.

**Upgrading**

Please follow :ref:`generic-upgrade-instructions` in order to perform update.

`All changes in detail <https://github.com/WeblateOrg/weblate/milestone/113?closed=1>`__.

Weblate 5.4.1
-------------

Released on February 19th 2024.

**Bug fixes**

* Possible crash on Weblate upgrade check when cached from the previous versions.
* Gracefully handle migration with duplicate built-in teams.

**Upgrading**

Please follow :ref:`generic-upgrade-instructions` in order to perform update.

`All changes in detail <https://github.com/WeblateOrg/weblate/milestone/112?closed=1>`__.

Weblate 5.4
-----------

Released on February 15th 2024.

**New features**

* :ref:`check-perl-brace-format` quality check.
* :doc:`/formats/moko`.
* :doc:`/formats/formatjs`.
* Search input is now syntax highlighted, see :doc:`/user/search`.
* Weblate is now available in தமிழ்.

**Improvements**

* Better logging in :wladmin:`createadmin`.
* :ref:`addon-weblate.discovery.discovery` now reports skipped entries.
* Adding string in a repository triggers :ref:`subscriptions`.
* :ref:`mt-openai` better handles batch translations and glossaries.
* :ref:`mt-libretranslate` better handles batch translations.
* Text variant of notification e-mails now properly indicate changed strings.
* File downloads now honor :http:header:`If-Modified-Since`.
* :ref:`num-words` support for CJK languages.
* :ref:`addon-weblate.discovery.discovery` now preserves :ref:`componentlists`.
* Nicer formatting of :ref:`glossary` tooltips.
* :http:get:`/api/components/(string:project)/(string:component)/` now includes information about linked component.
* Improved :ref:`workflow-customization` configuration forms.

**Bug fixes**

* Plural forms handling in :doc:`/formats/qt`.
* Added missing documentation for :setting:`ADMINS_CONTACT`.
* Automatic fixer for :ref:`autofix-punctuation-spacing` no longer adds new whitespace.
* Pending changes committing could be omitted under some circumstances.
* :ref:`addon-weblate.cleanup.blank` now correctly removes blank plurals.

**Compatibility**

* Last changed timestamp now reflects changes outside Weblate as well. This affects both :ref:`api` and the user interface.
* Releases are signed by Sigstore instead of PGP, see :ref:`verify`.

**Upgrading**

Please follow :ref:`generic-upgrade-instructions` in order to perform update.

`All changes in detail <https://github.com/WeblateOrg/weblate/milestone/109?closed=1>`__.

Weblate 5.3.1
-------------

Released on December 19th 2023.

**Bug fixes**

* Not updating statistics in some situations.

**Upgrading**

Please follow :ref:`generic-upgrade-instructions` in order to perform update.

`All changes in detail <https://github.com/WeblateOrg/weblate/milestone/110?closed=1>`__.

Weblate 5.3
-----------

Released on December 14th 2023.

**New features**

* :ref:`mt-openai` automatic suggestion service.
* :ref:`mt-alibaba` automatic suggestion service.
* Added labels API, see :http:get:`/api/projects/(string:project)/labels/`.
* :ref:`glossary-mt`.
* New automatic fixer for :ref:`autofix-punctuation-spacing`.
* :ref:`mt-google-translate-api-v3` now better honors placeables or line breaks.

**Improvements**

* Reduced memory usage for statistics.
* :ref:`mt-deepl` performs better in :ref:`auto-translation` and supports :ref:`glossary-mt`.
* :ref:`mt-microsoft-translator` supports :ref:`glossary-mt`.
* Improved region selection in :ref:`mt-google-translate-api-v3`.
* Added nested JSON exporter in :ref:`download`.
* Improved :ref:`git-exporter` performance on huge repositories.

**Bug fixes**

* Removing stale VCS directories.

**Compatibility**

* Dropped Microsoft Terminology service for automatic suggestions, as it is no longer provided by Microsoft.
* ``labels`` in units API now expose full label info, see :http:get:`/api/units/(int:id)/`.

**Upgrading**

Please follow :ref:`generic-upgrade-instructions` in order to perform update.

`All changes in detail <https://github.com/WeblateOrg/weblate/milestone/107?closed=1>`__.

Weblate 5.2.1
-------------

Released on November 22nd 2023.

**Improvements**

* Show search field after no strings found while translating.
* Added soft hyphen to special-characters toolbar.

**Bug fixes**

* Database backups compatibility with Alibaba Cloud Database PolarDB.
* Crash on loading statistics calculated by previous versions.
* Sort icons in dark mode.
* Project level statistics no longer count categorized components twice.
* Possible discarding pending translations after editing source strings.

**Upgrading**

Please follow :ref:`generic-upgrade-instructions` in order to perform update.

`All changes in detail <https://github.com/WeblateOrg/weblate/milestone/108?closed=1>`__.

Weblate 5.2
-----------

Released on November 16th 2023.

**New features**

* :ref:`vcs-azure-devops`

**Improvements**

* Faster statistics updates.
* Better e-mail selection in user profile.
* :ref:`autofix` are now applied to suggestions as well.
* :ref:`mt-deepl` can now configure default formality for translations.
* Use neutral colors for progress bars and translation unit states.
* :ref:`addon-weblate.gettext.mo` can optionally include strings needing editing.
* Use :http:header:`Accept-Language` to order translations for unauthenticated users.
* Add option to directly approve suggestions with :ref:`reviews` workflow.
* One-click removal of project or component :ref:`subscriptions`.
* :ref:`api-statistics` now includes character and word counts for more string states.

**Bug fixes**

* Fixed creating component within a category by upload.
* Error handling in organizing components and categories.
* Fixed moving categories between projects.
* Fixed formatting of translation memory search results.
* Allow non-breaking space character in :ref:`autofix-html`.

**Compatibility**

* :doc:`/formats/apple` exporter now produces UTF-8 encoded files.
* Python 3.12 is now supported, though not recommended, see :ref:`python-deps`.

**Upgrading**

Please follow :ref:`generic-upgrade-instructions` in order to perform update.

`All changes in detail <https://github.com/WeblateOrg/weblate/milestone/104?closed=1>`__.

Weblate 5.1.1
-------------

Released on October 25th 2023.

**New features**

**Improvements**

* :ref:`addon-weblate.consistency.languages` now uses a dedicated user for changes.
* Added button for sharing on Fediverse.
* Added validation for VCS integration credentials.
* Reduced overhead of statistics collection.

**Bug fixes**

* Added plurals validation when editing string using the API.
* Replacing a file using upload when existing is corrupted.

**Compatibility**

**Upgrading**

Please follow :ref:`generic-upgrade-instructions` in order to perform update.

`All changes in detail <https://github.com/WeblateOrg/weblate/milestone/106?closed=1>`__.

Weblate 5.1
-----------

Released on October 16th 2023.

**New features**

* :ref:`mt-yandex-v2` machine translation service.
* :ref:`addon-weblate.autotranslate.autotranslate` and :ref:`auto-translation` are now stored with a dedicated user as an author.
* :ref:`addons` changes to strings are now stored with a dedicated user as an author.
* :ref:`download-multi` can now convert file formats.
* :ref:`workflow-customization` allows to fine-tune localization workflow per language.

**Improvements**

* :ref:`project-translation_review` also shows the approval percentage in object listings.
* Project is added to watched upon accepting an invitation.
* Configure VCS API credentials as a Python dict from environment variables.
* Improved accuracy of checks on plural messages.
* Engage page better shows stats.
* Strings which can not be saved to a file no longer block other strings to be written.
* Fixed some API URLs for categorized components.
* Show plural form examples more prominently.
* Highlight whitespace in :ref:`machine-translation`.
* Faster comment and component removal.
* Show disabled save button reason more prominently.
* New string notification can now be triggered for each string.

**Bug fixes**

* Improved OCR error handling in :ref:`screenshots`.
* :ref:`autofix` gracefully handle strings from :ref:`multivalue-csv`.
* Occasional crash in :ref:`machine-translation` caching.
* Fixed history listing for entries within a :ref:`category`.
* Fixed editing :guilabel:`Administration` team.
* :ref:`addon-weblate.consistency.languages` add-on could miss some languages.

**Compatibility**

* Categories are now included ``weblate://`` repository URLs.

**Upgrading**

Please follow :ref:`generic-upgrade-instructions` in order to perform update.

* Upgrades from older version than 5.0.2 are not supported, please upgrade to 5.0.2 first and then continue in upgrading.
* Dropped support for deprecated insecure configuration of VCS service API keys via _TOKEN/_USERNAME in :file:`settings.py`.
* Weblate now defaults to persistent database connections in :file:`settings_example.py` and Docker.

`All changes in detail <https://github.com/WeblateOrg/weblate/milestone/100?closed=1>`__.

Weblate 5.0.2
-------------

Released on September 14th 2023.

**Improvements**

* Translate page performance.
* Search now looks for categories as well.

**Bug fixes**

* Rendering of release notes on GitHub.
* Listing of categorized projects.
* Translating a language inside a category.
* Categories sorting.

**Upgrading**

Please follow :ref:`generic-upgrade-instructions` in order to perform update.

* The database upgrade can take considerable time on larger sites due to indexing changes.

`All changes in detail <https://github.com/WeblateOrg/weblate/milestone/105?closed=1>`__.

Weblate 5.0.1
-------------

Released on September 10th 2023.

**New features**

* Added :http:get:`/api/component-lists/(str:slug)/components/`.

**Improvements**

* Related glossary terms lookup is now faster.
* Logging of failures when creating pull requests.
* History is now loaded faster.
* Added object ``id`` to all :ref:`api` endpoints.
* Better performance of projects with a lot of components.
* Added compatibility redirects for some old URLs.

**Bug fixes**

* Creating component within a category.
* Source strings and state display for converted formats.
* Block :ref:`component-edit_template` on formats which do not support it.
* :ref:`check-reused` is no longer triggered for blank strings.
* Performance issues while browsing some categories.
* Fixed GitHub Team and Organization authentication in Docker container.
* GitLab merge requests when using a customized SSH port.

**Compatibility**

* `pyahocorasick` dependency has been replaced by `ahocorasick_rs`.
* The default value of :setting:`IP_PROXY_OFFSET` has been changed from 1 to -1.

**Upgrading**

Please follow :ref:`generic-upgrade-instructions` in order to perform update.

* The database upgrade can take considerable time on larger sites due to indexing changes.

`All changes in detail <https://github.com/WeblateOrg/weblate/milestone/103?closed=1>`__.

Weblate 5.0
-----------

Released on August 24th 2023.

**New features**

* :doc:`/formats/markdown` support, thanks to Anders Kaplan.
* :ref:`category` can now organize components within a project.
* :doc:`/formats/fluent` now has better syntax checks thanks to Henry Wilkes.
* Inviting users now works with all authentication methods.
* Docker container supports file backed secrets, see :ref:`docker-secrets`.

**Improvements**

* Plurals handling in machine translation.
* :ref:`check-same` check now honors placeholders even in the strict mode.
* :ref:`check-reused` is no longer triggered for languages with a single plural form.
* WebP is now supported for :ref:`screenshots`.
* Avoid duplicate notification when a user is subscribed to overlapping scopes.
* OCR support for non-English languages in :ref:`screenshots`.
* :ref:`xliff` now supports displaying source string location.
* Rendering strings with plurals, placeholders or alternative translations.
* User API now includes last sign in date.
* User API token is now hidden for privacy reasons by default.
* Faster adding terms to glossary.
* Better preserve translation on source file change in :doc:`/formats/html` and :doc:`/formats/txt`.
* Added indication of automatic assignment to team listing.
* Users now have to confirm invitations to become team members.
* :ref:`check-formats` can now check all plural forms with the ``strict-format`` flag.
* :doc:`/user/checks` browsing experience.
* Highlight differences in the source string in automatic suggestions.
* Visual diff now better understands compositing characters.

**Bug fixes**

* User names handling while committing to Git.
* :ref:`addon-weblate.cleanup.blank` and :ref:`addon-weblate.cleanup.generic` now remove all strings at once.
* Language filtering in :doc:`/devel/reporting`.
* Reduced false positives of :ref:`check-reused` when fixing the translation.
* Fixed caching issues after updating screenshots from the repository.

**Compatibility**

* Python 3.9 or newer is now required.
* Several UI URLs have been changed to be able to handle categories.

**Upgrading**

Please follow :ref:`generic-upgrade-instructions` in order to perform update.

* There are several changes in :file:`settings_example.py`, most notable is changes in ``CACHES`` and ``SOCIAL_AUTH_PIPELINE``, please adjust your settings accordingly.
* Several previously optional dependencies are now required.
* The database upgrade can take considerable time on larger sites due to structure changes.

`All changes in detail <https://github.com/WeblateOrg/weblate/milestone/99?closed=1>`__.<|MERGE_RESOLUTION|>--- conflicted
+++ resolved
@@ -5,12 +5,9 @@
 
 **New features**
 
-<<<<<<< HEAD
 * Translation memory import now supports files with XLIFF, PO and CSV formats, see :ref:`memory-user` and `import_memory` command in :ref:`manage`.
-=======
 * The registration CAPTCHA now includes proof-of-work mechanism ALTCHA.
 * Leading problematic characters in CSV are now checks for :ref:`glossary`, see :ref:`check-prohibited-initial-character`.
->>>>>>> 3948d0d2
 
 **Improvements**
 
