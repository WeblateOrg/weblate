<<<<<<< HEAD
Weblate 5.15
------------

*Not yet released.*

.. rubric:: New features

.. rubric:: Improvements

* :http:get:`/api/groups/` now includes ``admins``.

.. rubric:: Bug fixes

.. rubric:: Compatibility
=======
Weblate 5.14.2
--------------

*Released on November 6th 2025.*

.. rubric:: Improvements

* Performance when adding strings.

.. rubric:: Bug fixes

* Adding terms to glossary was not working in some situations.
>>>>>>> d4656c38

.. rubric:: Upgrading

Please follow :ref:`generic-upgrade-instructions` in order to perform update.

.. rubric:: Contributors

<<<<<<< HEAD
.. include:: changes/contributors/5.15.rst

`All changes in detail <https://github.com/WeblateOrg/weblate/milestone/152?closed=1>`__.
=======
.. include:: changes/contributors/5.14.2.rst

`All changes in detail <https://github.com/WeblateOrg/weblate/milestone/155?closed=1>`__.
>>>>>>> d4656c38

Weblate 5.14.1
--------------

*Released on November 5th 2025.*

.. rubric:: New features

* String context are now tracked in changes histoy and displayed when available.

.. rubric:: Improvements

* Document using Valkey in :ref:`celery` and :ref:`production-cache`.
* Added HTTP environment overview in :ref:`manage-performance`.
* Docker container is using Python 3.14.
* :ref:`check-icu-message-format` correctly handles implicit plurals.

.. rubric:: Bug fixes

* Avoid storing inviting user information in the invited user audit log (:cve:`2025-64326` / :ghsa:`gr35-vpx2-qxhc`).
* Omit admin IP address from audit log.
* Counting outgoing commits in the repository status.
* Listing of other translations.
* SAML configuration in the Docker container.
* :ref:`project-commit_policy` could miss some changes in certain situations.

.. rubric:: Upgrading

Please follow :ref:`generic-upgrade-instructions` in order to perform update.

.. rubric:: Contributors

.. include:: changes/contributors/5.14.1.rst

`All changes in detail <https://github.com/WeblateOrg/weblate/milestone/154?closed=1>`__.

Weblate 5.14
------------

*Released on October 22nd 2025.*

.. rubric:: New features

* :ref:`addon-weblate.flags.target_repo_update` is now available as an add-on.
* :http:delete:`/api/projects/(string:project)/labels/(int:label_id)/`.
* Added multivalue CSV in :ref:`download` for multivalue formats.
* New global permissions have been added to control viewing teams, users and roles without edit rights, see :ref:`privileges`.
* New ``unit.bulk_edit`` permission for bulk editing operations, replacing the overloaded use of ``translation.auto`` permission, see :ref:`privileges`.
* :ref:`date-search`.
* Last changed lookup in :ref:`search-strings`.
* :doc:`/security/localization-threat` documentation.
* :ref:`component-hide_glossary_matches` component setting.
* Screenshots now can be uploaded from a URL, see :ref:`screenshots`.

.. rubric:: Improvements

* :ref:`hooks` improvements.

  * Now follows :ref:`api-errors`.
  * Available in the OpenAPI.
  * Dropped long-deprecated endpoints.

* Improved activity logging for :ref:`addon-weblate.consistency.languages` add-on.
* :ref:`check-rst-references` and :ref:`check-rst-syntax` now support substitutions.
* Improved performance for :ref:`check-multiple-failures` and :ref:`check-long-untranslated` checks with batch operations.
* :ref:`file_format_params` can now be configured via the :ref:`api`.
* Admins can configure :ref:`expiring-accounts`.
* Rate limiting of notification e-mails, configurable by :setting:`RATELIMIT_NOTIFICATION_LIMITS`.
* :guilabel:`Repository maintenance` now supports resetting the repository while keeping the current state of translations in Weblate.
* Improved listing of :ref:`addon-weblate.autotranslate.autotranslate` configuration.

.. rubric:: Bug fixes

* Plurals and :ref:`file_format_params` handling on file upload.
* :ref:`team-admins` can no longer edit teams besides membership.
* Highlighting syntax of overlapping elements.
* Searching case sensitivity for short strings.
* Inconsistent file formatting for new translations.
* Memory contents imported via the :wladmin:`import_memory` command are marked as active.
* Importing some strings from :doc:`/formats/xliff`.

.. rubric:: Compatibility

* The default attributes for :ref:`saml-auth` in Docker container now matches non-Docker defaults.
* Dropped long-deprecated :http:get:`/hooks/update/(string:project)/(string:component)/` and :http:get:`/hooks/update/(string:project)/`.
* Removed Akismet spam protection integration as it was no longer effective and used an unmaintained Python library.
* New positional argument (`activity_log_id`) passed to the add-on event handlers, see :class:`weblate.addons.base.BaseAddon`. Adjust any custom subclass accordingly.

.. rubric:: Upgrading

Please follow :ref:`generic-upgrade-instructions` in order to perform update.

.. rubric:: Contributors

.. include:: changes/contributors/5.14.rst

`All changes in detail <https://github.com/WeblateOrg/weblate/milestone/149?closed=1>`__.

Weblate 5.13.3
--------------

*Released on September 12th 2025.*

.. rubric:: Improvements

* Text on the registration page informs about possible use of user’s data in more detail.
* Clarified account removal view.

.. rubric:: Bug fixes

* Components pagination.
* :ref:`projectbackup` with same named components in different categories.
* Source string location display.
* Correctly track team adding via invitation in :ref:`audit-log`.
* :ref:`addon-weblate.consistency.languages` no longer includes shared component languages.
* :ref:`azure-devops-push` API URL parsing.

.. rubric:: Upgrading

Please follow :ref:`generic-upgrade-instructions` in order to perform update.

.. rubric:: Contributors

.. include:: changes/contributors/5.13.3.rst

`All changes in detail <https://github.com/WeblateOrg/weblate/milestone/153?closed=1>`__.

Weblate 5.13.2
--------------

*Released on September 5th 2025.*

.. rubric:: Improvements

* Error reporting upon validation of the file upload method.
* Detailed language information in new language notifications.

.. rubric:: Bug fixes

* Sign-in could not be completed with LDAP.
* Nonspacing mark changes highlighting in history.

.. rubric:: Upgrading

Please follow :ref:`generic-upgrade-instructions` in order to perform update.

.. rubric:: Contributors

.. include:: changes/contributors/5.13.2.rst

`All changes in detail <https://github.com/WeblateOrg/weblate/milestone/151?closed=1>`__.

Weblate 5.13.1
--------------

*Released on September 4th 2025.*

.. rubric:: Improvements

* Smarter retries of unwritable pending changes.
* Failed :ref:`2fa` is visible in :ref:`audit-log`.

.. rubric:: Bug fixes

* Sign-in form not shown for LDAP.
* Access control for :http:get:`/api/users/(str:username)/`.
* :ref:`check-rst-references` allows translatable reference names.
* :ref:`file_format_params` were not properly applied in some situations.
* Removed stale :ref:`addon-weblate.xml.customize`.
* :ref:`mt-libretranslate` compatibility with LibreTranslate 1.7.0.
* Username autocompletion in comments.
* Shorten session expiry while in :ref:`2fa` (:cve:`2025-58352` / :ghsa:`377j-wj38-4728`).
* Statistics when using :ref:`component-links`.
* :ref:`componentlists` are no longer blocking dashboard loading.
* OpenMetrics API format.

.. rubric:: Compatibility

* Removed support for no longer working :ref:`mt-ibm`.

.. rubric:: Upgrading

Please follow :ref:`generic-upgrade-instructions` in order to perform update.

* There are several changes in :file:`settings_example.py`, most notably, ``django_otp.middleware.OTPMiddleware`` was removed from ``MIDDLEWARE``; please adjust your settings accordingly.

.. rubric:: Contributors

.. include:: changes/contributors/5.13.1.rst

`All changes in detail <https://github.com/WeblateOrg/weblate/milestone/150?closed=1>`__.

Weblate 5.13
------------

*Released on August 15th 2025.*

.. rubric:: New features

* Enhanced :ref:`translation-memory` management with configurable status control, see :ref:`memory-status`.
* Added :wladmin:`cleanup_memory` management command to remove obsolete translation memory entries.
* :doc:`/formats/catkeys`.
* Some flags are now added to a string by default, based on locations; see :ref:`location-based-flags`.
* Added :ref:`project-commit_policy` setting to control which translations are included when committing changes.
* :ref:`file_format_params` can now be configured at the component level.
* New management command :wladmin:`list_file_format_params` to list all available file format parameters.
* Tag and attribute names can now be customized for :ref:`flatxml` with :ref:`file_format_params`.

.. rubric:: Improvements

* :ref:`search-strings` supports ``labels_count:NUMBER`` lookup.
* A new :envvar:`SENTRY_MONITOR_BEAT_TASKS` setting allows disabling Sentry monitoring of Celery Beat tasks.
* :envvar:`WEBLATE_SOCIAL_AUTH_OIDC_TITLE` and :envvar:`WEBLATE_SOCIAL_AUTH_OIDC_IMAGE` allow configuring the appearance of the generic OIDC authentication.
* Background commits are now identified by an internal user.
* Reorganized navigation menu.
* When editing a language definition, a warning about automated updates is shown; see :ref:`included-languages`.
* Avatars for API and internal accounts.
* Adding a new TOTP device removes the existing one by default; checkbox for not removing previous ones available.
* Creating pull or merge requests to remote repositories is no longer blocked by merge conflicts.
* :ref:`check-rst-references` correctly handles Unicode punctuation and detects more issues.
* Migration towards Bootstrap 5 has started, selected views now use Bootstrap 5.
* :ref:`xliff` now supports starting from scratch when :ref:`adding-projects`.
* :ref:`mt-openai` compatibility with latest models.

.. rubric:: Bug fixes

* :ref:`upload` correctly tracks authorship when using :guilabel:`Replace existing translation file`.
* :ref:`mt-deepl` integration now correctly handles all supported source languages.
* Possible crash on macOS 15 in :samp:`strxfrm`.
* Internal server error on permission denied while uploading files.

.. rubric:: Compatibility

* Some addons have been deprecated and replaced by :ref:`file_format_params`: :ref:`addon-weblate.gettext.customize`, :ref:`addon-weblate.json.customize`, :ref:`addon-weblate.yaml.customize`, :ref:`addon-weblate.xml.customize`.
* :ref:`machine-translation`, :ref:`addon-weblate.autotranslate.autotranslate` and :http:post:`/api/translations/(string:project)/(string:component)/(string:language)/autotranslate/` now support all search operators, not only limited filters. Existing add-on configuration has been migrated. API users will need to adjust invocation.

.. rubric:: Upgrading

Please follow :ref:`generic-upgrade-instructions` in order to perform update.

* The distributed locking now uses a different implementation and that introduced several changes in :file:`settings_example.py`, most notably ``BACKEND`` in ``CACHES`` needs to be changed.
* There are several changes in :file:`settings_example.py`, most notable are changed settings ``CRISPY_ALLOWED_TEMPLATE_PACKS`` and ``INSTALLED_APPS``; please adjust your settings accordingly.
* The Docker container is now using :program:`granian`. This now requires explicit configuration of proxy trusted headers, including client protocol.
  :envvar:`WEBLATE_SECURE_PROXY_SSL_HEADER` typically needs to be added to avoid redirect loop, for example:

  .. code-block:: yaml

     services:
       weblate:
         environment:
           WEBLATE_IP_PROXY_HEADER: HTTP_X_FORWARDED_FOR
           WEBLATE_SECURE_PROXY_SSL_HEADER: HTTP_X_FORWARDED_PROTO,https

  .. seealso::

     :ref:`reverse-proxy`

.. rubric:: Contributors

.. include:: changes/contributors/5.13.rst

`All changes in detail <https://github.com/WeblateOrg/weblate/milestone/143?closed=1>`__.

Weblate 5.12.2
--------------

*Released on June 20th 2025.*

.. rubric:: Improvements

* :ref:`mt-deepl` integration now supports using next-gen LLM model.

.. rubric:: Bug fixes

* Restoring :ref:`projectbackup` with votes.
* Improved error handling in :ref:`mt-apertium-apy`.

.. rubric:: Upgrading

Please follow :ref:`generic-upgrade-instructions` in order to perform update.

.. rubric:: Contributors

.. include:: changes/contributors/5.12.2.rst

`All changes in detail <https://github.com/WeblateOrg/weblate/milestone/148?closed=1>`__.

Weblate 5.12.1
--------------

*Released on June 16th 2025.*

.. rubric:: Bug fixes

* :ref:`sbom` now includes serial number.

.. rubric:: Upgrading

Please follow :ref:`generic-upgrade-instructions` in order to perform update.

.. rubric:: Contributors

.. include:: changes/contributors/5.12.1.rst

`All changes in detail <https://github.com/WeblateOrg/weblate/milestone/147?closed=1>`__.

Weblate 5.12
------------

*Released on June 16th 2025.*

.. rubric:: Security

* Exposure of personal IP address via e-mail (:cve:`2025-49134` / :ghsa:`4qqf-9m5c-w2c5`).
* Lack of rate limiting when verifying second factor (:cve:`2025-47951` / :ghsa:`57jg-m997-cx3q`).

.. rubric:: New features

* Added :http:post:`/api/units/(int:id)/comments/` to create a new comment for the given translation unit.
* :ref:`addon-weblate.json.customize` now has a configurable compact mode.
* Added :ref:`check-kabyle-characters` quality check.
* :ref:`sbom` is now being provided for Weblate.
* :doc:`/security/index` documentation.
* Added support for :doc:`/formats/compose-multiplatform-resources`.
* Added :guilabel:`Translation Coordinator` role.
* :ref:`addon-weblate.webhook.slack` is now available as an add-on.
* Added :http:get:`/api/users/(str:username)/contributions/` to retrieve a list of all translations contributed by the user.

.. rubric:: Improvements

* :ref:`check-same` is now skipped for Toki Pona.
* :ref:`search-strings` supports ``has:location`` lookup.
* Unicode whitespaces are now considered as problematic characters for :ref:`glossary`, see :ref:`check-prohibited-initial-character`.
* :ref:`addon-weblate.webhook.webhook` logs are now displayed nicely.
* :ref:`addon-weblate.webhook.webhook` can be installed multiple times.
* :ref:`user-profile` can now include contact URL.
* :http:post:`/api/projects/` allows non-superusers to create projects when :ref:`billing` module is enabled.
* :http:post:`/api/groups/` supports project-scoped team creation by non-superusers.
* :http:get:`/api/users/` now includes ``languages``.
* :ref:`addon-weblate.webhook.webhook` documentation improved.
* Improved support for extended metadata in :ref:`tbx`.
* :ref:`addon-weblate.webhook.webhook` now includes a category field when available.
* Uploaded fonts can be updated and changes to them are tracked, see :ref:`fonts`.
* Weblate is now available in Bashkir language.

.. rubric:: Bug fixes

* :ref:`dashboard` translations ordering when paginating.
* Honor DeepL API Free glossary limits in :ref:`mt-deepl`.
* :ref:`addon-weblate.webhook.webhook` delivery of project-wide events.
* False reports of :ref:`check-translated` with flags or explanation changes.
* Creating new translations in :doc:`/formats/appstore`.
* :ref:`search-replace` correctly handles plurals.

.. rubric:: Compatibility

* The projects and categories default tab now shows translated languages.
* If no ``secret`` is provided in the Webhook add-on configuration, the Webhook request will not be signed, see :ref:`addon-weblate.webhook.webhook`.
* :ref:`saml-auth` support is no longer included in the default dependencies.

.. rubric:: Upgrading

Please follow :ref:`generic-upgrade-instructions` in order to perform update.

.. rubric:: Contributors

.. include:: changes/contributors/5.12.rst

`All changes in detail <https://github.com/WeblateOrg/weblate/milestone/141?closed=1>`__.

Weblate 5.11.4
--------------

*Released on May 7th 2025.*

.. rubric:: Improvements

* :ref:`addon-weblate.webhook.webhook` logs requests and responses.

.. rubric:: Bug fixes

* :ref:`addon-weblate.webhook.webhook` was not triggered in some situations.

.. rubric:: Upgrading

Please follow :ref:`generic-upgrade-instructions` in order to perform update.

.. rubric:: Contributors

.. include:: changes/contributors/5.11.4.rst

`All changes in detail <https://github.com/WeblateOrg/weblate/milestone/146?closed=1>`__.

Weblate 5.11.3
--------------

*Released on May 3rd 2025.*

.. rubric:: Bug fixes

* Fixed release publishing.

.. rubric:: Upgrading

Please follow :ref:`generic-upgrade-instructions` in order to perform update.

.. rubric:: Contributors

.. include:: changes/contributors/5.11.3.rst

`All changes in detail <https://github.com/WeblateOrg/weblate/milestone/145?closed=1>`__.

Weblate 5.11.2
--------------

*Released on May 3rd 2025.*

.. rubric:: Improvements

* Glossary performance in zen mode and automatic suggestions.
* Extended supported formats for :ref:`addon-weblate.json.customize`.

.. rubric:: Bug fixes

* XML export no longer crashes on locations with special characters.
* Improved error handling on ZIP upload.
* Django 5.2 compatibility.
* Avoid repeated glossary synchronizations.

.. rubric:: Upgrading

Please follow :ref:`generic-upgrade-instructions` in order to perform update.

.. rubric:: Contributors

.. include:: changes/contributors/5.11.2.rst

`All changes in detail <https://github.com/WeblateOrg/weblate/milestone/144?closed=1>`__.

Weblate 5.11.1
--------------

*Released on April 25th 2025.*

.. rubric:: Improvements

* :ref:`projectbackup` now include teams and categories.
* Docker health check is now supported in non-web service containers.

.. rubric:: Bug fixes

* :ref:`vcs-gitlab` integration now detects merge‑request conflicts more robustly.
* :ref:`addon-weblate.webhook.webhook` is now enabled in Docker.
* Removing pending glossary terms.

.. rubric:: Upgrading

Please follow :ref:`generic-upgrade-instructions` in order to perform update.

.. rubric:: Contributors

.. include:: changes/contributors/5.11.1.rst

`All changes in detail <https://github.com/WeblateOrg/weblate/milestone/142?closed=1>`__.

Weblate 5.11
------------

*Released on April 15th 2025.*

.. rubric:: New features

* Added :http:get:`/api/units/(int:id)/translations/` to retrieve a list of all target translation units for the given source translation unit.
* Added :http:delete:`/api/groups/(int:id)/roles/(int:role_id)` to delete a role from a group.
* :ref:`addon-weblate.webhook.webhook` is now available as an add-on.
* :ref:`check-automattic-components-format` check to validate placeholders in Automattic components.
* Inherited flags can now be discarded, see :ref:`custom-checks`.
* :ref:`secondary-languages` can now be specified in :ref:`project` and :ref:`component`.
* :ref:`mt-sources` can now be customized.

.. rubric:: Improvements

* Weblate now uses OpenAPI Specification 3.1.1 to generate the schema for :ref:`api`.
* :ref:`credits` and :ref:`stats` include translator's join date. Additionally, both reports can be sorted either by the join date or the number of strings translated.
* Widgets show more precise stats.
* :ref:`upload` is now tracked in history with details.
* :ref:`check-c-sharp-format` now supports ``csharp-format`` flag for compatibility with GNU gettext.
* Changes in string flags are now tracked in history.
* :doc:`/admin/machine` documentation extended.
* :ref:`addon-weblate.discovery.discovery` better handles hundreds of matches.
* Dismissing :ref:`checks` automatically updates propagated strings.
* :ref:`project-check_flags` can now also be configured on the project level.
* Improved rendering of :ref:`additional-flags` and :ref:`additional-explanation` changes in history.
* :ref:`mt-cyrtranslit` now automatically transliterates from a matching translation instead of the source strings.
* Errors from creating a duplicate glossary and failure to delete a glossary are now handled gracefully.

.. rubric:: Bug fixes

* **Security:** Cloning a component could leak component configuration into the URL (:cve:`2025-32021`).
* Fixed captcha verification when some time zone was configured.
* Improved translation propagation performance.
* Leading and trailing whitespace are now correctly stripped in glossary strings that also contain a :ref:`check-prohibited-initial-character`.
* Fixed background parsing of newly added translation files.

.. rubric:: Compatibility

* Registration now disallows disposable e-mail domains.

.. rubric:: Upgrading

Please follow :ref:`generic-upgrade-instructions` in order to perform update.

* The database migration updates indexes and this might take considerable time.

.. rubric:: Contributors

.. include:: changes/contributors/5.11.rst

`All changes in detail <https://github.com/WeblateOrg/weblate/milestone/136?closed=1>`__.

Weblate 5.10.4
--------------

*Released on March 19th 2025.*

.. rubric:: Bug fixes

* Fixed dismissing of checks.
* Reduced overhead of rendering other strings while translating.
* Improved performance of some :ref:`api` endpoints.
* Fixed :ref:`language-parsing-codes` in some corner cases.
* :ref:`search-strings` now properly finds exact match on the component.

.. rubric:: Upgrading

Please follow :ref:`generic-upgrade-instructions` in order to perform update.

.. rubric:: Contributors

.. include:: changes/contributors/5.10.4.rst

`All changes in detail <https://github.com/WeblateOrg/weblate/milestone/140?closed=1>`__.

Weblate 5.10.3
--------------

*Released on March 13th 2025.*

.. rubric:: Improvements

* Captcha is not shown for registrations via :ref:`invite-user`.

.. rubric:: Bug fixes

* Improved performance of API download endpoints.
* Optimized fetching other translations while translating.
* Reduced notifications overhead.
* Improved handling of components using :ref:`internal-urls`.
* Fixed authenticating with some Git servers.

.. rubric:: Upgrading

Please follow :ref:`generic-upgrade-instructions` in order to perform update.

.. rubric:: Contributors

.. include:: changes/contributors/5.10.3.rst

`All changes in detail <https://github.com/WeblateOrg/weblate/milestone/139?closed=1>`__.

Weblate 5.10.2
--------------

*Released on February 28th 2025.*

.. rubric:: Improvements

* Improved :ref:`translation-memory` matching.
* Visual diff now better highlights whitespace additions.
* Improved performance on large projects.

.. rubric:: Bug fixes

* Consistency of :ref:`search-boolean` in :doc:`/user/search`.
* Fixed some :ref:`addons` trigger upon installation.
* Fixed restoring of Git repositories from :ref:`projectbackup`.

.. rubric:: Compatibility

* Weblate has switched to a different library for zxcvbn integration, as the old one is no longer maintained, see :ref:`password-authentication`.
* Weblate uses proactive authentication with Git 2.46.0 and newer when HTTP credentials are supplied.

.. rubric:: Upgrading

Please follow :ref:`generic-upgrade-instructions` in order to perform update.

* There are several changes in :file:`settings_example.py`, most notable are changed settings ``AUTH_PASSWORD_VALIDATORS`` and ``INSTALLED_APPS``; please adjust your settings accordingly.

.. rubric:: Contributors

.. include:: changes/contributors/5.10.2.rst

`All changes in detail <https://github.com/WeblateOrg/weblate/milestone/138?closed=1>`__.

Weblate 5.10.1
--------------

*Released on February 21st 2025.*

.. rubric:: Improvements

* :ref:`check-multiple-failures` better shows failing checks including links to the strings.
* Detailed overview of locked components on project repository management.
* :ref:`search-strings` supports searching by source string state.

.. rubric:: Bug fixes

* :ref:`download` performs faster on project and language scopes.
* :ref:`zen-mode` does not display the source string twice when editing it.
* Fixed :ref:`glossary` terms highlighting.

.. rubric:: Upgrading

Please follow :ref:`generic-upgrade-instructions` in order to perform update.

.. rubric:: Contributors

.. include:: changes/contributors/5.10.1.rst

`All changes in detail <https://github.com/WeblateOrg/weblate/milestone/137?closed=1>`__.

Weblate 5.10
------------

*Released on February 14th 2025.*

.. rubric:: New features

* :ref:`check-rst-references` check to validate reStructuredText references.
* :ref:`check-rst-syntax` check to validate reStructuredText syntax.
* API can now produce CSV output.
* New management command :wladmin:`import_projectbackup` to import :ref:`projectbackup`.

.. rubric:: Improvements

* Improved error handling in :ref:`machine-translation-setup`.
* :envvar:`WEBLATE_REGISTRATION_CAPTCHA` is now available in Docker container.
* :guilabel:`Synchronize` on shared repository now operates on all its components.
* :ref:`check-punctuation-spacing` ignores markup such as Markdown or reStructuredText.
* :ref:`autofix-punctuation-spacing` does not alter reStructuredText markup.
* Improved validation errors in :doc:`/api`, see :ref:`api-errors`.
* Any language changed into an alias in `Weblate language data <https://github.com/WeblateOrg/language-data/>`__ is now reflected in all existing installations.
* Blank alias languages (not linked to any translation, profile, component, ...) are now automatically removed.
* :ref:`check-duplicate` better works with markup such as Markdown or reStructuredText.
* Automatically use DeepL API Free endpoint for the DeepL API Free authentication keys in :ref:`mt-deepl`.
* Compatibility with third-party static files storage backends for Django.
* Improved language compatibility in :ref:`mt-microsoft-translator`.
* :ref:`check-reused` check gracefully handles languages which are not case sensitive.
* :ref:`component-enforced_checks` are now applied on strings imported from the repository.
* Reduced false positives in :ref:`check-end-colon` and :ref:`check-end-stop` for CJK languages.
* OpenAPI schema for API includes more information.
* :ref:`check-regex` supports advanced regular expressions.
* :ref:`check-same` gracefully deals with case-insensitive languages.

.. rubric:: Bug fixes

* :ref:`check-reused` wrongly triggered after fixing the error.
* Dark theme behavior in some situations.
* Translation propagation sometimes did not work as expected.
* :http:header:`Content-Security-Policy` is now automatically set for AWS.
* :ref:`machine-translation-setup` sometimes cached results too aggressively.
* Fixed translations caching in :ref:`machine-translation-setup`.
* :ref:`autofix-html` automatic fixups honors the ``ignore-safe-html`` flag.
* :ref:`check-punctuation-spacing` no longer applies to Breton.
* Fixed :ref:`addon-weblate.git.squash` on linked repositories.
* :ref:`check-multiple-failures` avoids false positives and better lists related checks.

.. rubric:: Compatibility

* Running tests using Django test executor is no longer supported, see :doc:`/contributing/tests`.
* :ref:`check-bbcode` check is now disabled by default. The ``bbcode-text`` flag is required to activate this check, see :ref:`custom-checks`.
* API error responses format has changed, see :ref:`api-errors`.

.. rubric:: Upgrading

Please follow :ref:`generic-upgrade-instructions` in order to perform update.

* There are several changes in :file:`settings_example.py`, most notable are the new settings for :ref:`api` in ``REST_FRAMEWORK``, ``SPECTACULAR_SETTINGS``, ``DRF_STANDARDIZED_ERRORS`` and ``INSTALLED_APPS``; please adjust your settings accordingly.
* PostgreSQL 12 and MariaDB 10.4 are no longer supported.

.. rubric:: Contributors

.. include:: changes/contributors/5.10.rst

`All changes in detail <https://github.com/WeblateOrg/weblate/milestone/133?closed=1>`__.

Weblate 5.9.2
-------------

*Released on December 19th 2024.*

.. rubric:: Improvements

* Renamed :ref:`vcs-bitbucket-data-center` to match new product name.
* :http:get:`/api/users/` supports searching by user ID.

.. rubric:: Bug fixes

* Avoid query parser crash in multi-threaded environments.
* Avoid :ref:`autofix` crash on multi-value strings.
* Make project tokens work when :ref:`2fa` or :ref:`component-agreement` are enforced.
* Captcha solution were sometimes not accepted.

.. rubric:: Upgrading

Please follow :ref:`generic-upgrade-instructions` in order to perform update.

.. rubric:: Contributors

.. include:: changes/contributors/5.9.2.rst

`All changes in detail <https://github.com/WeblateOrg/weblate/milestone/135?closed=1>`__.

Weblate 5.9.1
-------------

*Released on December 16th 2024.*

.. rubric:: Bug fixes

* Fixed publishing package to PyPI.

.. rubric:: Upgrading

Please follow :ref:`generic-upgrade-instructions` in order to perform update.

.. rubric:: Contributors

.. include:: changes/contributors/5.9.1.rst

`All changes in detail <https://github.com/WeblateOrg/weblate/milestone/134?closed=1>`__.

Weblate 5.9
-----------

*Released on December 16th 2024.*

.. rubric:: New features

* Per-project :ref:`machine-translation-setup` can now be configured via the Project :ref:`api`.

  * Added :http:get:`/api/projects/{string:project}/machinery_settings/`.
  * Added :http:post:`/api/projects/{string:project}/machinery_settings/`.

* Translation memory import now supports files with XLIFF, PO and CSV formats, see :ref:`memory-user` and :wladmin:`import_memory` command in :ref:`manage`.
* The registration CAPTCHA now includes proof-of-work mechanism ALTCHA.
* Leading problematic characters in CSV are now checks for :ref:`glossary`, see :ref:`check-prohibited-initial-character`.
* Logging to :ref:`graylog`.

.. rubric:: Improvements

* :ref:`mt-google-translate-api-v3` now supports :ref:`glossary-mt` (optional).
* A shortcut to duplicate a component is now available directly in the menu (:guilabel:`Operations` → :guilabel:`Duplicate this component`).
* Included username when generating :ref:`credits`.
* :ref:`bulk-edit` shows a preview of matched strings.
* :http:get:`/api/components/(string:project)/(string:component)/` exposes component lock state.
* Editor in :ref:`zen-mode` is now stick to bottom of screen.
* Added page navigation while :ref:`translating`.
* :ref:`manage-appearance` now has distinct settings for dark mode.
* Improved :ref:`translation-propagation` performance.
* More detailed error messages for :http:post:`/api/translations/(string:project)/(string:component)/(string:language)/file/`.

.. rubric:: Bug fixes

* Using the ``has:variant`` field now correctly displays strings that have variants in the search language, see :ref:`search-strings`.
* Saving newly added strings in some formats.
* :ref:`check-java-printf-format` gracefully handles escaping.

.. rubric:: Compatibility

* :ref:`rollbar-errors` integration no longer includes client-side error collection.
* Weblate now requires Git 2.28 or newer.
* Any custom code that relied on ``Change`` models signals should be reviewed.
* :ref:`fedora-messaging` integration needs to be updated to be compatible with this release.
* :envvar:`WEB_WORKERS` now configures number of threads instead of processes.

.. rubric:: Upgrading

Please follow :ref:`generic-upgrade-instructions` in order to perform update.

.. rubric:: Contributors

.. include:: changes/contributors/5.9.rst

`All changes in detail <https://github.com/WeblateOrg/weblate/milestone/127?closed=1>`__.

Weblate 5.8.4
-------------

*Released on November 19th 2024.*

.. rubric:: Improvements

* :ref:`search-users` can search based on user changes.

.. rubric:: Bug fixes

* Fixed occasional crash in :ref:`rss`.
* :ref:`check-icu-message-format` gracefully handles plural strings.
* :ref:`vcs-bitbucket-cloud` correctly generates pull request description.

.. rubric:: Upgrading

Please follow :ref:`generic-upgrade-instructions` in order to perform update.

.. rubric:: Contributors

.. include:: changes/contributors/5.8.4.rst

`All changes in detail <https://github.com/WeblateOrg/weblate/milestone/132?closed=1>`__.

Weblate 5.8.3
-------------

*Released on November 6th 2024.*

.. rubric:: Bug fixes

* Formatting of some :ref:`audit-log` entries.
* Fixed XML escaped output in some machine translation integrations.
* Fixed duplicate listing of newly added glossary terms.

.. rubric:: Upgrading

Please follow :ref:`generic-upgrade-instructions` in order to perform update.

.. rubric:: Contributors

.. include:: changes/contributors/5.8.3.rst

`All changes in detail <https://github.com/WeblateOrg/weblate/milestone/131?closed=1>`__.

Weblate 5.8.2
-------------

*Released on November 1st 2024.*

.. rubric:: Bug fixes

* Update outdated plural definitions during the database migration.
* Reduced number of database queries when updating multiple strings.
* Leading problematic characters in :ref:`glossary` terms are now properly stripped in uploaded files.
* Improved :ref:`workflow-customization` performance.
* Fixed XML escaped output in some machine translation integrations.

.. rubric:: Upgrading

Please follow :ref:`generic-upgrade-instructions` in order to perform update.

.. rubric:: Contributors

.. include:: changes/contributors/5.8.2.rst

`All changes in detail <https://github.com/WeblateOrg/weblate/milestone/129?closed=1>`__.

Weblate 5.8.1
-------------

*Released on October 15th 2024.*

.. rubric:: Bug fixes

* Use lower case name for the Python package.

.. rubric:: Upgrading

Please follow :ref:`generic-upgrade-instructions` in order to perform update.

.. rubric:: Contributors

.. include:: changes/contributors/5.8.1.rst

`All changes in detail <https://github.com/WeblateOrg/weblate/milestone/128?closed=1>`__.

Weblate 5.8
-----------

*Released on October 15th 2024.*

.. rubric:: New features

* Added :ref:`component-key_filter` in the component.
* :doc:`/user/search` now supports filtering by object path and :ref:`date-search`.
* Merge requests credentials can now be passed in the repository URL, see :ref:`settings-credentials`.
* :ref:`mt-azure-openai` automatic suggestion service.
* :ref:`vcs-bitbucket-cloud`.

.. rubric:: Improvements

* :ref:`mt-modernmt` supports :ref:`glossary-mt`.
* :ref:`mt-deepl` now supports specifying translation context.
* :ref:`mt-aws` now supports :ref:`glossary-mt`.
* :ref:`autofix` for Devanagari danda now better handles latin script.
* :ref:`autofix` for French and Breton now uses a non-breaking space before colons instead of a narrow one.
* :ref:`api` now has a preview OpenAPI specification.
* Stale, empty glossaries are now automatically removed.
* :kbd:`?` now displays available :ref:`keyboard`.
* Translation and language view in the project now include basic information about the language and plurals.
* :ref:`search-replace` shows a preview of matched strings.
* :ref:`aresource` now support translatable attribute in its strings.
* Creating component via file upload (Translate document) now supports bilingual files.

.. rubric:: Bug fixes

* Displaying :ref:`workflow-customization` setting in some cases.
* Users can add component in any language already existing in a project.
* :ref:`check-unnamed-format` better handles some strings, such as :ref:`check-python-brace-format`.

.. rubric:: Compatibility

* Weblate now requires Python 3.11 or newer.
* :ref:`mt-aws` now requires the ``TranslateFullAccess`` permission.

.. rubric:: Upgrading

Please follow :ref:`generic-upgrade-instructions` in order to perform update.

* There are several changes in :file:`settings_example.py`, most notable are the new settings for :ref:`api` in ``SPECTACULAR_SETTINGS`` and changes in ``REST_FRAMEWORK`` and ``INSTALLED_APPS``; please adjust your settings accordingly.

.. rubric:: Contributors

.. include:: changes/contributors/5.8.rst

`All changes in detail <https://github.com/WeblateOrg/weblate/milestone/122?closed=1>`__.

Weblate 5.7.2
-------------

*Released on September 5th 2024.*

.. rubric:: Improvements

* :ref:`2fa` remembers last method used by user.
* Instead of redirecting, the sign-out now displays a page.
* Improved readability of exception logs.

.. rubric:: Bug fixes

* Updating of translations from the repository in linked components.
* Improved rendering of digest notification e-mails.

.. rubric:: Upgrading

Please follow :ref:`generic-upgrade-instructions` in order to perform update.

.. rubric:: Contributors

.. include:: changes/contributors/5.7.2.rst

`All changes in detail <https://github.com/WeblateOrg/weblate/milestone/126?closed=1>`__.

Weblate 5.7.1
-------------

*Released on August 30th 2024.*

.. rubric:: Improvements

* Updated language names to better describe different scripts and Sinitic languages.
* :ref:`addon-weblate.cleanup.generic` is now automatically installed for formats which need it to update non-translation content in the translated files.

.. rubric:: Bug fixes

* Support for using Docker network names in automatic suggestion settings.
* Fixed authentication using some third-party providers such as Azure.
* Support for formal and informal Portuguese in :ref:`mt-deepl`.
* QR code for TOTP is now black/white even in dark mode.
* Fixed TOTP authentication when WebAuthn is also configured for the user.

.. rubric:: Upgrading

Please follow :ref:`generic-upgrade-instructions` in order to perform update.

.. rubric:: Contributors

.. include:: changes/contributors/5.7.1.rst

`All changes in detail <https://github.com/WeblateOrg/weblate/milestone/125?closed=1>`__.

Weblate 5.7
-----------

*Released on August 15th 2024.*

.. rubric:: New features

* :ref:`2fa` is now supported using Passkeys, WebAuthn, authentication apps (TOTP), and recovery codes.
* :ref:`2fa` can be enforced at the team or project level.
* :ref:`adding-new-strings` can now create plural strings in the user interface.
* :ref:`labels` now include description to explain them.
* New :ref:`subscriptions` for completed translation and component.
* :ref:`mt-openai` now supports custom models and URLs and offers rephrasing of existing strings.
* :ref:`mt-cyrtranslit` automatic suggestion service.

.. rubric:: Improvements

* :ref:`addon-weblate.properties.sort` can now do case-sensitive sorting.
* The status widgets are now supported site-wide and language-wide, see :ref:`promotion`.
* :ref:`reports` are now available for categories.
* Highlight newlines in the editor.
* :doc:`/formats/csv` better handle files with two fields only.
* Browse mode can now be navigated using keyboard, see :ref:`keyboard`.
* :http:get:`/api/components/(string:project)/(string:component)/credits/` and :http:get:`/api/projects/(string:project)/credits/` API endpoints for components and projects.
* :ref:`glossary-terminology` entries in Glossary can now only be created by users with :guilabel:`Add glossary terminology` permission.
* :ref:`check-python-brace-format` detects extra curly braces.
* Screenshots now can be pasted from the clipboard in :ref:`screenshots`.

.. rubric:: Bug fixes

* Accessibility of keyboard navigation.
* :ref:`git-exporter` now works with all Git based :ref:`vcs`.
* :ref:`check-max-size` sometimes failed to render screenshot.

.. rubric:: Compatibility

* Weblate now uses mistletoe instead of misaka as a Markdown renderer.
* :ref:`csp` is now stricter what might block third-party customizations.
* Monolingual formats no longer copy comments from :ref:`component-template` when adding strings to translation.
* Dropped support for Amagama in :ref:`machine-translation-setup` as the service is no longer maintained.
* Default value for :setting:`SENTRY_SEND_PII` was changed.
* Translation credit reports in the JSON format now follows a different format for entries.

.. rubric:: Upgrading

Please follow :ref:`generic-upgrade-instructions` in order to perform update.

* There are several changes in :file:`settings_example.py`, most notable are the new settings for :ref:`2fa` and changes in ``INSTALLED_APPS``, ``SOCIAL_AUTH_PIPELINE`` and ``MIDDLEWARE``; please adjust your settings accordingly.
* :setting:`ENABLE_HTTPS` is now required for WebAuthn support. If you cannot use HTTPS, please silence related check as described in :setting:`ENABLE_HTTPS` documentation.

.. rubric:: Contributors

.. include:: changes/contributors/5.7.rst

`All changes in detail <https://github.com/WeblateOrg/weblate/milestone/116?closed=1>`__.

Weblate 5.6.2
-------------

*Released on July 1st 2024.*

.. rubric:: Bug fixes

* Rendering of :ref:`labels` color selection widget.
* Detection of pending outgoing commits.
* :ref:`addons` button layout.
* Crash when installing :ref:`addon-weblate.discovery.discovery` add-on.
* Removal of source strings in :ref:`glossary`.
* Validation of :ref:`projectbackup` ZIP file upon restoring (:cve:`2024-39303` / :ghsa:`jfgp-674x-6q4p`).

.. rubric:: Upgrading

Please follow :ref:`generic-upgrade-instructions` in order to perform update.

`All changes in detail <https://github.com/WeblateOrg/weblate/milestone/124?closed=1>`__.

Weblate 5.6.1
-------------

*Released on June 24th 2024.*

.. rubric:: Improvements

* Docker container accepts :envvar:`WEBLATE_REMOVE_ADDONS` and :envvar:`WEBLATE_ADD_MACHINERY` to customize automatic suggestion services and :envvar:`WEBLATE_CORS_ALLOW_ALL_ORIGINS` for CORS handling in API.
* Added OpenMetrics compatibility for :http:get:`/api/metrics/`.

.. rubric:: Bug fixes

* Language aliases in :doc:`/admin/machine`.

.. rubric:: Upgrading

Please follow :ref:`generic-upgrade-instructions` in order to perform update.

`All changes in detail <https://github.com/WeblateOrg/weblate/milestone/123?closed=1>`__.

Weblate 5.6
-----------

*Released on June 19th 2024.*

.. rubric:: New features

* :ref:`addons` activity log for tracking add-on activity.
* Improved date range selection in :ref:`reports`.

.. rubric:: Improvements

* :ref:`subscriptions` now include strings which need updating.
* Improved compatibility with password managers.
* Improved tracking of uploaded changes.
* Gracefully handle temporary machine translation errors in automatic suggestions.
* :http:get:`/api/units/(int:id)/` now includes ``last_updated`` timestamp.
* :http:get:`/api/changes/(int:id)/` now includes ``old`` and ``details``.
* Reduced memory usage and increased performance of some views.

.. rubric:: Bug fixes

* Loading of strings with many glossary matches.
* Fixed behavior of some site-wide :ref:`addons`.
* Saving strings needing editing to :doc:`/formats/winrc`.
* :ref:`check-xml-tags` better handle XML entities.
* Automatic suggestions could mix up replacements between translated strings.

.. rubric:: Compatibility

* Compatibility with Django 5.1.

.. rubric:: Upgrading

Please follow :ref:`generic-upgrade-instructions` in order to perform update.

`All changes in detail <https://github.com/WeblateOrg/weblate/milestone/114?closed=1>`__.

Weblate 5.5.5
-------------

*Released on May 13th 2024.*

.. rubric:: Bug fixes

* False-positive merge failure alert when using push branch.
* Cleanup of stale repositories.

.. rubric:: Upgrading

Please follow :ref:`generic-upgrade-instructions` in order to perform update.

`All changes in detail <https://github.com/WeblateOrg/weblate/milestone/121?closed=1>`__.

Weblate 5.5.4
-------------

*Released on May 10th 2024.*

.. rubric:: Improvements

* Visually highlight explanation in :ref:`glossary`.
* Add :ref:`addons` history tab in management.
* New :ref:`alerts` when :ref:`glossary` might not work as expected.
* :doc:`/admin/announcements` can be posted on project/language scope.

.. rubric:: Bug fixes

* Improved handling placeables in :ref:`mt-openai`.

.. rubric:: Upgrading

Please follow :ref:`generic-upgrade-instructions` in order to perform update.

`All changes in detail <https://github.com/WeblateOrg/weblate/milestone/120?closed=1>`__.

Weblate 5.5.3
-------------

*Released on May 3rd 2024.*

.. rubric:: Improvements

* Improved performance of rendering large lists of objects.
* Component management: added links to manage project/site-wide :ref:`addons`.

.. rubric:: Bug fixes

* Fixed crashes with librsvg older than 2.46.
* Daily execution of some :ref:`addons`.

.. rubric:: Upgrading

Please follow :ref:`generic-upgrade-instructions` in order to perform update.

`All changes in detail <https://github.com/WeblateOrg/weblate/milestone/119?closed=1>`__.

Weblate 5.5.2
-------------

*Released on April 26th 2024.*

.. rubric:: Bug fixes

* Fixed publishing packages to PyPI.

.. rubric:: Upgrading

Please follow :ref:`generic-upgrade-instructions` in order to perform update.

`All changes in detail <https://github.com/WeblateOrg/weblate/milestone/118?closed=1>`__.

Weblate 5.5.1
-------------

*Released on April 26th 2024.*

.. rubric:: New features

* :doc:`/user/search` supports ``source_changed:DATETIME``.
* Added several new :ref:`component-language_code_style`.

.. rubric:: Improvements

* Display more details on source string change in history.
* :ref:`mt-microsoft-translator` now supports using custom translators.
* Improved error handling in :ref:`invite-user`.
* Added PNG status badge.
* Added list of managed projects to the dashboard view.
* More detailed status of outgoing commits.
* Reduced memory usage.

.. rubric:: Bug fixes

* Fixed skipped component update with some add-ons enabled.
* Daily execution of project and site wide add-ons.
* Allow editing strings when the source is marked for editing.
* Updates of the last updated timestamp of a string.
* Fixed project and site wide installation of :ref:`addon-weblate.git.squash` and :ref:`addon-weblate.discovery.discovery` add-ons.
* Graceful handling of locking errors in the :ref:`api`.

.. rubric:: Upgrading

Please follow :ref:`generic-upgrade-instructions` in order to perform update.

* There is a change in ``REST_FRAMEWORK`` setting (newly added ``EXCEPTION_HANDLER``).

`All changes in detail <https://github.com/WeblateOrg/weblate/milestone/117?closed=1>`__.

Weblate 5.5
-----------

*Released on April 20th 2024.*

.. rubric:: New features

* :ref:`addons` can be now installed project-wide and site-wide.

* API improvements.

  * Added :http:get:`/api/categories/(int:id)/statistics/`.
  * Added :http:get:`/api/projects/(string:project)/file/`.
  * Added :http:post:`/api/groups/(int:id)/admins/`.
  * Added :http:delete:`/api/groups/(int:id)/admins/(int:user_id)`.
  * Improved :http:post:`/api/translations/(string:project)/(string:component)/(string:language)/units/`.

* Added :ref:`mt-systran` automatic translation support.

.. rubric:: Improvements

* Docker container now validates user password strength by default, see :envvar:`WEBLATE_MIN_PASSWORD_SCORE`.
* Improved error reporting in :ref:`machine-translation-setup`.
* :ref:`check-max-size` better displays rendered text.
* Admins can now specify username and full name when :ref:`invite-user`.
* Added :ref:`check-end-interrobang`.
* :ref:`alerts` are now refreshed when needed, not just daily.
* :doc:`/devel/reporting` uses specific word count for CJK languages.
* Team membership changes are now tracked in :ref:`audit-log`.

.. rubric:: Bug fixes

* :ref:`check-check-glossary` works better for languages not using whitespace.
* :ref:`alerts` better handle non-latin source languages.
* :ref:`check-max-size` sometimes ignored ``font-spacing:SPACING`` flag.
* Fixed per-language statistics on nested categories.
* Fixed categories listing on per-language pages.
* Fixed :guilabel:`Needs editing` state calculation.
* Fixed changing :ref:`component-push` with :ref:`vcs-gerrit`.
* Fixed using categorized components in :ref:`manage`, :ref:`memory` or :ref:`auto-translation`.

.. rubric:: Compatibility

* Several API calls might be affected by stricter validation of boolean fields by Django REST Framework. For example :http:post:`/api/projects/(string:project)/components/`.
* Uniqueness of name and slug of a component is now enforced at the database level on PostgreSQL 15+.
* Docker image now ships Python packages in :file:`/app/venv` and installs using :program:`uv`.

.. rubric:: Upgrading

Please follow :ref:`generic-upgrade-instructions` in order to perform update.

* There are several changes in :file:`settings_example.py`, most notable is changes in ``INSTALLED_APPS`` and ``LOGOUT_REDIRECT_URL``, please adjust your settings accordingly.
* Weblate now requires Python 3.10 and Django 5.0.

`All changes in detail <https://github.com/WeblateOrg/weblate/milestone/111?closed=1>`__.

Weblate 5.4.3
-------------

*Released on March 26th 2024.*

.. rubric:: Bug fixes

* Superuser access to components with :ref:`component-restricted`.
* Adjusted default :setting:`LOGIN_REQUIRED_URLS_EXCEPTIONS` to not block :ref:`manage-appearance`.
* Avoid crash on pushing changes to diverged repository.
* Avoid crash when installing :ref:`addon-weblate.generate.pseudolocale`.
* :ref:`azure-setup` gracefully handles repositories with spaces in URL.
* :ref:`mt-deepl` gracefully handles glossaries for language variants.
* :doc:`/formats/excel` better handles blank cells.
* Fixed possible data loss when merging gettext PO file changes in Git.
* Repository operations on project could have skipped some components.

.. rubric:: Upgrading

Please follow :ref:`generic-upgrade-instructions` in order to perform update.

`All changes in detail <https://github.com/WeblateOrg/weblate/milestone/115?closed=1>`__.

Weblate 5.4.2
-------------

*Released on February 22nd 2024.*

.. rubric:: Bug fixes

* Displaying debugging page in case of database connection issues.
* Gracefully handle migration with duplicate built-in teams.

.. rubric:: Upgrading

Please follow :ref:`generic-upgrade-instructions` in order to perform update.

`All changes in detail <https://github.com/WeblateOrg/weblate/milestone/113?closed=1>`__.

Weblate 5.4.1
-------------

*Released on February 19th 2024.*

.. rubric:: Bug fixes

* Possible crash on Weblate upgrade check when cached from the previous versions.
* Gracefully handle migration with duplicate built-in teams.

.. rubric:: Upgrading

Please follow :ref:`generic-upgrade-instructions` in order to perform update.

`All changes in detail <https://github.com/WeblateOrg/weblate/milestone/112?closed=1>`__.

Weblate 5.4
-----------

*Released on February 15th 2024.*

.. rubric:: New features

* :ref:`check-perl-brace-format` quality check.
* :doc:`/formats/moko-resources`.
* :doc:`/formats/formatjs`.
* Search input is now syntax highlighted, see :doc:`/user/search`.
* Weblate is now available in Tamil.

.. rubric:: Improvements

* Better logging in :wladmin:`createadmin`.
* :ref:`addon-weblate.discovery.discovery` now reports skipped entries.
* Adding string in a repository triggers :ref:`subscriptions`.
* :ref:`mt-openai` better handles batch translations and glossaries.
* :ref:`mt-libretranslate` better handles batch translations.
* Text variant of notification e-mails now properly indicate changed strings.
* File downloads now honor :http:header:`If-Modified-Since`.
* :ref:`num-words` support for CJK languages.
* :ref:`addon-weblate.discovery.discovery` now preserves :ref:`componentlists`.
* Nicer formatting of :ref:`glossary` tooltips.
* :http:get:`/api/components/(string:project)/(string:component)/` now includes information about linked component.
* Improved :ref:`workflow-customization` configuration forms.

.. rubric:: Bug fixes

* Plural forms handling in :doc:`/formats/qt`.
* Added missing documentation for :setting:`ADMINS_CONTACT`.
* Automatic fixer for :ref:`autofix-punctuation-spacing` no longer adds new whitespace.
* Pending changes committing could be omitted under some circumstances.
* :ref:`addon-weblate.cleanup.blank` now correctly removes blank plurals.

.. rubric:: Compatibility

* Last changed timestamp now reflects changes outside Weblate as well. This affects both :ref:`api` and the user interface.
* Releases are signed by Sigstore instead of PGP, see :ref:`verify`.

.. rubric:: Upgrading

Please follow :ref:`generic-upgrade-instructions` in order to perform update.

`All changes in detail <https://github.com/WeblateOrg/weblate/milestone/109?closed=1>`__.

Weblate 5.3.1
-------------

*Released on December 19th 2023.*

.. rubric:: Bug fixes

* Not updating statistics in some situations.

.. rubric:: Upgrading

Please follow :ref:`generic-upgrade-instructions` in order to perform update.

`All changes in detail <https://github.com/WeblateOrg/weblate/milestone/110?closed=1>`__.

Weblate 5.3
-----------

*Released on December 14th 2023.*

.. rubric:: New features

* :ref:`mt-openai` automatic suggestion service.
* :ref:`mt-alibaba` automatic suggestion service.
* Added labels API, see :http:get:`/api/projects/(string:project)/labels/`.
* :ref:`glossary-mt`.
* New automatic fixer for :ref:`autofix-punctuation-spacing`.
* :ref:`mt-google-translate-api-v3` now better honors placeables or line breaks.

.. rubric:: Improvements

* Reduced memory usage for statistics.
* :ref:`mt-deepl` performs better in :ref:`auto-translation` and supports :ref:`glossary-mt`.
* :ref:`mt-microsoft-translator` supports :ref:`glossary-mt`.
* Improved region selection in :ref:`mt-google-translate-api-v3`.
* Added nested JSON exporter in :ref:`download`.
* Improved :ref:`git-exporter` performance on huge repositories.

.. rubric:: Bug fixes

* Removing stale VCS directories.

.. rubric:: Compatibility

* Dropped Microsoft Terminology service for automatic suggestions, as it is no longer provided by Microsoft.
* ``labels`` in units API now expose full label info, see :http:get:`/api/units/(int:id)/`.

.. rubric:: Upgrading

Please follow :ref:`generic-upgrade-instructions` in order to perform update.

`All changes in detail <https://github.com/WeblateOrg/weblate/milestone/107?closed=1>`__.

Weblate 5.2.1
-------------

*Released on November 22nd 2023.*

.. rubric:: Improvements

* Show search field after no strings found while translating.
* Added soft hyphen to special-characters toolbar.

.. rubric:: Bug fixes

* Database backups compatibility with Alibaba Cloud Database PolarDB.
* Crash on loading statistics calculated by previous versions.
* Sort icons in dark mode.
* Project level statistics no longer count categorized components twice.
* Possible discarding pending translations after editing source strings.

.. rubric:: Upgrading

Please follow :ref:`generic-upgrade-instructions` in order to perform update.

`All changes in detail <https://github.com/WeblateOrg/weblate/milestone/108?closed=1>`__.

Weblate 5.2
-----------

*Released on November 16th 2023.*

.. rubric:: New features

* :ref:`vcs-azure-devops`.

.. rubric:: Improvements

* Faster statistics updates.
* Better e-mail selection in user profile.
* :ref:`autofix` are now applied to suggestions as well.
* :ref:`mt-deepl` can now configure default formality for translations.
* Use neutral colors for progress bars and translation unit states.
* :ref:`addon-weblate.gettext.mo` can optionally include strings needing editing.
* Use :http:header:`Accept-Language` to order translations for unauthenticated users.
* Add option to directly approve suggestions with :ref:`reviews` workflow.
* One-click removal of project or component :ref:`subscriptions`.
* :ref:`api-statistics` now includes character and word counts for more string states.

.. rubric:: Bug fixes

* Fixed creating component within a category by upload.
* Error handling in organizing components and categories.
* Fixed moving categories between projects.
* Fixed formatting of translation memory search results.
* Allow non-breaking space character in :ref:`autofix-html`.

.. rubric:: Compatibility

* :doc:`/formats/apple` exporter now produces UTF-8 encoded files.
* Python 3.12 is now supported, though not recommended, see :ref:`python-deps`.

.. rubric:: Upgrading

Please follow :ref:`generic-upgrade-instructions` in order to perform update.

`All changes in detail <https://github.com/WeblateOrg/weblate/milestone/104?closed=1>`__.

Weblate 5.1.1
-------------

*Released on October 25th 2023.*

.. rubric:: Improvements

* :ref:`addon-weblate.consistency.languages` now uses a dedicated user for changes.
* Added button for sharing on Fediverse.
* Added validation for VCS integration credentials.
* Reduced overhead of statistics collection.

.. rubric:: Bug fixes

* Added plurals validation when editing string using the API.
* Replacing a file using upload when existing is corrupted.

.. rubric:: Upgrading

Please follow :ref:`generic-upgrade-instructions` in order to perform update.

`All changes in detail <https://github.com/WeblateOrg/weblate/milestone/106?closed=1>`__.

Weblate 5.1
-----------

*Released on October 16th 2023.*

.. rubric:: New features

* :ref:`mt-yandex-v2` machine translation service.
* :ref:`addon-weblate.autotranslate.autotranslate` and :ref:`auto-translation` are now stored with a dedicated user as an author.
* :ref:`addons` changes to strings are now stored with a dedicated user as an author.
* :ref:`download-multi` can now convert file formats.
* :ref:`workflow-customization` allows to fine-tune localization workflow per language.

.. rubric:: Improvements

* :ref:`project-translation_review` also shows the approval percentage in object listings.
* Project is added to watched upon accepting an invitation.
* Configure VCS API credentials as a Python dict from environment variables.
* Improved accuracy of checks on plural messages.
* Engage page better shows stats.
* Strings which can not be saved to a file no longer block other strings to be written.
* Fixed some API URLs for categorized components.
* Show plural form examples more prominently.
* Highlight whitespace in :ref:`machine-translation`.
* Faster comment and component removal.
* Show disabled save button reason more prominently.
* New string notification can now be triggered for each string.

.. rubric:: Bug fixes

* Improved OCR error handling in :ref:`screenshots`.
* :ref:`autofix` gracefully handle strings from :ref:`multivalue-csv`.
* Occasional crash in :ref:`machine-translation` caching.
* Fixed history listing for entries within a :ref:`category`.
* Fixed editing :guilabel:`Administration` team.
* :ref:`addon-weblate.consistency.languages` add-on could miss some languages.

.. rubric:: Compatibility

* Categories are now included ``weblate://`` repository URLs.

.. rubric:: Upgrading

Please follow :ref:`generic-upgrade-instructions` in order to perform update.

* Upgrades from older version than 5.0.2 are not supported, please upgrade to 5.0.2 first and then continue in upgrading.
* Dropped support for deprecated insecure configuration of VCS service API keys via _TOKEN/_USERNAME in :file:`settings.py`.
* Weblate now defaults to persistent database connections in :file:`settings_example.py` and Docker.

`All changes in detail <https://github.com/WeblateOrg/weblate/milestone/100?closed=1>`__.

Weblate 5.0.2
-------------

*Released on September 14th 2023.*

.. rubric:: Improvements

* Translate page performance.
* Search now looks for categories as well.

.. rubric:: Bug fixes

* Rendering of release notes on GitHub.
* Listing of categorized projects.
* Translating a language inside a category.
* Categories sorting.

.. rubric:: Upgrading

Please follow :ref:`generic-upgrade-instructions` in order to perform update.

* The database upgrade can take considerable time on larger sites due to indexing changes.

`All changes in detail <https://github.com/WeblateOrg/weblate/milestone/105?closed=1>`__.

Weblate 5.0.1
-------------

*Released on September 10th 2023.*

.. rubric:: New features

* Added :http:get:`/api/component-lists/(str:slug)/components/`.

.. rubric:: Improvements

* Related glossary terms lookup is now faster.
* Logging of failures when creating pull requests.
* History is now loaded faster.
* Added object ``id`` to all :ref:`api` endpoints.
* Better performance of projects with a lot of components.
* Added compatibility redirects for some old URLs.

.. rubric:: Bug fixes

* Creating component within a category.
* Source strings and state display for converted formats.
* Block :ref:`component-edit_template` on formats which do not support it.
* :ref:`check-reused` is no longer triggered for blank strings.
* Performance issues while browsing some categories.
* Fixed GitHub Team and Organization authentication in Docker container.
* GitLab merge requests when using a customized SSH port.

.. rubric:: Compatibility

* `pyahocorasick` dependency has been replaced by `ahocorasick_rs`.
* The default value of :setting:`IP_PROXY_OFFSET` has been changed from 1 to -1.

.. rubric:: Upgrading

Please follow :ref:`generic-upgrade-instructions` in order to perform update.

* The database upgrade can take considerable time on larger sites due to indexing changes.

`All changes in detail <https://github.com/WeblateOrg/weblate/milestone/103?closed=1>`__.

Weblate 5.0
-----------

*Released on August 24th 2023.*

.. rubric:: New features

* :doc:`/formats/markdown` support, thanks to Anders Kaplan.
* :ref:`category` can now organize components within a project.
* :doc:`/formats/fluent` now has better syntax checks thanks to Henry Wilkes.
* Inviting users now works with all authentication methods.
* Docker container supports file backed secrets, see :ref:`docker-secrets`.

.. rubric:: Improvements

* Plurals handling in machine translation.
* :ref:`check-same` check now honors placeholders even in the strict mode.
* :ref:`check-reused` is no longer triggered for languages with a single plural form.
* WebP is now supported for :ref:`screenshots`.
* Avoid duplicate notification when a user is subscribed to overlapping scopes.
* OCR support for non-English languages in :ref:`screenshots`.
* :ref:`xliff` now supports displaying source string location.
* Rendering strings with plurals, placeholders or alternative translations.
* User API now includes last sign in date.
* User API token is now hidden for privacy reasons by default.
* Faster adding terms to glossary.
* Better preserve translation on source file change in :doc:`/formats/html` and :doc:`/formats/txt`.
* Added indication of automatic assignment to team listing.
* Users now have to confirm invitations to become team members.
* :ref:`check-formats` can now check all plural forms with the ``strict-format`` flag.
* :doc:`/user/checks` browsing experience.
* Highlight differences in the source string in automatic suggestions.
* Visual diff now better understands compositing characters.

.. rubric:: Bug fixes

* User names handling while committing to Git.
* :ref:`addon-weblate.cleanup.blank` and :ref:`addon-weblate.cleanup.generic` now remove all strings at once.
* Language filtering in :doc:`/devel/reporting`.
* Reduced false positives of :ref:`check-reused` when fixing the translation.
* Fixed caching issues after updating screenshots from the repository.

.. rubric:: Compatibility

* Python 3.9 or newer is now required.
* Several UI URLs have been changed to be able to handle categories.

.. rubric:: Upgrading

Please follow :ref:`generic-upgrade-instructions` in order to perform update.

* There are several changes in :file:`settings_example.py`, most notable is changes in ``CACHES`` and ``SOCIAL_AUTH_PIPELINE``, please adjust your settings accordingly.
* Several previously optional dependencies are now required.
* The database upgrade can take considerable time on larger sites due to structure changes.


`All changes in detail <https://github.com/WeblateOrg/weblate/milestone/99?closed=1>`__.<|MERGE_RESOLUTION|>--- conflicted
+++ resolved
@@ -1,4 +1,3 @@
-<<<<<<< HEAD
 Weblate 5.15
 ------------
 
@@ -13,7 +12,17 @@
 .. rubric:: Bug fixes
 
 .. rubric:: Compatibility
-=======
+
+.. rubric:: Upgrading
+
+Please follow :ref:`generic-upgrade-instructions` in order to perform update.
+
+.. rubric:: Contributors
+
+.. include:: changes/contributors/5.15.rst
+
+`All changes in detail <https://github.com/WeblateOrg/weblate/milestone/152?closed=1>`__.
+
 Weblate 5.14.2
 --------------
 
@@ -26,23 +35,16 @@
 .. rubric:: Bug fixes
 
 * Adding terms to glossary was not working in some situations.
->>>>>>> d4656c38
-
-.. rubric:: Upgrading
-
-Please follow :ref:`generic-upgrade-instructions` in order to perform update.
-
-.. rubric:: Contributors
-
-<<<<<<< HEAD
-.. include:: changes/contributors/5.15.rst
-
-`All changes in detail <https://github.com/WeblateOrg/weblate/milestone/152?closed=1>`__.
-=======
+
+.. rubric:: Upgrading
+
+Please follow :ref:`generic-upgrade-instructions` in order to perform update.
+
+.. rubric:: Contributors
+
 .. include:: changes/contributors/5.14.2.rst
 
 `All changes in detail <https://github.com/WeblateOrg/weblate/milestone/155?closed=1>`__.
->>>>>>> d4656c38
 
 Weblate 5.14.1
 --------------
