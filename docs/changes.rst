--- conflicted
+++ resolved
@@ -18,11 +18,8 @@
   * Dropped long-deprecated endpoints.
 * :ref:`date-search`.
 * Last changed lookup in :ref:`search-strings`.
-<<<<<<< HEAD
+* :doc:`/security/localization-threat` documentation.
 * Improved activity logging for :ref:`addon-weblate.consistency.languages` add-on.
-=======
-* :doc:`/security/localization-threat` documentation.
->>>>>>> 141a869c
 
 .. rubric:: Bug fixes
 
