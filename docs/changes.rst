--- conflicted
+++ resolved
@@ -11,12 +11,8 @@
 * Fixed parsing of location from CSV files.
 * Use content compression for file downloads.
 * Improved user experience on importing from ZIP file.
-<<<<<<< HEAD
 * Improved detection of file format for uploads.
-=======
-* Improved file format detection on upload.
 * Avoid duplicate pull requests on Pagure.
->>>>>>> 8358d20c
 
 Weblate 4.4
 -----------
