Weblate 5.8
-----------

Not yet released.

**New features**

* :ref:`Searching` now supports filtering by object path and :ref:`date-search`.
* Merge requests credentials can now be passed in the repository URL, see :ref:`settings-credentials`.
* :ref:`mt-azure-openai` automatic suggestion service.
* :ref:`vcs-bitbucket-cloud`.

**Improvements**

* :ref:`mt-modernmt` supports :ref:`glossary-mt`.
* :ref:`mt-deepl` now supports specifying translation context.
* :ref:`mt-aws` now supports :ref:`glossary-mt`.
* :ref:`autofix` for Devanagari danda now better handles latin script.
* :ref:`autofix` for French and Breton now uses a non-breaking space before colons instead of a narrow one.
<<<<<<< HEAD
* Stale, empty glossaries are now automatically removed.
=======
* :ref:`api` now has a preview OpenAPI specification.
>>>>>>> 606b60ef

**Bug fixes**

* Displaying :ref:`workflow-customization` setting in some cases.
* Users can add component in any language already existing in a project.

**Compatibility**

* Weblate now requires Python 3.11 or newer.

**Upgrading**

Please follow :ref:`generic-upgrade-instructions` in order to perform update.

**Contributors**

.. include:: changes/contributors/5.8.rst

`All changes in detail <https://github.com/WeblateOrg/weblate/milestone/122?closed=1>`__.

Weblate 5.7.2
-------------

Released on September 5th 2024.

**Improvements**

* :ref:`2fa` remembers last method used by user.
* Instead of redirecting, the sign-out now displays a page.
* Improved readability of exception logs.

**Bug fixes**

* Updating of translations from the repository in linked components.
* Improved rendering of digest notification e-mails.

**Upgrading**

Please follow :ref:`generic-upgrade-instructions` in order to perform update.

**Contributors**

.. include:: changes/contributors/5.7.2.rst

`All changes in detail <https://github.com/WeblateOrg/weblate/milestone/126?closed=1>`__.

Weblate 5.7.1
-------------

Released on August 30th 2024.

**Improvements**

* Updated language names to better describe different scripts and Sintic languages.
* :ref:`addon-weblate.cleanup.generic` is now automatically installed for formats which need it to update non-translation content in the translated files.

**Bug fixes**

* Support for using Docker network names in automatic suggestion settings.
* Fixed authentication using some third-party providers such as Azure.
* Support for formal and informal Portuguese in :ref:`mt-deepl`.
* QR code for TOTP is now black/white even in dark mode.
* Fixed TOTP authentication when WebAuthn is also configured for the user.

**Upgrading**

Please follow :ref:`generic-upgrade-instructions` in order to perform update.

**Contributors**

.. include:: changes/contributors/5.7.1.rst

`All changes in detail <https://github.com/WeblateOrg/weblate/milestone/125?closed=1>`__.

Weblate 5.7
-----------

Released on August 15th 2024.

**New features**

* :ref:`2fa` is now supported using Passkeys, WebAuthn, authentication apps (TOTP), and recovery codes.
* :ref:`2fa` can be enforced at the team or project level.
* :ref:`adding-new-strings` can now create plural strings in the user interface.
* :ref:`labels` now include description to explain them.
* New :ref:`subscriptions` for completed translation and component.
* :ref:`mt-openai` now supports custom models and URLs and offers rephrasing of existing strings.
* :ref:`mt-cyrtranslit` automatic suggestion service.

**Improvements**

* :ref:`addon-weblate.properties.sort` can now do case-sensitive sorting.
* The status widgets are now supported site-wide and language-wide, see :ref:`promotion`.
* :ref:`reports` are now available for categories.
* Highlight newlines in the editor.
* :doc:`/formats/csv` better handle files with two fields only.
* Browse mode can now be navigated using keyboard, see :ref:`keyboard`.
* :http:get:`/api/components/(string:project)/(string:component)/credits/` and :http:get:`/api/projects/(string:project)/credits/` API endpoints for components and projects.
* :ref:`glossary-terminology` entries in Glossary can now only be created by users with :guilabel:`Add glossary terminology` permission.
* :ref:`check-python-brace-format` detects extra curly braces.
* Screenshots now can be pasted from the clipboard in :ref:`screenshots`.

**Bug fixes**

* Accessibility of keyboard navigation.
* :ref:`git-exporter` now works with all Git based :ref:`vcs`.
* :ref:`check-max-size` sometimes failed to render screenshot.

**Compatibility**

* Weblate now uses mistletoe instead of misaka as a Markdown renderer.
* :ref:`csp` is now stricter what might block third-party customizations.
* Monolingual formats no longer copy comments from :ref:`component-template` when adding strings to translation.
* Dropped support for Amagama in :ref:`machine-translation-setup` as the service is no longer maintained.
* Default value for :setting:`SENTRY_SEND_PII` was changed.
* Translation credit reports in the JSON format now follows a different format for entries.

**Upgrading**

Please follow :ref:`generic-upgrade-instructions` in order to perform update.

* There are several changes in :file:`settings_example.py`, most notable are the new settings for :ref:`2fa` and changes in ``INSTALLED_APPS``, ``SOCIAL_AUTH_PIPELINE`` and ``MIDDLEWARE``; please adjust your settings accordingly.
* :setting:`ENABLE_HTTPS` is now required for WebAuthn support. If you cannot use HTTPS, please silence related check as described in :setting:`ENABLE_HTTPS` documentation.

**Contributors**

.. include:: changes/contributors/5.7.rst

`All changes in detail <https://github.com/WeblateOrg/weblate/milestone/116?closed=1>`__.

Weblate 5.6.2
-------------

Released on July 1st 2024.

**Bug fixes**

* Rendering of :ref:`labels` color selection widget.
* Detection of pending outgoing commits.
* :ref:`addons` button layout.
* Crash when installing :ref:`addon-weblate.discovery.discovery` add-on.
* Removal of source strings in :ref:`glossary`.
* Validation of :ref:`projectbackup` ZIP file upon restoring (CVE-2024-39303 / GHSA-jfgp-674x-6q4p).

**Upgrading**

Please follow :ref:`generic-upgrade-instructions` in order to perform update.

`All changes in detail <https://github.com/WeblateOrg/weblate/milestone/124?closed=1>`__.

Weblate 5.6.1
-------------

Released on June 24th 2024.

**Improvements**

* Docker container accepts :envvar:`WEBLATE_REMOVE_ADDONS` and :envvar:`WEBLATE_ADD_MACHINERY` to customize automatic suggestion services and :envvar:`WEBLATE_CORS_ALLOW_ALL_ORIGINS` for CORS handling in API.
* Added OpenMetrics compatibility for :http:get:`/api/metrics/`.

**Bug fixes**

* Language aliases in :doc:`/admin/machine`.

**Upgrading**

Please follow :ref:`generic-upgrade-instructions` in order to perform update.

`All changes in detail <https://github.com/WeblateOrg/weblate/milestone/123?closed=1>`__.

Weblate 5.6
-----------

Released on June 19th 2024.

**New features**

* :ref:`addons` activity log for tracking add-on activity.
* Improved date range selection in :ref:`reports`.

**Improvements**

* :ref:`subscriptions` now include strings which need updating.
* Improved compatibility with password managers.
* Improved tracking of uploaded changes.
* Gracefully handle temporary machine translation errors in automatic suggestions.
* :http:get:`/api/units/(int:id)/` now includes `last_updated` timestamp.
* :http:get:`/api/changes/(int:id)/` now includes `old` and `details`.
* Reduced memory usage and increased performance of some views.

**Bug fixes**

* Loading of strings with many glossary matches.
* Fixed behavior of some site-wide :ref:`addons`.
* Saving strings needing editing to :doc:`/formats/winrc`.
* :ref:`check-xml-tags` better handle XML entities.
* Automatic suggestions could mix up replacements between translated strings.

**Compatibility**

* Compatibility with Django 5.1.

**Upgrading**

Please follow :ref:`generic-upgrade-instructions` in order to perform update.

`All changes in detail <https://github.com/WeblateOrg/weblate/milestone/114?closed=1>`__.

Weblate 5.5.5
-------------

Released on May 13th 2024.

**Bug fixes**

* False-positive merge failure alert when using push branch.
* Cleanup of stale repositories.

**Upgrading**

Please follow :ref:`generic-upgrade-instructions` in order to perform update.

`All changes in detail <https://github.com/WeblateOrg/weblate/milestone/121?closed=1>`__.

Weblate 5.5.4
-------------

Released on May 10th 2024.

**Improvements**

* Visually highlight explanation in :ref:`glossary`.
* Add :ref:`addons` history tab in management.
* New :ref:`alerts` when :ref:`glossary` might not work as expected.
* :doc:`/admin/announcements` can be posted on project/language scope.

**Bug fixes**

* Improved handling placeables in :ref:`mt-openai`.

**Upgrading**

Please follow :ref:`generic-upgrade-instructions` in order to perform update.

`All changes in detail <https://github.com/WeblateOrg/weblate/milestone/120?closed=1>`__.

Weblate 5.5.3
-------------

Released on May 3rd 2024.

**Improvements**

* Improved performance of rendering large lists of objects.
* Component management: added links to manage project/site-wide :ref:`addons`.

**Bug fixes**

* Fixed crashes with librsvg older than 2.46.
* Daily execution of some :ref:`addons`.

**Upgrading**

Please follow :ref:`generic-upgrade-instructions` in order to perform update.

`All changes in detail <https://github.com/WeblateOrg/weblate/milestone/119?closed=1>`__.

Weblate 5.5.2
-------------

Released on April 26th 2024.

**Bug fixes**

* Fixed publishing packages to PyPI.

**Upgrading**

Please follow :ref:`generic-upgrade-instructions` in order to perform update.

`All changes in detail <https://github.com/WeblateOrg/weblate/milestone/118?closed=1>`__.

Weblate 5.5.1
-------------

Released on April 26th 2024.

**New features**

* :ref:`Searching` supports ``source_changed:DATETIME``.
* Added several new :ref:`component-language_code_style`.

**Improvements**

* Display more details on source string change in history.
* :ref:`mt-microsoft-translator` now supports using custom translators.
* Improved error handling in :ref:`invite-user`.
* Added PNG status badge.
* Added list of managed projects to the dashboard view.
* More detailed status of outgoing commits.
* Reduced memory usage.

**Bug fixes**

* Fixed skipped component update with some add-ons enabled.
* Daily execution of project and site wide add-ons.
* Allow editing strings when the source is marked for editing.
* Updates of the last updated timestamp of a string.
* Fixed project and site wide installation of :ref:`addon-weblate.git.squash` and :ref:`addon-weblate.discovery.discovery` add-ons.
* Graceful handling of locking errors in the :ref:`api`.

**Upgrading**

Please follow :ref:`generic-upgrade-instructions` in order to perform update.

* There is a change in ``REST_FRAMEWORK`` setting (newly added ``EXCEPTION_HANDLER``).

`All changes in detail <https://github.com/WeblateOrg/weblate/milestone/117?closed=1>`__.

Weblate 5.5
-----------

Released on April 20th 2024.

**New features**

* :ref:`addons` can be now installed project-wide and site-wide.

* API improvements

  * Added :http:get:`/api/categories/(int:id)/statistics/`.
  * Added :http:get:`/api/projects/(string:project)/file/`.
  * Added :http:post:`/api/groups/(int:id)/admins/`.
  * Added :http:delete:`/api/groups/(int:id)/admins/(int:user_id)`.
  * Improved :http:post:`/api/translations/(string:project)/(string:component)/(string:language)/units/`.

* Added :ref:`mt-systran` automatic translation support.

**Improvements**

* Docker container now validates user password strength by default, see :envvar:`WEBLATE_MIN_PASSWORD_SCORE`.
* Improved error reporting in :ref:`machine-translation-setup`.
* :ref:`check-max-size` better displays rendered text.
* Admins can now specify username and full name when :ref:`invite-user`.
* Added :ref:`check-end-interrobang`.
* :ref:`alerts` are now refreshed when needed, not just daily.
* :doc:`/devel/reporting` uses specific word count for CJK languages.
* Team membership changes are now tracked in :ref:`audit-log`.

**Bug fixes**

* :ref:`check-check-glossary` works better for languages not using whitespace.
* :ref:`alerts` better handle non-latin source languages.
* :ref:`check-max-size` sometimes ignored ``font-spacing:SPACING`` flag.
* Fixed per-language statistics on nested categories.
* Fixed categories listing on per-language pages.
* Fixed :guilabel:`Needs editing` state calculation.
* Fixed changing :ref:`component-push` with :ref:`vcs-gerrit`.
* Fixed using categorized components in :ref:`manage`, :ref:`memory` or :ref:`auto-translation`.

**Compatibility**

* Several API calls might be affected by stricter validation of boolean fields by Django REST Framework. For example :http:post:`/api/projects/(string:project)/components/`.
* Uniqueness of name and slug of a component is now enforced at the database level on PostgreSQL 15+.
* Docker image now ships Python packages in :file:`/app/venv` and installs using :program:`uv`.

**Upgrading**

Please follow :ref:`generic-upgrade-instructions` in order to perform update.

* There are several changes in :file:`settings_example.py`, most notable is changes in ``INSTALLED_APPS`` and ``LOGOUT_REDIRECT_URL``, please adjust your settings accordingly.
* Weblate now requires Python 3.10 and Django 5.0.

`All changes in detail <https://github.com/WeblateOrg/weblate/milestone/111?closed=1>`__.

Weblate 5.4.3
-------------

Released on March 26th 2024.

**Bug fixes**

* Superuser access to components with :ref:`component-restricted`.
* Adjusted default :setting:`LOGIN_REQUIRED_URLS_EXCEPTIONS` to not block :ref:`manage-appearance`.
* Avoid crash on pushing changes to diverged repository.
* Avoid crash when installing :ref:`addon-weblate.generate.pseudolocale`.
* :ref:`azure-setup` gracefully handles repositories with spaces in URL.
* :ref:`mt-deepl` gracefully handles glossaries for language variants.
* :doc:`/formats/excel` better handles blank cells.
* Fixed possible data loss when merging gettext PO file changes in Git.
* Repository operations on project could have skipped some components.

**Upgrading**

Please follow :ref:`generic-upgrade-instructions` in order to perform update.

`All changes in detail <https://github.com/WeblateOrg/weblate/milestone/115?closed=1>`__.

Weblate 5.4.2
-------------

Released on February 22nd 2024.

**Bug fixes**

* Displaying debugging page in case of database connection issues.
* Gracefully handle migration with duplicate built-in teams.

**Upgrading**

Please follow :ref:`generic-upgrade-instructions` in order to perform update.

`All changes in detail <https://github.com/WeblateOrg/weblate/milestone/113?closed=1>`__.

Weblate 5.4.1
-------------

Released on February 19th 2024.

**Bug fixes**

* Possible crash on Weblate upgrade check when cached from the previous versions.
* Gracefully handle migration with duplicate built-in teams.

**Upgrading**

Please follow :ref:`generic-upgrade-instructions` in order to perform update.

`All changes in detail <https://github.com/WeblateOrg/weblate/milestone/112?closed=1>`__.

Weblate 5.4
-----------

Released on February 15th 2024.

**New features**

* :ref:`check-perl-brace-format` quality check.
* :doc:`/formats/moko`.
* :doc:`/formats/formatjs`.
* Search input is now syntax highlighted, see :doc:`/user/search`.
* Weblate is now available in தமிழ்.

**Improvements**

* Better logging in :wladmin:`createadmin`.
* :ref:`addon-weblate.discovery.discovery` now reports skipped entries.
* Adding string in a repository triggers :ref:`subscriptions`.
* :ref:`mt-openai` better handles batch translations and glossaries.
* :ref:`mt-libretranslate` better handles batch translations.
* Text variant of notification e-mails now properly indicate changed strings.
* File downloads now honor :http:header:`If-Modified-Since`.
* :ref:`num-words` support for CJK languages.
* :ref:`addon-weblate.discovery.discovery` now preserves :ref:`componentlists`.
* Nicer formatting of :ref:`glossary` tooltips.
* :http:get:`/api/components/(string:project)/(string:component)/` now includes information about linked component.
* Improved :ref:`workflow-customization` configuration forms.

**Bug fixes**

* Plural forms handling in :doc:`/formats/qt`.
* Added missing documentation for :setting:`ADMINS_CONTACT`.
* Automatic fixer for :ref:`autofix-punctuation-spacing` no longer adds new whitespace.
* Pending changes committing could be omitted under some circumstances.
* :ref:`addon-weblate.cleanup.blank` now correctly removes blank plurals.

**Compatibility**

* Last changed timestamp now reflects changes outside Weblate as well. This affects both :ref:`api` and the user interface.
* Releases are signed by Sigstore instead of PGP, see :ref:`verify`.

**Upgrading**

Please follow :ref:`generic-upgrade-instructions` in order to perform update.

`All changes in detail <https://github.com/WeblateOrg/weblate/milestone/109?closed=1>`__.

Weblate 5.3.1
-------------

Released on December 19th 2023.

**Bug fixes**

* Not updating statistics in some situations.

**Upgrading**

Please follow :ref:`generic-upgrade-instructions` in order to perform update.

`All changes in detail <https://github.com/WeblateOrg/weblate/milestone/110?closed=1>`__.

Weblate 5.3
-----------

Released on December 14th 2023.

**New features**

* :ref:`mt-openai` automatic suggestion service.
* :ref:`mt-alibaba` automatic suggestion service.
* Added labels API, see :http:get:`/api/projects/(string:project)/labels/`.
* :ref:`glossary-mt`.
* New automatic fixer for :ref:`autofix-punctuation-spacing`.
* :ref:`mt-google-translate-api-v3` now better honors placeables or line breaks.

**Improvements**

* Reduced memory usage for statistics.
* :ref:`mt-deepl` performs better in :ref:`auto-translation` and supports :ref:`glossary-mt`.
* :ref:`mt-microsoft-translator` supports :ref:`glossary-mt`.
* Improved region selection in :ref:`mt-google-translate-api-v3`.
* Added nested JSON exporter in :ref:`download`.
* Improved :ref:`git-exporter` performance on huge repositories.

**Bug fixes**

* Removing stale VCS directories.

**Compatibility**

* Dropped Microsoft Terminology service for automatic suggestions, as it is no longer provided by Microsoft.
* ``labels`` in units API now expose full label info, see :http:get:`/api/units/(int:id)/`.

**Upgrading**

Please follow :ref:`generic-upgrade-instructions` in order to perform update.

`All changes in detail <https://github.com/WeblateOrg/weblate/milestone/107?closed=1>`__.

Weblate 5.2.1
-------------

Released on November 22nd 2023.

**Improvements**

* Show search field after no strings found while translating.
* Added soft hyphen to special-characters toolbar.

**Bug fixes**

* Database backups compatibility with Alibaba Cloud Database PolarDB.
* Crash on loading statistics calculated by previous versions.
* Sort icons in dark mode.
* Project level statistics no longer count categorized components twice.
* Possible discarding pending translations after editing source strings.

**Upgrading**

Please follow :ref:`generic-upgrade-instructions` in order to perform update.

`All changes in detail <https://github.com/WeblateOrg/weblate/milestone/108?closed=1>`__.

Weblate 5.2
-----------

Released on November 16th 2023.

**New features**

* :ref:`vcs-azure-devops`

**Improvements**

* Faster statistics updates.
* Better e-mail selection in user profile.
* :ref:`autofix` are now applied to suggestions as well.
* :ref:`mt-deepl` can now configure default formality for translations.
* Use neutral colors for progress bars and translation unit states.
* :ref:`addon-weblate.gettext.mo` can optionally include strings needing editing.
* Use :http:header:`Accept-Language` to order translations for unauthenticated users.
* Add option to directly approve suggestions with :ref:`reviews` workflow.
* One-click removal of project or component :ref:`subscriptions`.
* :ref:`api-statistics` now includes character and word counts for more string states.

**Bug fixes**

* Fixed creating component within a category by upload.
* Error handling in organizing components and categories.
* Fixed moving categories between projects.
* Fixed formatting of translation memory search results.
* Allow non-breaking space character in :ref:`autofix-html`.

**Compatibility**

* :doc:`/formats/apple` exporter now produces UTF-8 encoded files.
* Python 3.12 is now supported, though not recommended, see :ref:`python-deps`.

**Upgrading**

Please follow :ref:`generic-upgrade-instructions` in order to perform update.

`All changes in detail <https://github.com/WeblateOrg/weblate/milestone/104?closed=1>`__.

Weblate 5.1.1
-------------

Released on October 25th 2023.

**New features**

**Improvements**

* :ref:`addon-weblate.consistency.languages` now uses a dedicated user for changes.
* Added button for sharing on Fediverse.
* Added validation for VCS integration credentials.
* Reduced overhead of statistics collection.

**Bug fixes**

* Added plurals validation when editing string using the API.
* Replacing a file using upload when existing is corrupted.

**Compatibility**

**Upgrading**

Please follow :ref:`generic-upgrade-instructions` in order to perform update.

`All changes in detail <https://github.com/WeblateOrg/weblate/milestone/106?closed=1>`__.

Weblate 5.1
-----------

Released on October 16th 2023.

**New features**

* :ref:`mt-yandex-v2` machine translation service.
* :ref:`addon-weblate.autotranslate.autotranslate` and :ref:`auto-translation` are now stored with a dedicated user as an author.
* :ref:`addons` changes to strings are now stored with a dedicated user as an author.
* :ref:`download-multi` can now convert file formats.
* :ref:`workflow-customization` allows to fine-tune localization workflow per language.

**Improvements**

* :ref:`project-translation_review` also shows the approval percentage in object listings.
* Project is added to watched upon accepting an invitation.
* Configure VCS API credentials as a Python dict from environment variables.
* Improved accuracy of checks on plural messages.
* Engage page better shows stats.
* Strings which can not be saved to a file no longer block other strings to be written.
* Fixed some API URLs for categorized components.
* Show plural form examples more prominently.
* Highlight whitespace in :ref:`machine-translation`.
* Faster comment and component removal.
* Show disabled save button reason more prominently.
* New string notification can now be triggered for each string.

**Bug fixes**

* Improved OCR error handling in :ref:`screenshots`.
* :ref:`autofix` gracefully handle strings from :ref:`multivalue-csv`.
* Occasional crash in :ref:`machine-translation` caching.
* Fixed history listing for entries within a :ref:`category`.
* Fixed editing :guilabel:`Administration` team.
* :ref:`addon-weblate.consistency.languages` add-on could miss some languages.

**Compatibility**

* Categories are now included ``weblate://`` repository URLs.

**Upgrading**

Please follow :ref:`generic-upgrade-instructions` in order to perform update.

* Upgrades from older version than 5.0.2 are not supported, please upgrade to 5.0.2 first and then continue in upgrading.
* Dropped support for deprecated insecure configuration of VCS service API keys via _TOKEN/_USERNAME in :file:`settings.py`.
* Weblate now defaults to persistent database connections in :file:`settings_example.py` and Docker.

`All changes in detail <https://github.com/WeblateOrg/weblate/milestone/100?closed=1>`__.

Weblate 5.0.2
-------------

Released on September 14th 2023.

**Improvements**

* Translate page performance.
* Search now looks for categories as well.

**Bug fixes**

* Rendering of release notes on GitHub.
* Listing of categorized projects.
* Translating a language inside a category.
* Categories sorting.

**Upgrading**

Please follow :ref:`generic-upgrade-instructions` in order to perform update.

* The database upgrade can take considerable time on larger sites due to indexing changes.

`All changes in detail <https://github.com/WeblateOrg/weblate/milestone/105?closed=1>`__.

Weblate 5.0.1
-------------

Released on September 10th 2023.

**New features**

* Added :http:get:`/api/component-lists/(str:slug)/components/`.

**Improvements**

* Related glossary terms lookup is now faster.
* Logging of failures when creating pull requests.
* History is now loaded faster.
* Added object ``id`` to all :ref:`api` endpoints.
* Better performance of projects with a lot of components.
* Added compatibility redirects for some old URLs.

**Bug fixes**

* Creating component within a category.
* Source strings and state display for converted formats.
* Block :ref:`component-edit_template` on formats which do not support it.
* :ref:`check-reused` is no longer triggered for blank strings.
* Performance issues while browsing some categories.
* Fixed GitHub Team and Organization authentication in Docker container.
* GitLab merge requests when using a customized SSH port.

**Compatibility**

* `pyahocorasick` dependency has been replaced by `ahocorasick_rs`.
* The default value of :setting:`IP_PROXY_OFFSET` has been changed from 1 to -1.

**Upgrading**

Please follow :ref:`generic-upgrade-instructions` in order to perform update.

* The database upgrade can take considerable time on larger sites due to indexing changes.

`All changes in detail <https://github.com/WeblateOrg/weblate/milestone/103?closed=1>`__.

Weblate 5.0
-----------

Released on August 24th 2023.

**New features**

* :doc:`/formats/markdown` support, thanks to Anders Kaplan.
* :ref:`category` can now organize components within a project.
* :doc:`/formats/fluent` now has better syntax checks thanks to Henry Wilkes.
* Inviting users now works with all authentication methods.
* Docker container supports file backed secrets, see :ref:`docker-secrets`.

**Improvements**

* Plurals handling in machine translation.
* :ref:`check-same` check now honors placeholders even in the strict mode.
* :ref:`check-reused` is no longer triggered for languages with a single plural form.
* WebP is now supported for :ref:`screenshots`.
* Avoid duplicate notification when a user is subscribed to overlapping scopes.
* OCR support for non-English languages in :ref:`screenshots`.
* :ref:`xliff` now supports displaying source string location.
* Rendering strings with plurals, placeholders or alternative translations.
* User API now includes last sign in date.
* User API token is now hidden for privacy reasons by default.
* Faster adding terms to glossary.
* Better preserve translation on source file change in :doc:`/formats/html` and :doc:`/formats/txt`.
* Added indication of automatic assignment to team listing.
* Users now have to confirm invitations to become team members.
* :ref:`check-formats` can now check all plural forms with the ``strict-format`` flag.
* :doc:`/user/checks` browsing experience.
* Highlight differences in the source string in automatic suggestions.
* Visual diff now better understands compositing characters.

**Bug fixes**

* User names handling while committing to Git.
* :ref:`addon-weblate.cleanup.blank` and :ref:`addon-weblate.cleanup.generic` now remove all strings at once.
* Language filtering in :doc:`/devel/reporting`.
* Reduced false positives of :ref:`check-reused` when fixing the translation.
* Fixed caching issues after updating screenshots from the repository.

**Compatibility**

* Python 3.9 or newer is now required.
* Several UI URLs have been changed to be able to handle categories.

**Upgrading**

Please follow :ref:`generic-upgrade-instructions` in order to perform update.

* There are several changes in :file:`settings_example.py`, most notable is changes in ``CACHES`` and ``SOCIAL_AUTH_PIPELINE``, please adjust your settings accordingly.
* Several previously optional dependencies are now required.
* The database upgrade can take considerable time on larger sites due to structure changes.

`All changes in detail <https://github.com/WeblateOrg/weblate/milestone/99?closed=1>`__.<|MERGE_RESOLUTION|>--- conflicted
+++ resolved
@@ -17,11 +17,8 @@
 * :ref:`mt-aws` now supports :ref:`glossary-mt`.
 * :ref:`autofix` for Devanagari danda now better handles latin script.
 * :ref:`autofix` for French and Breton now uses a non-breaking space before colons instead of a narrow one.
-<<<<<<< HEAD
+* :ref:`api` now has a preview OpenAPI specification.
 * Stale, empty glossaries are now automatically removed.
-=======
-* :ref:`api` now has a preview OpenAPI specification.
->>>>>>> 606b60ef
 
 **Bug fixes**
 
