--- conflicted
+++ resolved
@@ -16,11 +16,8 @@
 * Unicode whitespaces are now considered as problematic characters for :ref:`glossary`, see :ref:`check-prohibited-initial-character`.
 * :ref:`addon-weblate.webhook.webhook` logs are now displayed nicely.
 * :ref:`addon-weblate.webhook.webhook` can be installed multiple times.
-<<<<<<< HEAD
 * :http:post:`/api/projects/` allows non-superusers to create projects when :ref:`billing` module is enabled.
-=======
 * :http:post:`/api/groups/` supports project-scoped team creation by non-superusers.
->>>>>>> d8b21623
 
 .. rubric:: Bug fixes
 
