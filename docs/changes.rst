Weblate 5.15.1
--------------

*Not yet released.*

.. rubric:: New features

.. rubric:: Improvements

* Updated list of OpenAI models.
<<<<<<< HEAD
* Added :doc:`/devel/migration` guide to help users migrate from other localization platforms.
=======
* Gracefully handle unreachable authentication providers.
>>>>>>> 75e2a26d

.. rubric:: Bug fixes

* Locking error that prevented updating linked components.
* Fixed e-mail SSL configuration in Docker container.
* Invitations on sites with required authentication.

.. rubric:: Compatibility

.. rubric:: Upgrading

Please follow :ref:`generic-upgrade-instructions` in order to perform update.

.. rubric:: Contributors

.. include:: changes/contributors/5.15.1.rst

`All changes in detail <https://github.com/WeblateOrg/weblate/milestone/159?closed=1>`__.

Weblate 5.15
------------

*Released on December 15th 2025.*

.. rubric:: New features

* Batch automatic translation can now be manually triggered at project language, category or component level, see :ref:`auto-translation`.
* Added ability to completely disable the admin contact form by setting :setting:`CONTACT_FORM` to ``"disabled"``.
* Added new Ollama machinery tool for local Ollama AI model integration, see :ref:`mt-ollama`.
* Added :http:get:`/api/units/(int:id)/comments/` to get a list of comments for the given translation unit.
* Memory contents imported from TMX files include string context.
* :doc:`/formats/xliff2`, :doc:`/formats/nextcloud-json`, :doc:`/formats/resjson`, and :doc:`/formats/toml` are now supported file formats.
* :ref:`addon-weblate.fedora_messaging.publish` integration is now available as add-on.
* Added :ref:`check-laravel-format` quality check.

.. rubric:: Improvements

* Added disk usage overview in :ref:`manage-performance`.
* :http:get:`/api/groups/` now includes ``admins``.
* :ref:`mt-modernmt` better supports language variants.
* Automatically translated strings are now identified by a dedicated flag instead of a label.
* :ref:`addon-weblate.discovery.discovery` preserves :ref:`file_format_params`.
* :ref:`mt-cyrtranslit` now supports Belarusian and Greek.
* :ref:`block-user` now accepts internal notes that are not visible to the user.
* :ref:`addon-weblate.webhook.slack` and :ref:`addon-weblate.webhook.webhook` can be installed multiple times.
* Compatibility with Git SHA256 repositories.
* The allowed version control URLs can now be configured using :setting:`VCS_ALLOW_SCHEMES` and :setting:`VCS_ALLOW_HOSTS`.
* The API timeout for creating pull requests or forking can now be configured via :setting:`VCS_API_TIMEOUT`.
* Improved VCS integration documentation to clarify Docker environment variables, commit authorship, hosted vs. self-hosted setup, and authentication options.
* Timestamps from past are now shown with more detail.

.. rubric:: Bug fixes

* Improper invitation validation upon accepting (:cve:`2025-64725` / :ghsa:`m6hq-f4w9-qrjj`).
* Server-Side Request Forgery while cloning repository (:cve:`2025-66407` / :ghsa:`hfpv-mc5v-p9mm`).
* Over‑permissive webhook endpoint enabling mass repository updates plus component enumeration (:cve:`2025-67492` / :ghsa:`pj86-258h-qrvf`).
* Notification settings disclosure via Weblate API (:cve:`2025-67715` / :ghsa:`3pmh-24wp-xpf4`).
* :ref:`mt-deepl` integration now correctly handles translating to Chinese variants.
* :doc:`/formats/csv` format saving translations with empty source fields when using monolingual base files.
* Tighter validation of user and full names to avoid confusing homoglyphs.
* Avoid false positive checks upon committing pending changes.
* Performance improvements for file upload.
* Show glossary matches for the source language.

.. rubric:: Compatibility

* Replaced custom ``RequireLoginMiddleware`` with Django 5.1's ``LoginRequiredMiddleware``. This makes settings ``LOGIN_REQUIRED_URLS`` and ``LOGIN_REQUIRED_URLS_EXCEPTIONS`` no longer supported, including their Docker environment variable counterparts.
* :ref:`addon-weblate.webhook.webhook` secret length is now validated to match the Standard Webhooks specification.
* Python 3.12 or newer is now required.
* GLib 2.80 or newer is now required.
* Dropped support for Web Monetization.
* :doc:`/formats/laravel` no longer includes ``return`` prefix in the keys.
* There are several changes in :file:`settings_example.py`, most notable are changed settings ``CRISPY_ALLOWED_TEMPLATE_PACKS`` and ``INSTALLED_APPS``; please adjust your settings accordingly.

.. rubric:: Upgrading

Please follow :ref:`generic-upgrade-instructions` in order to perform update.

.. rubric:: Contributors

.. include:: changes/contributors/5.15.rst

`All changes in detail <https://github.com/WeblateOrg/weblate/milestone/152?closed=1>`__.

Weblate 5.14.3
--------------

*Released on November 7th 2025.*

.. rubric:: Bug fixes

* Observed HTTPS status in :ref:`manage-performance`.
* Forced synchronization in the :guilabel:`Repository maintenance`.

.. rubric:: Upgrading

Please follow :ref:`generic-upgrade-instructions` in order to perform update.

.. rubric:: Contributors

.. include:: changes/contributors/5.14.3.rst

`All changes in detail <https://github.com/WeblateOrg/weblate/milestone/157?closed=1>`__.

Weblate 5.14.2
--------------

*Released on November 6th 2025.*

.. rubric:: Improvements

* Performance when adding strings.

.. rubric:: Bug fixes

* Adding terms to glossary was not working in some situations.

.. rubric:: Upgrading

Please follow :ref:`generic-upgrade-instructions` in order to perform update.

.. rubric:: Contributors

.. include:: changes/contributors/5.14.2.rst

`All changes in detail <https://github.com/WeblateOrg/weblate/milestone/155?closed=1>`__.

Weblate 5.14.1
--------------

*Released on November 5th 2025.*

.. rubric:: New features

* String context are now tracked in changes history and displayed when available.

.. rubric:: Improvements

* Document using Valkey in :ref:`celery` and :ref:`production-cache`.
* Added HTTP environment overview in :ref:`manage-performance`.
* Docker container is using Python 3.14.
* :ref:`check-icu-message-format` correctly handles implicit plurals.

.. rubric:: Bug fixes

* Avoid storing inviting user information in the invited user audit log (:cve:`2025-64326` / :ghsa:`gr35-vpx2-qxhc`).
* Omit admin IP address from audit log.
* Counting outgoing commits in the repository status.
* Listing of other translations.
* SAML configuration in the Docker container.
* :ref:`project-commit_policy` could miss some changes in certain situations.

.. rubric:: Upgrading

Please follow :ref:`generic-upgrade-instructions` in order to perform update.

.. rubric:: Contributors

.. include:: changes/contributors/5.14.1.rst

`All changes in detail <https://github.com/WeblateOrg/weblate/milestone/154?closed=1>`__.

Weblate 5.14
------------

*Released on October 22nd 2025.*

.. rubric:: New features

* :ref:`addon-weblate.flags.target_repo_update` is now available as an add-on.
* :http:delete:`/api/projects/(string:project)/labels/(int:label_id)/`.
* Added multivalue CSV in :ref:`download` for multivalue formats.
* New global permissions have been added to control viewing teams, users and roles without edit rights, see :ref:`privileges`.
* New ``unit.bulk_edit`` permission for bulk editing operations, replacing the overloaded use of ``translation.auto`` permission, see :ref:`privileges`.
* :ref:`date-search`.
* Last changed lookup in :ref:`search-strings`.
* :doc:`/security/localization-threat` documentation.
* :ref:`component-hide_glossary_matches` component setting.
* Screenshots now can be uploaded from a URL, see :ref:`screenshots`.

.. rubric:: Improvements

* :ref:`hooks` improvements.

  * Now follows :ref:`api-errors`.
  * Available in the OpenAPI.
  * Dropped long-deprecated endpoints.

* Improved activity logging for :ref:`addon-weblate.consistency.languages` add-on.
* :ref:`check-rst-references` and :ref:`check-rst-syntax` now support substitutions.
* Improved performance for :ref:`check-multiple-failures` and :ref:`check-long-untranslated` checks with batch operations.
* :ref:`file_format_params` can now be configured via the :ref:`api`.
* Admins can configure :ref:`expiring-accounts`.
* Rate limiting of notification e-mails, configurable by :setting:`RATELIMIT_NOTIFICATION_LIMITS`.
* :guilabel:`Repository maintenance` now supports resetting the repository while keeping the current state of translations in Weblate.
* Improved listing of :ref:`addon-weblate.autotranslate.autotranslate` configuration.

.. rubric:: Bug fixes

* Plurals and :ref:`file_format_params` handling on file upload.
* :ref:`team-admins` can no longer edit teams besides membership.
* Highlighting syntax of overlapping elements.
* Searching case sensitivity for short strings.
* Inconsistent file formatting for new translations.
* Memory contents imported via the :wladmin:`import_memory` command are marked as active.
* Importing some strings from :doc:`/formats/xliff`.

.. rubric:: Compatibility

* The default attributes for :ref:`saml-auth` in Docker container now matches non-Docker defaults.
* Dropped long-deprecated :http:get:`/hooks/update/(string:project)/(string:component)/` and :http:get:`/hooks/update/(string:project)/`.
* Removed Akismet spam protection integration as it was no longer effective and used an unmaintained Python library.
* New positional argument (`activity_log_id`) passed to the add-on event handlers, see :class:`weblate.addons.base.BaseAddon`. Adjust any custom subclass accordingly.

.. rubric:: Upgrading

Please follow :ref:`generic-upgrade-instructions` in order to perform update.

.. rubric:: Contributors

.. include:: changes/contributors/5.14.rst

`All changes in detail <https://github.com/WeblateOrg/weblate/milestone/149?closed=1>`__.

Weblate 5.13.3
--------------

*Released on September 12th 2025.*

.. rubric:: Improvements

* Text on the registration page informs about possible use of user’s data in more detail.
* Clarified account removal view.

.. rubric:: Bug fixes

* Components pagination.
* :ref:`projectbackup` with same named components in different categories.
* Source string location display.
* Correctly track team adding via invitation in :ref:`audit-log`.
* :ref:`addon-weblate.consistency.languages` no longer includes shared component languages.
* :ref:`azure-devops-push` API URL parsing.

.. rubric:: Upgrading

Please follow :ref:`generic-upgrade-instructions` in order to perform update.

.. rubric:: Contributors

.. include:: changes/contributors/5.13.3.rst

`All changes in detail <https://github.com/WeblateOrg/weblate/milestone/153?closed=1>`__.

Weblate 5.13.2
--------------

*Released on September 5th 2025.*

.. rubric:: Improvements

* Error reporting upon validation of the file upload method.
* Detailed language information in new language notifications.

.. rubric:: Bug fixes

* Sign-in could not be completed with LDAP.
* Nonspacing mark changes highlighting in history.

.. rubric:: Upgrading

Please follow :ref:`generic-upgrade-instructions` in order to perform update.

.. rubric:: Contributors

.. include:: changes/contributors/5.13.2.rst

`All changes in detail <https://github.com/WeblateOrg/weblate/milestone/151?closed=1>`__.

Weblate 5.13.1
--------------

*Released on September 4th 2025.*

.. rubric:: Improvements

* Smarter retries of unwritable pending changes.
* Failed :ref:`2fa` is visible in :ref:`audit-log`.

.. rubric:: Bug fixes

* Sign-in form not shown for LDAP.
* Access control for :http:get:`/api/users/(str:username)/`.
* :ref:`check-rst-references` allows translatable reference names.
* :ref:`file_format_params` were not properly applied in some situations.
* Removed stale :ref:`addon-weblate.xml.customize`.
* :ref:`mt-libretranslate` compatibility with LibreTranslate 1.7.0.
* Username autocompletion in comments.
* Shorten session expiry while in :ref:`2fa` (:cve:`2025-58352` / :ghsa:`377j-wj38-4728`).
* Statistics when using :ref:`component-links`.
* :ref:`componentlists` are no longer blocking dashboard loading.
* OpenMetrics API format.

.. rubric:: Compatibility

* Removed support for no longer working :ref:`mt-ibm`.

.. rubric:: Upgrading

Please follow :ref:`generic-upgrade-instructions` in order to perform update.

* There are several changes in :file:`settings_example.py`, most notably, ``django_otp.middleware.OTPMiddleware`` was removed from ``MIDDLEWARE``; please adjust your settings accordingly.

.. rubric:: Contributors

.. include:: changes/contributors/5.13.1.rst

`All changes in detail <https://github.com/WeblateOrg/weblate/milestone/150?closed=1>`__.

Weblate 5.13
------------

*Released on August 15th 2025.*

.. rubric:: New features

* Enhanced :ref:`translation-memory` management with configurable status control, see :ref:`memory-status`.
* Added :wladmin:`cleanup_memory` management command to remove obsolete translation memory entries.
* :doc:`/formats/catkeys`.
* Some flags are now added to a string by default, based on locations; see :ref:`location-based-flags`.
* Added :ref:`project-commit_policy` setting to control which translations are included when committing changes.
* :ref:`file_format_params` can now be configured at the component level.
* New management command :wladmin:`list_file_format_params` to list all available file format parameters.
* Tag and attribute names can now be customized for :ref:`flatxml` with :ref:`file_format_params`.

.. rubric:: Improvements

* :ref:`search-strings` supports ``labels_count:NUMBER`` lookup.
* A new :envvar:`SENTRY_MONITOR_BEAT_TASKS` setting allows disabling Sentry monitoring of Celery Beat tasks.
* :envvar:`WEBLATE_SOCIAL_AUTH_OIDC_TITLE` and :envvar:`WEBLATE_SOCIAL_AUTH_OIDC_IMAGE` allow configuring the appearance of the generic OIDC authentication.
* Background commits are now identified by an internal user.
* Reorganized navigation menu.
* When editing a language definition, a warning about automated updates is shown; see :ref:`included-languages`.
* Avatars for API and internal accounts.
* Adding a new TOTP device removes the existing one by default; checkbox for not removing previous ones available.
* Creating pull or merge requests to remote repositories is no longer blocked by merge conflicts.
* :ref:`check-rst-references` correctly handles Unicode punctuation and detects more issues.
* Migration towards Bootstrap 5 has started, selected views now use Bootstrap 5.
* :ref:`xliff` now supports starting from scratch when :ref:`adding-projects`.
* :ref:`mt-openai` compatibility with latest models.

.. rubric:: Bug fixes

* :ref:`upload` correctly tracks authorship when using :guilabel:`Replace existing translation file`.
* :ref:`mt-deepl` integration now correctly handles all supported source languages.
* Possible crash on macOS 15 in :samp:`strxfrm`.
* Internal server error on permission denied while uploading files.

.. rubric:: Compatibility

* Some addons have been deprecated and replaced by :ref:`file_format_params`: :ref:`addon-weblate.gettext.customize`, :ref:`addon-weblate.json.customize`, :ref:`addon-weblate.yaml.customize`, :ref:`addon-weblate.xml.customize`.
* :ref:`machine-translation`, :ref:`addon-weblate.autotranslate.autotranslate` and :http:post:`/api/translations/(string:project)/(string:component)/(string:language)/autotranslate/` now support all search operators, not only limited filters. Existing add-on configuration has been migrated. API users will need to adjust invocation.

.. rubric:: Upgrading

Please follow :ref:`generic-upgrade-instructions` in order to perform update.

* The distributed locking now uses a different implementation and that introduced several changes in :file:`settings_example.py`, most notably ``BACKEND`` in ``CACHES`` needs to be changed.
* There are several changes in :file:`settings_example.py`, most notable are changed settings ``CRISPY_ALLOWED_TEMPLATE_PACKS`` and ``INSTALLED_APPS``; please adjust your settings accordingly.
* The Docker container is now using :program:`granian`. This now requires explicit configuration of proxy trusted headers, including client protocol.
  :envvar:`WEBLATE_SECURE_PROXY_SSL_HEADER` typically needs to be added to avoid redirect loop, for example:

  .. code-block:: yaml

     services:
       weblate:
         environment:
           WEBLATE_IP_PROXY_HEADER: HTTP_X_FORWARDED_FOR
           WEBLATE_SECURE_PROXY_SSL_HEADER: HTTP_X_FORWARDED_PROTO,https

  .. seealso::

     :ref:`reverse-proxy`

.. rubric:: Contributors

.. include:: changes/contributors/5.13.rst

`All changes in detail <https://github.com/WeblateOrg/weblate/milestone/143?closed=1>`__.

Weblate 5.12.2
--------------

*Released on June 20th 2025.*

.. rubric:: Improvements

* :ref:`mt-deepl` integration now supports using next-gen LLM model.

.. rubric:: Bug fixes

* Restoring :ref:`projectbackup` with votes.
* Improved error handling in :ref:`mt-apertium-apy`.

.. rubric:: Upgrading

Please follow :ref:`generic-upgrade-instructions` in order to perform update.

.. rubric:: Contributors

.. include:: changes/contributors/5.12.2.rst

`All changes in detail <https://github.com/WeblateOrg/weblate/milestone/148?closed=1>`__.

Weblate 5.12.1
--------------

*Released on June 16th 2025.*

.. rubric:: Bug fixes

* :ref:`sbom` now includes serial number.

.. rubric:: Upgrading

Please follow :ref:`generic-upgrade-instructions` in order to perform update.

.. rubric:: Contributors

.. include:: changes/contributors/5.12.1.rst

`All changes in detail <https://github.com/WeblateOrg/weblate/milestone/147?closed=1>`__.

Weblate 5.12
------------

*Released on June 16th 2025.*

.. rubric:: Security

* Exposure of personal IP address via e-mail (:cve:`2025-49134` / :ghsa:`4qqf-9m5c-w2c5`).
* Lack of rate limiting when verifying second factor (:cve:`2025-47951` / :ghsa:`57jg-m997-cx3q`).

.. rubric:: New features

* Added :http:post:`/api/units/(int:id)/comments/` to create a new comment for the given translation unit.
* :ref:`addon-weblate.json.customize` now has a configurable compact mode.
* Added :ref:`check-kabyle-characters` quality check.
* :ref:`sbom` is now being provided for Weblate.
* :doc:`/security/index` documentation.
* Added support for :doc:`/formats/compose-multiplatform-resources`.
* Added :guilabel:`Translation Coordinator` role.
* :ref:`addon-weblate.webhook.slack` is now available as an add-on.
* Added :http:get:`/api/users/(str:username)/contributions/` to retrieve a list of all translations contributed by the user.

.. rubric:: Improvements

* :ref:`check-same` is now skipped for Toki Pona.
* :ref:`search-strings` supports ``has:location`` lookup.
* Unicode whitespaces are now considered as problematic characters for :ref:`glossary`, see :ref:`check-prohibited-initial-character`.
* :ref:`addon-weblate.webhook.webhook` logs are now displayed nicely.
* :ref:`addon-weblate.webhook.webhook` can be installed multiple times.
* :ref:`user-profile` can now include contact URL.
* :http:post:`/api/projects/` allows non-superusers to create projects when :ref:`billing` module is enabled.
* :http:post:`/api/groups/` supports project-scoped team creation by non-superusers.
* :http:get:`/api/users/` now includes ``languages``.
* :ref:`addon-weblate.webhook.webhook` documentation improved.
* Improved support for extended metadata in :ref:`tbx`.
* :ref:`addon-weblate.webhook.webhook` now includes a category field when available.
* Uploaded fonts can be updated and changes to them are tracked, see :ref:`fonts`.
* Weblate is now available in Bashkir language.

.. rubric:: Bug fixes

* :ref:`dashboard` translations ordering when paginating.
* Honor DeepL API Free glossary limits in :ref:`mt-deepl`.
* :ref:`addon-weblate.webhook.webhook` delivery of project-wide events.
* False reports of :ref:`check-translated` with flags or explanation changes.
* Creating new translations in :doc:`/formats/appstore`.
* :ref:`search-replace` correctly handles plurals.

.. rubric:: Compatibility

* The projects and categories default tab now shows translated languages.
* If no ``secret`` is provided in the Webhook add-on configuration, the Webhook request will not be signed, see :ref:`addon-weblate.webhook.webhook`.
* :ref:`saml-auth` support is no longer included in the default dependencies.

.. rubric:: Upgrading

Please follow :ref:`generic-upgrade-instructions` in order to perform update.

.. rubric:: Contributors

.. include:: changes/contributors/5.12.rst

`All changes in detail <https://github.com/WeblateOrg/weblate/milestone/141?closed=1>`__.

Weblate 5.11.4
--------------

*Released on May 7th 2025.*

.. rubric:: Improvements

* :ref:`addon-weblate.webhook.webhook` logs requests and responses.

.. rubric:: Bug fixes

* :ref:`addon-weblate.webhook.webhook` was not triggered in some situations.

.. rubric:: Upgrading

Please follow :ref:`generic-upgrade-instructions` in order to perform update.

.. rubric:: Contributors

.. include:: changes/contributors/5.11.4.rst

`All changes in detail <https://github.com/WeblateOrg/weblate/milestone/146?closed=1>`__.

Weblate 5.11.3
--------------

*Released on May 3rd 2025.*

.. rubric:: Bug fixes

* Fixed release publishing.

.. rubric:: Upgrading

Please follow :ref:`generic-upgrade-instructions` in order to perform update.

.. rubric:: Contributors

.. include:: changes/contributors/5.11.3.rst

`All changes in detail <https://github.com/WeblateOrg/weblate/milestone/145?closed=1>`__.

Weblate 5.11.2
--------------

*Released on May 3rd 2025.*

.. rubric:: Improvements

* Glossary performance in zen mode and automatic suggestions.
* Extended supported formats for :ref:`addon-weblate.json.customize`.

.. rubric:: Bug fixes

* XML export no longer crashes on locations with special characters.
* Improved error handling on ZIP upload.
* Django 5.2 compatibility.
* Avoid repeated glossary synchronizations.

.. rubric:: Upgrading

Please follow :ref:`generic-upgrade-instructions` in order to perform update.

.. rubric:: Contributors

.. include:: changes/contributors/5.11.2.rst

`All changes in detail <https://github.com/WeblateOrg/weblate/milestone/144?closed=1>`__.

Weblate 5.11.1
--------------

*Released on April 25th 2025.*

.. rubric:: Improvements

* :ref:`projectbackup` now include teams and categories.
* Docker health check is now supported in non-web service containers.

.. rubric:: Bug fixes

* :ref:`vcs-gitlab` integration now detects merge‑request conflicts more robustly.
* :ref:`addon-weblate.webhook.webhook` is now enabled in Docker.
* Removing pending glossary terms.

.. rubric:: Upgrading

Please follow :ref:`generic-upgrade-instructions` in order to perform update.

.. rubric:: Contributors

.. include:: changes/contributors/5.11.1.rst

`All changes in detail <https://github.com/WeblateOrg/weblate/milestone/142?closed=1>`__.

Weblate 5.11
------------

*Released on April 15th 2025.*

.. rubric:: New features

* Added :http:get:`/api/units/(int:id)/translations/` to retrieve a list of all target translation units for the given source translation unit.
* Added :http:delete:`/api/groups/(int:id)/roles/(int:role_id)` to delete a role from a group.
* :ref:`addon-weblate.webhook.webhook` is now available as an add-on.
* :ref:`check-automattic-components-format` check to validate placeholders in Automattic components.
* Inherited flags can now be discarded, see :ref:`custom-checks`.
* :ref:`secondary-languages` can now be specified in :ref:`project` and :ref:`component`.
* :ref:`mt-sources` can now be customized.

.. rubric:: Improvements

* Weblate now uses OpenAPI Specification 3.1.1 to generate the schema for :ref:`api`.
* :ref:`credits` and :ref:`stats` include translator's join date. Additionally, both reports can be sorted either by the join date or the number of strings translated.
* Widgets show more precise stats.
* :ref:`upload` is now tracked in history with details.
* :ref:`check-c-sharp-format` now supports ``csharp-format`` flag for compatibility with GNU gettext.
* Changes in string flags are now tracked in history.
* :doc:`/admin/machine` documentation extended.
* :ref:`addon-weblate.discovery.discovery` better handles hundreds of matches.
* Dismissing :ref:`checks` automatically updates propagated strings.
* :ref:`project-check_flags` can now also be configured on the project level.
* Improved rendering of :ref:`additional-flags` and :ref:`additional-explanation` changes in history.
* :ref:`mt-cyrtranslit` now automatically transliterates from a matching translation instead of the source strings.
* Errors from creating a duplicate glossary and failure to delete a glossary are now handled gracefully.

.. rubric:: Bug fixes

* **Security:** Cloning a component could leak component configuration into the URL (:cve:`2025-32021`).
* Fixed captcha verification when some time zone was configured.
* Improved translation propagation performance.
* Leading and trailing whitespace are now correctly stripped in glossary strings that also contain a :ref:`check-prohibited-initial-character`.
* Fixed background parsing of newly added translation files.

.. rubric:: Compatibility

* Registration now disallows disposable e-mail domains.

.. rubric:: Upgrading

Please follow :ref:`generic-upgrade-instructions` in order to perform update.

* The database migration updates indexes and this might take considerable time.

.. rubric:: Contributors

.. include:: changes/contributors/5.11.rst

`All changes in detail <https://github.com/WeblateOrg/weblate/milestone/136?closed=1>`__.

Weblate 5.10.4
--------------

*Released on March 19th 2025.*

.. rubric:: Bug fixes

* Fixed dismissing of checks.
* Reduced overhead of rendering other strings while translating.
* Improved performance of some :ref:`api` endpoints.
* Fixed :ref:`language-parsing-codes` in some corner cases.
* :ref:`search-strings` now properly finds exact match on the component.

.. rubric:: Upgrading

Please follow :ref:`generic-upgrade-instructions` in order to perform update.

.. rubric:: Contributors

.. include:: changes/contributors/5.10.4.rst

`All changes in detail <https://github.com/WeblateOrg/weblate/milestone/140?closed=1>`__.

Weblate 5.10.3
--------------

*Released on March 13th 2025.*

.. rubric:: Improvements

* Captcha is not shown for registrations via :ref:`invite-user`.

.. rubric:: Bug fixes

* Improved performance of API download endpoints.
* Optimized fetching other translations while translating.
* Reduced notifications overhead.
* Improved handling of components using :ref:`internal-urls`.
* Fixed authenticating with some Git servers.

.. rubric:: Upgrading

Please follow :ref:`generic-upgrade-instructions` in order to perform update.

.. rubric:: Contributors

.. include:: changes/contributors/5.10.3.rst

`All changes in detail <https://github.com/WeblateOrg/weblate/milestone/139?closed=1>`__.

Weblate 5.10.2
--------------

*Released on February 28th 2025.*

.. rubric:: Improvements

* Improved :ref:`translation-memory` matching.
* Visual diff now better highlights whitespace additions.
* Improved performance on large projects.

.. rubric:: Bug fixes

* Consistency of :ref:`search-boolean` in :doc:`/user/search`.
* Fixed some :ref:`addons` trigger upon installation.
* Fixed restoring of Git repositories from :ref:`projectbackup`.

.. rubric:: Compatibility

* Weblate has switched to a different library for zxcvbn integration, as the old one is no longer maintained, see :ref:`password-authentication`.
* Weblate uses proactive authentication with Git 2.46.0 and newer when HTTP credentials are supplied.

.. rubric:: Upgrading

Please follow :ref:`generic-upgrade-instructions` in order to perform update.

* There are several changes in :file:`settings_example.py`, most notable are changed settings ``AUTH_PASSWORD_VALIDATORS`` and ``INSTALLED_APPS``; please adjust your settings accordingly.

.. rubric:: Contributors

.. include:: changes/contributors/5.10.2.rst

`All changes in detail <https://github.com/WeblateOrg/weblate/milestone/138?closed=1>`__.

Weblate 5.10.1
--------------

*Released on February 21st 2025.*

.. rubric:: Improvements

* :ref:`check-multiple-failures` better shows failing checks including links to the strings.
* Detailed overview of locked components on project repository management.
* :ref:`search-strings` supports searching by source string state.

.. rubric:: Bug fixes

* :ref:`download` performs faster on project and language scopes.
* :ref:`zen-mode` does not display the source string twice when editing it.
* Fixed :ref:`glossary` terms highlighting.

.. rubric:: Upgrading

Please follow :ref:`generic-upgrade-instructions` in order to perform update.

.. rubric:: Contributors

.. include:: changes/contributors/5.10.1.rst

`All changes in detail <https://github.com/WeblateOrg/weblate/milestone/137?closed=1>`__.

Weblate 5.10
------------

*Released on February 14th 2025.*

.. rubric:: New features

* :ref:`check-rst-references` check to validate reStructuredText references.
* :ref:`check-rst-syntax` check to validate reStructuredText syntax.
* API can now produce CSV output.
* New management command :wladmin:`import_projectbackup` to import :ref:`projectbackup`.

.. rubric:: Improvements

* Improved error handling in :ref:`machine-translation-setup`.
* :envvar:`WEBLATE_REGISTRATION_CAPTCHA` is now available in Docker container.
* :guilabel:`Synchronize` on shared repository now operates on all its components.
* :ref:`check-punctuation-spacing` ignores markup such as Markdown or reStructuredText.
* :ref:`autofix-punctuation-spacing` does not alter reStructuredText markup.
* Improved validation errors in :doc:`/api`, see :ref:`api-errors`.
* Any language changed into an alias in `Weblate language data <https://github.com/WeblateOrg/language-data/>`__ is now reflected in all existing installations.
* Blank alias languages (not linked to any translation, profile, component, ...) are now automatically removed.
* :ref:`check-duplicate` better works with markup such as Markdown or reStructuredText.
* Automatically use DeepL API Free endpoint for the DeepL API Free authentication keys in :ref:`mt-deepl`.
* Compatibility with third-party static files storage backends for Django.
* Improved language compatibility in :ref:`mt-microsoft-translator`.
* :ref:`check-reused` check gracefully handles languages which are not case sensitive.
* :ref:`component-enforced_checks` are now applied on strings imported from the repository.
* Reduced false positives in :ref:`check-end-colon` and :ref:`check-end-stop` for CJK languages.
* OpenAPI schema for API includes more information.
* :ref:`check-regex` supports advanced regular expressions.
* :ref:`check-same` gracefully deals with case-insensitive languages.

.. rubric:: Bug fixes

* :ref:`check-reused` wrongly triggered after fixing the error.
* Dark theme behavior in some situations.
* Translation propagation sometimes did not work as expected.
* :http:header:`Content-Security-Policy` is now automatically set for AWS.
* :ref:`machine-translation-setup` sometimes cached results too aggressively.
* Fixed translations caching in :ref:`machine-translation-setup`.
* :ref:`autofix-html` automatic fixups honors the ``ignore-safe-html`` flag.
* :ref:`check-punctuation-spacing` no longer applies to Breton.
* Fixed :ref:`addon-weblate.git.squash` on linked repositories.
* :ref:`check-multiple-failures` avoids false positives and better lists related checks.

.. rubric:: Compatibility

* Running tests using Django test executor is no longer supported, see :doc:`/contributing/tests`.
* :ref:`check-bbcode` check is now disabled by default. The ``bbcode-text`` flag is required to activate this check, see :ref:`custom-checks`.
* API error responses format has changed, see :ref:`api-errors`.

.. rubric:: Upgrading

Please follow :ref:`generic-upgrade-instructions` in order to perform update.

* There are several changes in :file:`settings_example.py`, most notable are the new settings for :ref:`api` in ``REST_FRAMEWORK``, ``SPECTACULAR_SETTINGS``, ``DRF_STANDARDIZED_ERRORS`` and ``INSTALLED_APPS``; please adjust your settings accordingly.
* PostgreSQL 12 and MariaDB 10.4 are no longer supported.

.. rubric:: Contributors

.. include:: changes/contributors/5.10.rst

`All changes in detail <https://github.com/WeblateOrg/weblate/milestone/133?closed=1>`__.

Weblate 5.9.2
-------------

*Released on December 19th 2024.*

.. rubric:: Improvements

* Renamed :ref:`vcs-bitbucket-data-center` to match new product name.
* :http:get:`/api/users/` supports searching by user ID.

.. rubric:: Bug fixes

* Avoid query parser crash in multi-threaded environments.
* Avoid :ref:`autofix` crash on multi-value strings.
* Make project tokens work when :ref:`2fa` or :ref:`component-agreement` are enforced.
* Captcha solution were sometimes not accepted.

.. rubric:: Upgrading

Please follow :ref:`generic-upgrade-instructions` in order to perform update.

.. rubric:: Contributors

.. include:: changes/contributors/5.9.2.rst

`All changes in detail <https://github.com/WeblateOrg/weblate/milestone/135?closed=1>`__.

Weblate 5.9.1
-------------

*Released on December 16th 2024.*

.. rubric:: Bug fixes

* Fixed publishing package to PyPI.

.. rubric:: Upgrading

Please follow :ref:`generic-upgrade-instructions` in order to perform update.

.. rubric:: Contributors

.. include:: changes/contributors/5.9.1.rst

`All changes in detail <https://github.com/WeblateOrg/weblate/milestone/134?closed=1>`__.

Weblate 5.9
-----------

*Released on December 16th 2024.*

.. rubric:: New features

* Per-project :ref:`machine-translation-setup` can now be configured via the Project :ref:`api`.

  * Added :http:get:`/api/projects/{string:project}/machinery_settings/`.
  * Added :http:post:`/api/projects/{string:project}/machinery_settings/`.

* Translation memory import now supports files with XLIFF, PO and CSV formats, see :ref:`memory-user` and :wladmin:`import_memory` command in :ref:`manage`.
* The registration CAPTCHA now includes proof-of-work mechanism ALTCHA.
* Leading problematic characters in CSV are now checks for :ref:`glossary`, see :ref:`check-prohibited-initial-character`.
* Logging to :ref:`graylog`.

.. rubric:: Improvements

* :ref:`mt-google-translate-api-v3` now supports :ref:`glossary-mt` (optional).
* A shortcut to duplicate a component is now available directly in the menu (:guilabel:`Operations` → :guilabel:`Duplicate this component`).
* Included username when generating :ref:`credits`.
* :ref:`bulk-edit` shows a preview of matched strings.
* :http:get:`/api/components/(string:project)/(string:component)/` exposes component lock state.
* Editor in :ref:`zen-mode` is now stick to bottom of screen.
* Added page navigation while :ref:`translating`.
* :ref:`manage-appearance` now has distinct settings for dark mode.
* Improved :ref:`translation-propagation` performance.
* More detailed error messages for :http:post:`/api/translations/(string:project)/(string:component)/(string:language)/file/`.

.. rubric:: Bug fixes

* Using the ``has:variant`` field now correctly displays strings that have variants in the search language, see :ref:`search-strings`.
* Saving newly added strings in some formats.
* :ref:`check-java-printf-format` gracefully handles escaping.

.. rubric:: Compatibility

* :ref:`rollbar-errors` integration no longer includes client-side error collection.
* Weblate now requires Git 2.28 or newer.
* Any custom code that relied on ``Change`` models signals should be reviewed.
* :ref:`fedora-messaging` integration needs to be updated to be compatible with this release.
* :envvar:`WEB_WORKERS` now configures number of threads instead of processes.

.. rubric:: Upgrading

Please follow :ref:`generic-upgrade-instructions` in order to perform update.

.. rubric:: Contributors

.. include:: changes/contributors/5.9.rst

`All changes in detail <https://github.com/WeblateOrg/weblate/milestone/127?closed=1>`__.

Weblate 5.8.4
-------------

*Released on November 19th 2024.*

.. rubric:: Improvements

* :ref:`search-users` can search based on user changes.

.. rubric:: Bug fixes

* Fixed occasional crash in :ref:`rss`.
* :ref:`check-icu-message-format` gracefully handles plural strings.
* :ref:`vcs-bitbucket-cloud` correctly generates pull request description.

.. rubric:: Upgrading

Please follow :ref:`generic-upgrade-instructions` in order to perform update.

.. rubric:: Contributors

.. include:: changes/contributors/5.8.4.rst

`All changes in detail <https://github.com/WeblateOrg/weblate/milestone/132?closed=1>`__.

Weblate 5.8.3
-------------

*Released on November 6th 2024.*

.. rubric:: Bug fixes

* Formatting of some :ref:`audit-log` entries.
* Fixed XML escaped output in some machine translation integrations.
* Fixed duplicate listing of newly added glossary terms.

.. rubric:: Upgrading

Please follow :ref:`generic-upgrade-instructions` in order to perform update.

.. rubric:: Contributors

.. include:: changes/contributors/5.8.3.rst

`All changes in detail <https://github.com/WeblateOrg/weblate/milestone/131?closed=1>`__.

Weblate 5.8.2
-------------

*Released on November 1st 2024.*

.. rubric:: Bug fixes

* Update outdated plural definitions during the database migration.
* Reduced number of database queries when updating multiple strings.
* Leading problematic characters in :ref:`glossary` terms are now properly stripped in uploaded files.
* Improved :ref:`workflow-customization` performance.
* Fixed XML escaped output in some machine translation integrations.

.. rubric:: Upgrading

Please follow :ref:`generic-upgrade-instructions` in order to perform update.

.. rubric:: Contributors

.. include:: changes/contributors/5.8.2.rst

`All changes in detail <https://github.com/WeblateOrg/weblate/milestone/129?closed=1>`__.

Weblate 5.8.1
-------------

*Released on October 15th 2024.*

.. rubric:: Bug fixes

* Use lower case name for the Python package.

.. rubric:: Upgrading

Please follow :ref:`generic-upgrade-instructions` in order to perform update.

.. rubric:: Contributors

.. include:: changes/contributors/5.8.1.rst

`All changes in detail <https://github.com/WeblateOrg/weblate/milestone/128?closed=1>`__.

Weblate 5.8
-----------

*Released on October 15th 2024.*

.. rubric:: New features

* Added :ref:`component-key_filter` in the component.
* :doc:`/user/search` now supports filtering by object path and :ref:`date-search`.
* Merge requests credentials can now be passed in the repository URL, see :ref:`settings-credentials`.
* :ref:`mt-azure-openai` automatic suggestion service.
* :ref:`vcs-bitbucket-cloud`.

.. rubric:: Improvements

* :ref:`mt-modernmt` supports :ref:`glossary-mt`.
* :ref:`mt-deepl` now supports specifying translation context.
* :ref:`mt-aws` now supports :ref:`glossary-mt`.
* :ref:`autofix` for Devanagari danda now better handles latin script.
* :ref:`autofix` for French and Breton now uses a non-breaking space before colons instead of a narrow one.
* :ref:`api` now has a preview OpenAPI specification.
* Stale, empty glossaries are now automatically removed.
* :kbd:`?` now displays available :ref:`keyboard`.
* Translation and language view in the project now include basic information about the language and plurals.
* :ref:`search-replace` shows a preview of matched strings.
* :ref:`aresource` now support translatable attribute in its strings.
* Creating component via file upload (Translate document) now supports bilingual files.

.. rubric:: Bug fixes

* Displaying :ref:`workflow-customization` setting in some cases.
* Users can add component in any language already existing in a project.
* :ref:`check-unnamed-format` better handles some strings, such as :ref:`check-python-brace-format`.

.. rubric:: Compatibility

* Weblate now requires Python 3.11 or newer.
* :ref:`mt-aws` now requires the ``TranslateFullAccess`` permission.

.. rubric:: Upgrading

Please follow :ref:`generic-upgrade-instructions` in order to perform update.

* There are several changes in :file:`settings_example.py`, most notable are the new settings for :ref:`api` in ``SPECTACULAR_SETTINGS`` and changes in ``REST_FRAMEWORK`` and ``INSTALLED_APPS``; please adjust your settings accordingly.

.. rubric:: Contributors

.. include:: changes/contributors/5.8.rst

`All changes in detail <https://github.com/WeblateOrg/weblate/milestone/122?closed=1>`__.

Weblate 5.7.2
-------------

*Released on September 5th 2024.*

.. rubric:: Improvements

* :ref:`2fa` remembers last method used by user.
* Instead of redirecting, the sign-out now displays a page.
* Improved readability of exception logs.

.. rubric:: Bug fixes

* Updating of translations from the repository in linked components.
* Improved rendering of digest notification e-mails.

.. rubric:: Upgrading

Please follow :ref:`generic-upgrade-instructions` in order to perform update.

.. rubric:: Contributors

.. include:: changes/contributors/5.7.2.rst

`All changes in detail <https://github.com/WeblateOrg/weblate/milestone/126?closed=1>`__.

Weblate 5.7.1
-------------

*Released on August 30th 2024.*

.. rubric:: Improvements

* Updated language names to better describe different scripts and Sinitic languages.
* :ref:`addon-weblate.cleanup.generic` is now automatically installed for formats which need it to update non-translation content in the translated files.

.. rubric:: Bug fixes

* Support for using Docker network names in automatic suggestion settings.
* Fixed authentication using some third-party providers such as Azure.
* Support for formal and informal Portuguese in :ref:`mt-deepl`.
* QR code for TOTP is now black/white even in dark mode.
* Fixed TOTP authentication when WebAuthn is also configured for the user.

.. rubric:: Upgrading

Please follow :ref:`generic-upgrade-instructions` in order to perform update.

.. rubric:: Contributors

.. include:: changes/contributors/5.7.1.rst

`All changes in detail <https://github.com/WeblateOrg/weblate/milestone/125?closed=1>`__.

Weblate 5.7
-----------

*Released on August 15th 2024.*

.. rubric:: New features

* :ref:`2fa` is now supported using Passkeys, WebAuthn, authentication apps (TOTP), and recovery codes.
* :ref:`2fa` can be enforced at the team or project level.
* :ref:`adding-new-strings` can now create plural strings in the user interface.
* :ref:`labels` now include description to explain them.
* New :ref:`notifications` for completed translation and component.
* :ref:`mt-openai` now supports custom models and URLs and offers rephrasing of existing strings.
* :ref:`mt-cyrtranslit` automatic suggestion service.

.. rubric:: Improvements

* :ref:`addon-weblate.properties.sort` can now do case-sensitive sorting.
* The status widgets are now supported site-wide and language-wide, see :ref:`promotion`.
* :ref:`reports` are now available for categories.
* Highlight newlines in the editor.
* :doc:`/formats/csv` better handle files with two fields only.
* Browse mode can now be navigated using keyboard, see :ref:`keyboard`.
* :http:get:`/api/components/(string:project)/(string:component)/credits/` and :http:get:`/api/projects/(string:project)/credits/` API endpoints for components and projects.
* :ref:`glossary-terminology` entries in Glossary can now only be created by users with :guilabel:`Add glossary terminology` permission.
* :ref:`check-python-brace-format` detects extra curly braces.
* Screenshots now can be pasted from the clipboard in :ref:`screenshots`.

.. rubric:: Bug fixes

* Accessibility of keyboard navigation.
* :ref:`git-exporter` now works with all Git based :ref:`vcs`.
* :ref:`check-max-size` sometimes failed to render screenshot.

.. rubric:: Compatibility

* Weblate now uses mistletoe instead of misaka as a Markdown renderer.
* :ref:`csp` is now stricter what might block third-party customizations.
* Monolingual formats no longer copy comments from :ref:`component-template` when adding strings to translation.
* Dropped support for Amagama in :ref:`machine-translation-setup` as the service is no longer maintained.
* Default value for :setting:`SENTRY_SEND_PII` was changed.
* Translation credit reports in the JSON format now follows a different format for entries.

.. rubric:: Upgrading

Please follow :ref:`generic-upgrade-instructions` in order to perform update.

* There are several changes in :file:`settings_example.py`, most notable are the new settings for :ref:`2fa` and changes in ``INSTALLED_APPS``, ``SOCIAL_AUTH_PIPELINE`` and ``MIDDLEWARE``; please adjust your settings accordingly.
* :setting:`ENABLE_HTTPS` is now required for WebAuthn support. If you cannot use HTTPS, please silence related check as described in :setting:`ENABLE_HTTPS` documentation.

.. rubric:: Contributors

.. include:: changes/contributors/5.7.rst

`All changes in detail <https://github.com/WeblateOrg/weblate/milestone/116?closed=1>`__.

Weblate 5.6.2
-------------

*Released on July 1st 2024.*

.. rubric:: Bug fixes

* Rendering of :ref:`labels` color selection widget.
* Detection of pending outgoing commits.
* :ref:`addons` button layout.
* Crash when installing :ref:`addon-weblate.discovery.discovery` add-on.
* Removal of source strings in :ref:`glossary`.
* Validation of :ref:`projectbackup` ZIP file upon restoring (:cve:`2024-39303` / :ghsa:`jfgp-674x-6q4p`).

.. rubric:: Upgrading

Please follow :ref:`generic-upgrade-instructions` in order to perform update.

`All changes in detail <https://github.com/WeblateOrg/weblate/milestone/124?closed=1>`__.

Weblate 5.6.1
-------------

*Released on June 24th 2024.*

.. rubric:: Improvements

* Docker container accepts :envvar:`WEBLATE_REMOVE_ADDONS` and :envvar:`WEBLATE_ADD_MACHINERY` to customize automatic suggestion services and :envvar:`WEBLATE_CORS_ALLOW_ALL_ORIGINS` for CORS handling in API.
* Added OpenMetrics compatibility for :http:get:`/api/metrics/`.

.. rubric:: Bug fixes

* Language aliases in :doc:`/admin/machine`.

.. rubric:: Upgrading

Please follow :ref:`generic-upgrade-instructions` in order to perform update.

`All changes in detail <https://github.com/WeblateOrg/weblate/milestone/123?closed=1>`__.

Weblate 5.6
-----------

*Released on June 19th 2024.*

.. rubric:: New features

* :ref:`addons` activity log for tracking add-on activity.
* Improved date range selection in :ref:`reports`.

.. rubric:: Improvements

* :ref:`notifications` now include strings which need updating.
* Improved compatibility with password managers.
* Improved tracking of uploaded changes.
* Gracefully handle temporary machine translation errors in automatic suggestions.
* :http:get:`/api/units/(int:id)/` now includes ``last_updated`` timestamp.
* :http:get:`/api/changes/(int:id)/` now includes ``old`` and ``details``.
* Reduced memory usage and increased performance of some views.

.. rubric:: Bug fixes

* Loading of strings with many glossary matches.
* Fixed behavior of some site-wide :ref:`addons`.
* Saving strings needing editing to :doc:`/formats/winrc`.
* :ref:`check-xml-tags` better handle XML entities.
* Automatic suggestions could mix up replacements between translated strings.

.. rubric:: Compatibility

* Compatibility with Django 5.1.

.. rubric:: Upgrading

Please follow :ref:`generic-upgrade-instructions` in order to perform update.

`All changes in detail <https://github.com/WeblateOrg/weblate/milestone/114?closed=1>`__.

Weblate 5.5.5
-------------

*Released on May 13th 2024.*

.. rubric:: Bug fixes

* False-positive merge failure alert when using push branch.
* Cleanup of stale repositories.

.. rubric:: Upgrading

Please follow :ref:`generic-upgrade-instructions` in order to perform update.

`All changes in detail <https://github.com/WeblateOrg/weblate/milestone/121?closed=1>`__.

Weblate 5.5.4
-------------

*Released on May 10th 2024.*

.. rubric:: Improvements

* Visually highlight explanation in :ref:`glossary`.
* Add :ref:`addons` history tab in management.
* New :ref:`alerts` when :ref:`glossary` might not work as expected.
* :doc:`/admin/announcements` can be posted on project/language scope.

.. rubric:: Bug fixes

* Improved handling placeables in :ref:`mt-openai`.

.. rubric:: Upgrading

Please follow :ref:`generic-upgrade-instructions` in order to perform update.

`All changes in detail <https://github.com/WeblateOrg/weblate/milestone/120?closed=1>`__.

Weblate 5.5.3
-------------

*Released on May 3rd 2024.*

.. rubric:: Improvements

* Improved performance of rendering large lists of objects.
* Component management: added links to manage project/site-wide :ref:`addons`.

.. rubric:: Bug fixes

* Fixed crashes with librsvg older than 2.46.
* Daily execution of some :ref:`addons`.

.. rubric:: Upgrading

Please follow :ref:`generic-upgrade-instructions` in order to perform update.

`All changes in detail <https://github.com/WeblateOrg/weblate/milestone/119?closed=1>`__.

Weblate 5.5.2
-------------

*Released on April 26th 2024.*

.. rubric:: Bug fixes

* Fixed publishing packages to PyPI.

.. rubric:: Upgrading

Please follow :ref:`generic-upgrade-instructions` in order to perform update.

`All changes in detail <https://github.com/WeblateOrg/weblate/milestone/118?closed=1>`__.

Weblate 5.5.1
-------------

*Released on April 26th 2024.*

.. rubric:: New features

* :doc:`/user/search` supports ``source_changed:DATETIME``.
* Added several new :ref:`component-language_code_style`.

.. rubric:: Improvements

* Display more details on source string change in history.
* :ref:`mt-microsoft-translator` now supports using custom translators.
* Improved error handling in :ref:`invite-user`.
* Added PNG status badge.
* Added list of managed projects to the dashboard view.
* More detailed status of outgoing commits.
* Reduced memory usage.

.. rubric:: Bug fixes

* Fixed skipped component update with some add-ons enabled.
* Daily execution of project and site wide add-ons.
* Allow editing strings when the source is marked for editing.
* Updates of the last updated timestamp of a string.
* Fixed project and site wide installation of :ref:`addon-weblate.git.squash` and :ref:`addon-weblate.discovery.discovery` add-ons.
* Graceful handling of locking errors in the :ref:`api`.

.. rubric:: Upgrading

Please follow :ref:`generic-upgrade-instructions` in order to perform update.

* There is a change in ``REST_FRAMEWORK`` setting (newly added ``EXCEPTION_HANDLER``).

`All changes in detail <https://github.com/WeblateOrg/weblate/milestone/117?closed=1>`__.

Weblate 5.5
-----------

*Released on April 20th 2024.*

.. rubric:: New features

* :ref:`addons` can be now installed project-wide and site-wide.

* API improvements.

  * Added :http:get:`/api/categories/(int:id)/statistics/`.
  * Added :http:get:`/api/projects/(string:project)/file/`.
  * Added :http:post:`/api/groups/(int:id)/admins/`.
  * Added :http:delete:`/api/groups/(int:id)/admins/(int:user_id)`.
  * Improved :http:post:`/api/translations/(string:project)/(string:component)/(string:language)/units/`.

* Added :ref:`mt-systran` automatic translation support.

.. rubric:: Improvements

* Docker container now validates user password strength by default, see :envvar:`WEBLATE_MIN_PASSWORD_SCORE`.
* Improved error reporting in :ref:`machine-translation-setup`.
* :ref:`check-max-size` better displays rendered text.
* Admins can now specify username and full name when :ref:`invite-user`.
* Added :ref:`check-end-interrobang`.
* :ref:`alerts` are now refreshed when needed, not just daily.
* :doc:`/devel/reporting` uses specific word count for CJK languages.
* Team membership changes are now tracked in :ref:`audit-log`.

.. rubric:: Bug fixes

* :ref:`check-check-glossary` works better for languages not using whitespace.
* :ref:`alerts` better handle non-latin source languages.
* :ref:`check-max-size` sometimes ignored ``font-spacing:SPACING`` flag.
* Fixed per-language statistics on nested categories.
* Fixed categories listing on per-language pages.
* Fixed :guilabel:`Needs editing` state calculation.
* Fixed changing :ref:`component-push` with :ref:`vcs-gerrit`.
* Fixed using categorized components in :ref:`manage`, :ref:`memory` or :ref:`auto-translation`.

.. rubric:: Compatibility

* Several API calls might be affected by stricter validation of boolean fields by Django REST Framework. For example :http:post:`/api/projects/(string:project)/components/`.
* Uniqueness of name and slug of a component is now enforced at the database level on PostgreSQL 15+.
* Docker image now ships Python packages in :file:`/app/venv` and installs using :program:`uv`.

.. rubric:: Upgrading

Please follow :ref:`generic-upgrade-instructions` in order to perform update.

* There are several changes in :file:`settings_example.py`, most notable is changes in ``INSTALLED_APPS`` and ``LOGOUT_REDIRECT_URL``, please adjust your settings accordingly.
* Weblate now requires Python 3.10 and Django 5.0.

`All changes in detail <https://github.com/WeblateOrg/weblate/milestone/111?closed=1>`__.

Weblate 5.4.3
-------------

*Released on March 26th 2024.*

.. rubric:: Bug fixes

* Superuser access to components with :ref:`component-restricted`.
* Adjusted default ``LOGIN_REQUIRED_URLS_EXCEPTIONS`` to not block :ref:`manage-appearance`.
* Avoid crash on pushing changes to diverged repository.
* Avoid crash when installing :ref:`addon-weblate.generate.pseudolocale`.
* :ref:`azure-setup` gracefully handles repositories with spaces in URL.
* :ref:`mt-deepl` gracefully handles glossaries for language variants.
* :doc:`/formats/excel` better handles blank cells.
* Fixed possible data loss when merging gettext PO file changes in Git.
* Repository operations on project could have skipped some components.

.. rubric:: Upgrading

Please follow :ref:`generic-upgrade-instructions` in order to perform update.

`All changes in detail <https://github.com/WeblateOrg/weblate/milestone/115?closed=1>`__.

Weblate 5.4.2
-------------

*Released on February 22nd 2024.*

.. rubric:: Bug fixes

* Displaying debugging page in case of database connection issues.
* Gracefully handle migration with duplicate built-in teams.

.. rubric:: Upgrading

Please follow :ref:`generic-upgrade-instructions` in order to perform update.

`All changes in detail <https://github.com/WeblateOrg/weblate/milestone/113?closed=1>`__.

Weblate 5.4.1
-------------

*Released on February 19th 2024.*

.. rubric:: Bug fixes

* Possible crash on Weblate upgrade check when cached from the previous versions.
* Gracefully handle migration with duplicate built-in teams.

.. rubric:: Upgrading

Please follow :ref:`generic-upgrade-instructions` in order to perform update.

`All changes in detail <https://github.com/WeblateOrg/weblate/milestone/112?closed=1>`__.

Weblate 5.4
-----------

*Released on February 15th 2024.*

.. rubric:: New features

* :ref:`check-perl-brace-format` quality check.
* :doc:`/formats/moko-resources`.
* :doc:`/formats/formatjs`.
* Search input is now syntax highlighted, see :doc:`/user/search`.
* Weblate is now available in Tamil.

.. rubric:: Improvements

* Better logging in :wladmin:`createadmin`.
* :ref:`addon-weblate.discovery.discovery` now reports skipped entries.
* Adding string in a repository triggers :ref:`notifications`.
* :ref:`mt-openai` better handles batch translations and glossaries.
* :ref:`mt-libretranslate` better handles batch translations.
* Text variant of notification e-mails now properly indicate changed strings.
* File downloads now honor :http:header:`If-Modified-Since`.
* :ref:`num-words` support for CJK languages.
* :ref:`addon-weblate.discovery.discovery` now preserves :ref:`componentlists`.
* Nicer formatting of :ref:`glossary` tooltips.
* :http:get:`/api/components/(string:project)/(string:component)/` now includes information about linked component.
* Improved :ref:`workflow-customization` configuration forms.

.. rubric:: Bug fixes

* Plural forms handling in :doc:`/formats/qt`.
* Added missing documentation for :setting:`ADMINS_CONTACT`.
* Automatic fixer for :ref:`autofix-punctuation-spacing` no longer adds new whitespace.
* Pending changes committing could be omitted under some circumstances.
* :ref:`addon-weblate.cleanup.blank` now correctly removes blank plurals.

.. rubric:: Compatibility

* Last changed timestamp now reflects changes outside Weblate as well. This affects both :ref:`api` and the user interface.
* Releases are signed by Sigstore instead of PGP, see :ref:`verify`.

.. rubric:: Upgrading

Please follow :ref:`generic-upgrade-instructions` in order to perform update.

`All changes in detail <https://github.com/WeblateOrg/weblate/milestone/109?closed=1>`__.

Weblate 5.3.1
-------------

*Released on December 19th 2023.*

.. rubric:: Bug fixes

* Not updating statistics in some situations.

.. rubric:: Upgrading

Please follow :ref:`generic-upgrade-instructions` in order to perform update.

`All changes in detail <https://github.com/WeblateOrg/weblate/milestone/110?closed=1>`__.

Weblate 5.3
-----------

*Released on December 14th 2023.*

.. rubric:: New features

* :ref:`mt-openai` automatic suggestion service.
* :ref:`mt-alibaba` automatic suggestion service.
* Added labels API, see :http:get:`/api/projects/(string:project)/labels/`.
* :ref:`glossary-mt`.
* New automatic fixer for :ref:`autofix-punctuation-spacing`.
* :ref:`mt-google-translate-api-v3` now better honors placeables or line breaks.

.. rubric:: Improvements

* Reduced memory usage for statistics.
* :ref:`mt-deepl` performs better in :ref:`auto-translation` and supports :ref:`glossary-mt`.
* :ref:`mt-microsoft-translator` supports :ref:`glossary-mt`.
* Improved region selection in :ref:`mt-google-translate-api-v3`.
* Added nested JSON exporter in :ref:`download`.
* Improved :ref:`git-exporter` performance on huge repositories.

.. rubric:: Bug fixes

* Removing stale VCS directories.

.. rubric:: Compatibility

* Dropped Microsoft Terminology service for automatic suggestions, as it is no longer provided by Microsoft.
* ``labels`` in units API now expose full label info, see :http:get:`/api/units/(int:id)/`.

.. rubric:: Upgrading

Please follow :ref:`generic-upgrade-instructions` in order to perform update.

`All changes in detail <https://github.com/WeblateOrg/weblate/milestone/107?closed=1>`__.

Weblate 5.2.1
-------------

*Released on November 22nd 2023.*

.. rubric:: Improvements

* Show search field after no strings found while translating.
* Added soft hyphen to special-characters toolbar.

.. rubric:: Bug fixes

* Database backups compatibility with Alibaba Cloud Database PolarDB.
* Crash on loading statistics calculated by previous versions.
* Sort icons in dark mode.
* Project level statistics no longer count categorized components twice.
* Possible discarding pending translations after editing source strings.

.. rubric:: Upgrading

Please follow :ref:`generic-upgrade-instructions` in order to perform update.

`All changes in detail <https://github.com/WeblateOrg/weblate/milestone/108?closed=1>`__.

Weblate 5.2
-----------

*Released on November 16th 2023.*

.. rubric:: New features

* :ref:`vcs-azure-devops`.

.. rubric:: Improvements

* Faster statistics updates.
* Better e-mail selection in user profile.
* :ref:`autofix` are now applied to suggestions as well.
* :ref:`mt-deepl` can now configure default formality for translations.
* Use neutral colors for progress bars and translation unit states.
* :ref:`addon-weblate.gettext.mo` can optionally include strings needing editing.
* Use :http:header:`Accept-Language` to order translations for unauthenticated users.
* Add option to directly approve suggestions with :ref:`reviews` workflow.
* One-click removal of project or component :ref:`notifications`.
* :ref:`api-statistics` now includes character and word counts for more string states.

.. rubric:: Bug fixes

* Fixed creating component within a category by upload.
* Error handling in organizing components and categories.
* Fixed moving categories between projects.
* Fixed formatting of translation memory search results.
* Allow non-breaking space character in :ref:`autofix-html`.

.. rubric:: Compatibility

* :doc:`/formats/apple` exporter now produces UTF-8 encoded files.
* Python 3.12 is now supported, though not recommended, see :ref:`python-deps`.

.. rubric:: Upgrading

Please follow :ref:`generic-upgrade-instructions` in order to perform update.

`All changes in detail <https://github.com/WeblateOrg/weblate/milestone/104?closed=1>`__.

Weblate 5.1.1
-------------

*Released on October 25th 2023.*

.. rubric:: Improvements

* :ref:`addon-weblate.consistency.languages` now uses a dedicated user for changes.
* Added button for sharing on Fediverse.
* Added validation for VCS integration credentials.
* Reduced overhead of statistics collection.

.. rubric:: Bug fixes

* Added plurals validation when editing string using the API.
* Replacing a file using upload when existing is corrupted.

.. rubric:: Upgrading

Please follow :ref:`generic-upgrade-instructions` in order to perform update.

`All changes in detail <https://github.com/WeblateOrg/weblate/milestone/106?closed=1>`__.

Weblate 5.1
-----------

*Released on October 16th 2023.*

.. rubric:: New features

* :ref:`mt-yandex-v2` machine translation service.
* :ref:`addon-weblate.autotranslate.autotranslate` and :ref:`auto-translation` are now stored with a dedicated user as an author.
* :ref:`addons` changes to strings are now stored with a dedicated user as an author.
* :ref:`download-multi` can now convert file formats.
* :ref:`workflow-customization` allows to fine-tune localization workflow per language.

.. rubric:: Improvements

* :ref:`project-translation_review` also shows the approval percentage in object listings.
* Project is added to watched upon accepting an invitation.
* Configure VCS API credentials as a Python dict from environment variables.
* Improved accuracy of checks on plural messages.
* Engage page better shows stats.
* Strings which can not be saved to a file no longer block other strings to be written.
* Fixed some API URLs for categorized components.
* Show plural form examples more prominently.
* Highlight whitespace in :ref:`machine-translation`.
* Faster comment and component removal.
* Show disabled save button reason more prominently.
* New string notification can now be triggered for each string.

.. rubric:: Bug fixes

* Improved OCR error handling in :ref:`screenshots`.
* :ref:`autofix` gracefully handle strings from :ref:`multivalue-csv`.
* Occasional crash in :ref:`machine-translation` caching.
* Fixed history listing for entries within a :ref:`category`.
* Fixed editing :guilabel:`Administration` team.
* :ref:`addon-weblate.consistency.languages` add-on could miss some languages.

.. rubric:: Compatibility

* Categories are now included ``weblate://`` repository URLs.

.. rubric:: Upgrading

Please follow :ref:`generic-upgrade-instructions` in order to perform update.

* Upgrades from older version than 5.0.2 are not supported, please upgrade to 5.0.2 first and then continue in upgrading.
* Dropped support for deprecated insecure configuration of VCS service API keys via _TOKEN/_USERNAME in :file:`settings.py`.
* Weblate now defaults to persistent database connections in :file:`settings_example.py` and Docker.

`All changes in detail <https://github.com/WeblateOrg/weblate/milestone/100?closed=1>`__.

Weblate 5.0.2
-------------

*Released on September 14th 2023.*

.. rubric:: Improvements

* Translate page performance.
* Search now looks for categories as well.

.. rubric:: Bug fixes

* Rendering of release notes on GitHub.
* Listing of categorized projects.
* Translating a language inside a category.
* Categories sorting.

.. rubric:: Upgrading

Please follow :ref:`generic-upgrade-instructions` in order to perform update.

* The database upgrade can take considerable time on larger sites due to indexing changes.

`All changes in detail <https://github.com/WeblateOrg/weblate/milestone/105?closed=1>`__.

Weblate 5.0.1
-------------

*Released on September 10th 2023.*

.. rubric:: New features

* Added :http:get:`/api/component-lists/(str:slug)/components/`.

.. rubric:: Improvements

* Related glossary terms lookup is now faster.
* Logging of failures when creating pull requests.
* History is now loaded faster.
* Added object ``id`` to all :ref:`api` endpoints.
* Better performance of projects with a lot of components.
* Added compatibility redirects for some old URLs.

.. rubric:: Bug fixes

* Creating component within a category.
* Source strings and state display for converted formats.
* Block :ref:`component-edit_template` on formats which do not support it.
* :ref:`check-reused` is no longer triggered for blank strings.
* Performance issues while browsing some categories.
* Fixed GitHub Team and Organization authentication in Docker container.
* GitLab merge requests when using a customized SSH port.

.. rubric:: Compatibility

* `pyahocorasick` dependency has been replaced by `ahocorasick_rs`.
* The default value of :setting:`IP_PROXY_OFFSET` has been changed from 1 to -1.

.. rubric:: Upgrading

Please follow :ref:`generic-upgrade-instructions` in order to perform update.

* The database upgrade can take considerable time on larger sites due to indexing changes.

`All changes in detail <https://github.com/WeblateOrg/weblate/milestone/103?closed=1>`__.

Weblate 5.0
-----------

*Released on August 24th 2023.*

.. rubric:: New features

* :doc:`/formats/markdown` support, thanks to Anders Kaplan.
* :ref:`category` can now organize components within a project.
* :doc:`/formats/fluent` now has better syntax checks thanks to Henry Wilkes.
* Inviting users now works with all authentication methods.
* Docker container supports file backed secrets, see :ref:`docker-secrets`.

.. rubric:: Improvements

* Plurals handling in machine translation.
* :ref:`check-same` check now honors placeholders even in the strict mode.
* :ref:`check-reused` is no longer triggered for languages with a single plural form.
* WebP is now supported for :ref:`screenshots`.
* Avoid duplicate notification when a user is subscribed to overlapping scopes.
* OCR support for non-English languages in :ref:`screenshots`.
* :ref:`xliff` now supports displaying source string location.
* Rendering strings with plurals, placeholders or alternative translations.
* User API now includes last sign in date.
* User API token is now hidden for privacy reasons by default.
* Faster adding terms to glossary.
* Better preserve translation on source file change in :doc:`/formats/html` and :doc:`/formats/txt`.
* Added indication of automatic assignment to team listing.
* Users now have to confirm invitations to become team members.
* :ref:`check-formats` can now check all plural forms with the ``strict-format`` flag.
* :doc:`/user/checks` browsing experience.
* Highlight differences in the source string in automatic suggestions.
* Visual diff now better understands compositing characters.

.. rubric:: Bug fixes

* User names handling while committing to Git.
* :ref:`addon-weblate.cleanup.blank` and :ref:`addon-weblate.cleanup.generic` now remove all strings at once.
* Language filtering in :doc:`/devel/reporting`.
* Reduced false positives of :ref:`check-reused` when fixing the translation.
* Fixed caching issues after updating screenshots from the repository.

.. rubric:: Compatibility

* Python 3.9 or newer is now required.
* Several UI URLs have been changed to be able to handle categories.

.. rubric:: Upgrading

Please follow :ref:`generic-upgrade-instructions` in order to perform update.

* There are several changes in :file:`settings_example.py`, most notable is changes in ``CACHES`` and ``SOCIAL_AUTH_PIPELINE``, please adjust your settings accordingly.
* Several previously optional dependencies are now required.
* The database upgrade can take considerable time on larger sites due to structure changes.


`All changes in detail <https://github.com/WeblateOrg/weblate/milestone/99?closed=1>`__.<|MERGE_RESOLUTION|>--- conflicted
+++ resolved
@@ -8,11 +8,8 @@
 .. rubric:: Improvements
 
 * Updated list of OpenAI models.
-<<<<<<< HEAD
 * Added :doc:`/devel/migration` guide to help users migrate from other localization platforms.
-=======
 * Gracefully handle unreachable authentication providers.
->>>>>>> 75e2a26d
 
 .. rubric:: Bug fixes
 
