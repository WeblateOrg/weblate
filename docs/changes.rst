Weblate 5.15
------------

*Not yet released.*

.. rubric:: New features

<<<<<<< HEAD
* Batch automatic translation can now be manually triggered at project language, category or component level, see :ref:`auto-translation`.
=======
* Added ability to completely disable the admin contact form by setting :setting:`CONTACT_FORM` to ``"disabled"``.
>>>>>>> e2b74818

.. rubric:: Improvements

* Added disk usage overview in :ref:`manage-performance`.
* :http:get:`/api/groups/` now includes ``admins``.

.. rubric:: Bug fixes

.. rubric:: Compatibility

.. rubric:: Upgrading

Please follow :ref:`generic-upgrade-instructions` in order to perform update.

.. rubric:: Contributors

.. include:: changes/contributors/5.15.rst

`All changes in detail <https://github.com/WeblateOrg/weblate/milestone/152?closed=1>`__.

Weblate 5.14.3
--------------

*Released on November 7th 2025.*

.. rubric:: Bug fixes

* Observed HTTPS status in :ref:`manage-performance`.
* Forced synchronization in the :guilabel:`Repository maintenance`.

.. rubric:: Upgrading

Please follow :ref:`generic-upgrade-instructions` in order to perform update.

.. rubric:: Contributors

.. include:: changes/contributors/5.14.3.rst

`All changes in detail <https://github.com/WeblateOrg/weblate/milestone/157?closed=1>`__.

Weblate 5.14.2
--------------

*Released on November 6th 2025.*

.. rubric:: Improvements

* Performance when adding strings.

.. rubric:: Bug fixes

* Adding terms to glossary was not working in some situations.

.. rubric:: Upgrading

Please follow :ref:`generic-upgrade-instructions` in order to perform update.

.. rubric:: Contributors

.. include:: changes/contributors/5.14.2.rst

`All changes in detail <https://github.com/WeblateOrg/weblate/milestone/155?closed=1>`__.

Weblate 5.14.1
--------------

*Released on November 5th 2025.*

.. rubric:: New features

* String context are now tracked in changes histoy and displayed when available.

.. rubric:: Improvements

* Document using Valkey in :ref:`celery` and :ref:`production-cache`.
* Added HTTP environment overview in :ref:`manage-performance`.
* Docker container is using Python 3.14.
* :ref:`check-icu-message-format` correctly handles implicit plurals.

.. rubric:: Bug fixes

* Avoid storing inviting user information in the invited user audit log (:cve:`2025-64326` / :ghsa:`gr35-vpx2-qxhc`).
* Omit admin IP address from audit log.
* Counting outgoing commits in the repository status.
* Listing of other translations.
* SAML configuration in the Docker container.
* :ref:`project-commit_policy` could miss some changes in certain situations.

.. rubric:: Upgrading

Please follow :ref:`generic-upgrade-instructions` in order to perform update.

.. rubric:: Contributors

.. include:: changes/contributors/5.14.1.rst

`All changes in detail <https://github.com/WeblateOrg/weblate/milestone/154?closed=1>`__.

Weblate 5.14
------------

*Released on October 22nd 2025.*

.. rubric:: New features

* :ref:`addon-weblate.flags.target_repo_update` is now available as an add-on.
* :http:delete:`/api/projects/(string:project)/labels/(int:label_id)/`.
* Added multivalue CSV in :ref:`download` for multivalue formats.
* New global permissions have been added to control viewing teams, users and roles without edit rights, see :ref:`privileges`.
* New ``unit.bulk_edit`` permission for bulk editing operations, replacing the overloaded use of ``translation.auto`` permission, see :ref:`privileges`.
* :ref:`date-search`.
* Last changed lookup in :ref:`search-strings`.
* :doc:`/security/localization-threat` documentation.
* :ref:`component-hide_glossary_matches` component setting.
* Screenshots now can be uploaded from a URL, see :ref:`screenshots`.

.. rubric:: Improvements

* :ref:`hooks` improvements.

  * Now follows :ref:`api-errors`.
  * Available in the OpenAPI.
  * Dropped long-deprecated endpoints.

* Improved activity logging for :ref:`addon-weblate.consistency.languages` add-on.
* :ref:`check-rst-references` and :ref:`check-rst-syntax` now support substitutions.
* Improved performance for :ref:`check-multiple-failures` and :ref:`check-long-untranslated` checks with batch operations.
* :ref:`file_format_params` can now be configured via the :ref:`api`.
* Admins can configure :ref:`expiring-accounts`.
* Rate limiting of notification e-mails, configurable by :setting:`RATELIMIT_NOTIFICATION_LIMITS`.
* :guilabel:`Repository maintenance` now supports resetting the repository while keeping the current state of translations in Weblate.
* Improved listing of :ref:`addon-weblate.autotranslate.autotranslate` configuration.

.. rubric:: Bug fixes

* Plurals and :ref:`file_format_params` handling on file upload.
* :ref:`team-admins` can no longer edit teams besides membership.
* Highlighting syntax of overlapping elements.
* Searching case sensitivity for short strings.
* Inconsistent file formatting for new translations.
* Memory contents imported via the :wladmin:`import_memory` command are marked as active.
* Importing some strings from :doc:`/formats/xliff`.

.. rubric:: Compatibility

* The default attributes for :ref:`saml-auth` in Docker container now matches non-Docker defaults.
* Dropped long-deprecated :http:get:`/hooks/update/(string:project)/(string:component)/` and :http:get:`/hooks/update/(string:project)/`.
* Removed Akismet spam protection integration as it was no longer effective and used an unmaintained Python library.
* New positional argument (`activity_log_id`) passed to the add-on event handlers, see :class:`weblate.addons.base.BaseAddon`. Adjust any custom subclass accordingly.

.. rubric:: Upgrading

Please follow :ref:`generic-upgrade-instructions` in order to perform update.

.. rubric:: Contributors

.. include:: changes/contributors/5.14.rst

`All changes in detail <https://github.com/WeblateOrg/weblate/milestone/149?closed=1>`__.

Weblate 5.13.3
--------------

*Released on September 12th 2025.*

.. rubric:: Improvements

* Text on the registration page informs about possible use of user’s data in more detail.
* Clarified account removal view.

.. rubric:: Bug fixes

* Components pagination.
* :ref:`projectbackup` with same named components in different categories.
* Source string location display.
* Correctly track team adding via invitation in :ref:`audit-log`.
* :ref:`addon-weblate.consistency.languages` no longer includes shared component languages.
* :ref:`azure-devops-push` API URL parsing.

.. rubric:: Upgrading

Please follow :ref:`generic-upgrade-instructions` in order to perform update.

.. rubric:: Contributors

.. include:: changes/contributors/5.13.3.rst

`All changes in detail <https://github.com/WeblateOrg/weblate/milestone/153?closed=1>`__.

Weblate 5.13.2
--------------

*Released on September 5th 2025.*

.. rubric:: Improvements

* Error reporting upon validation of the file upload method.
* Detailed language information in new language notifications.

.. rubric:: Bug fixes

* Sign-in could not be completed with LDAP.
* Nonspacing mark changes highlighting in history.

.. rubric:: Upgrading

Please follow :ref:`generic-upgrade-instructions` in order to perform update.

.. rubric:: Contributors

.. include:: changes/contributors/5.13.2.rst

`All changes in detail <https://github.com/WeblateOrg/weblate/milestone/151?closed=1>`__.

Weblate 5.13.1
--------------

*Released on September 4th 2025.*

.. rubric:: Improvements

* Smarter retries of unwritable pending changes.
* Failed :ref:`2fa` is visible in :ref:`audit-log`.

.. rubric:: Bug fixes

* Sign-in form not shown for LDAP.
* Access control for :http:get:`/api/users/(str:username)/`.
* :ref:`check-rst-references` allows translatable reference names.
* :ref:`file_format_params` were not properly applied in some situations.
* Removed stale :ref:`addon-weblate.xml.customize`.
* :ref:`mt-libretranslate` compatibility with LibreTranslate 1.7.0.
* Username autocompletion in comments.
* Shorten session expiry while in :ref:`2fa` (:cve:`2025-58352` / :ghsa:`377j-wj38-4728`).
* Statistics when using :ref:`component-links`.
* :ref:`componentlists` are no longer blocking dashboard loading.
* OpenMetrics API format.

.. rubric:: Compatibility

* Removed support for no longer working :ref:`mt-ibm`.

.. rubric:: Upgrading

Please follow :ref:`generic-upgrade-instructions` in order to perform update.

* There are several changes in :file:`settings_example.py`, most notably, ``django_otp.middleware.OTPMiddleware`` was removed from ``MIDDLEWARE``; please adjust your settings accordingly.

.. rubric:: Contributors

.. include:: changes/contributors/5.13.1.rst

`All changes in detail <https://github.com/WeblateOrg/weblate/milestone/150?closed=1>`__.

Weblate 5.13
------------

*Released on August 15th 2025.*

.. rubric:: New features

* Enhanced :ref:`translation-memory` management with configurable status control, see :ref:`memory-status`.
* Added :wladmin:`cleanup_memory` management command to remove obsolete translation memory entries.
* :doc:`/formats/catkeys`.
* Some flags are now added to a string by default, based on locations; see :ref:`location-based-flags`.
* Added :ref:`project-commit_policy` setting to control which translations are included when committing changes.
* :ref:`file_format_params` can now be configured at the component level.
* New management command :wladmin:`list_file_format_params` to list all available file format parameters.
* Tag and attribute names can now be customized for :ref:`flatxml` with :ref:`file_format_params`.

.. rubric:: Improvements

* :ref:`search-strings` supports ``labels_count:NUMBER`` lookup.
* A new :envvar:`SENTRY_MONITOR_BEAT_TASKS` setting allows disabling Sentry monitoring of Celery Beat tasks.
* :envvar:`WEBLATE_SOCIAL_AUTH_OIDC_TITLE` and :envvar:`WEBLATE_SOCIAL_AUTH_OIDC_IMAGE` allow configuring the appearance of the generic OIDC authentication.
* Background commits are now identified by an internal user.
* Reorganized navigation menu.
* When editing a language definition, a warning about automated updates is shown; see :ref:`included-languages`.
* Avatars for API and internal accounts.
* Adding a new TOTP device removes the existing one by default; checkbox for not removing previous ones available.
* Creating pull or merge requests to remote repositories is no longer blocked by merge conflicts.
* :ref:`check-rst-references` correctly handles Unicode punctuation and detects more issues.
* Migration towards Bootstrap 5 has started, selected views now use Bootstrap 5.
* :ref:`xliff` now supports starting from scratch when :ref:`adding-projects`.
* :ref:`mt-openai` compatibility with latest models.

.. rubric:: Bug fixes

* :ref:`upload` correctly tracks authorship when using :guilabel:`Replace existing translation file`.
* :ref:`mt-deepl` integration now correctly handles all supported source languages.
* Possible crash on macOS 15 in :samp:`strxfrm`.
* Internal server error on permission denied while uploading files.

.. rubric:: Compatibility

* Some addons have been deprecated and replaced by :ref:`file_format_params`: :ref:`addon-weblate.gettext.customize`, :ref:`addon-weblate.json.customize`, :ref:`addon-weblate.yaml.customize`, :ref:`addon-weblate.xml.customize`.
* :ref:`machine-translation`, :ref:`addon-weblate.autotranslate.autotranslate` and :http:post:`/api/translations/(string:project)/(string:component)/(string:language)/autotranslate/` now support all search operators, not only limited filters. Existing add-on configuration has been migrated. API users will need to adjust invocation.

.. rubric:: Upgrading

Please follow :ref:`generic-upgrade-instructions` in order to perform update.

* The distributed locking now uses a different implementation and that introduced several changes in :file:`settings_example.py`, most notably ``BACKEND`` in ``CACHES`` needs to be changed.
* There are several changes in :file:`settings_example.py`, most notable are changed settings ``CRISPY_ALLOWED_TEMPLATE_PACKS`` and ``INSTALLED_APPS``; please adjust your settings accordingly.
* The Docker container is now using :program:`granian`. This now requires explicit configuration of proxy trusted headers, including client protocol.
  :envvar:`WEBLATE_SECURE_PROXY_SSL_HEADER` typically needs to be added to avoid redirect loop, for example:

  .. code-block:: yaml

     services:
       weblate:
         environment:
           WEBLATE_IP_PROXY_HEADER: HTTP_X_FORWARDED_FOR
           WEBLATE_SECURE_PROXY_SSL_HEADER: HTTP_X_FORWARDED_PROTO,https

  .. seealso::

     :ref:`reverse-proxy`

.. rubric:: Contributors

.. include:: changes/contributors/5.13.rst

`All changes in detail <https://github.com/WeblateOrg/weblate/milestone/143?closed=1>`__.

Weblate 5.12.2
--------------

*Released on June 20th 2025.*

.. rubric:: Improvements

* :ref:`mt-deepl` integration now supports using next-gen LLM model.

.. rubric:: Bug fixes

* Restoring :ref:`projectbackup` with votes.
* Improved error handling in :ref:`mt-apertium-apy`.

.. rubric:: Upgrading

Please follow :ref:`generic-upgrade-instructions` in order to perform update.

.. rubric:: Contributors

.. include:: changes/contributors/5.12.2.rst

`All changes in detail <https://github.com/WeblateOrg/weblate/milestone/148?closed=1>`__.

Weblate 5.12.1
--------------

*Released on June 16th 2025.*

.. rubric:: Bug fixes

* :ref:`sbom` now includes serial number.

.. rubric:: Upgrading

Please follow :ref:`generic-upgrade-instructions` in order to perform update.

.. rubric:: Contributors

.. include:: changes/contributors/5.12.1.rst

`All changes in detail <https://github.com/WeblateOrg/weblate/milestone/147?closed=1>`__.

Weblate 5.12
------------

*Released on June 16th 2025.*

.. rubric:: Security

* Exposure of personal IP address via e-mail (:cve:`2025-49134` / :ghsa:`4qqf-9m5c-w2c5`).
* Lack of rate limiting when verifying second factor (:cve:`2025-47951` / :ghsa:`57jg-m997-cx3q`).

.. rubric:: New features

* Added :http:post:`/api/units/(int:id)/comments/` to create a new comment for the given translation unit.
* :ref:`addon-weblate.json.customize` now has a configurable compact mode.
* Added :ref:`check-kabyle-characters` quality check.
* :ref:`sbom` is now being provided for Weblate.
* :doc:`/security/index` documentation.
* Added support for :doc:`/formats/compose-multiplatform-resources`.
* Added :guilabel:`Translation Coordinator` role.
* :ref:`addon-weblate.webhook.slack` is now available as an add-on.
* Added :http:get:`/api/users/(str:username)/contributions/` to retrieve a list of all translations contributed by the user.

.. rubric:: Improvements

* :ref:`check-same` is now skipped for Toki Pona.
* :ref:`search-strings` supports ``has:location`` lookup.
* Unicode whitespaces are now considered as problematic characters for :ref:`glossary`, see :ref:`check-prohibited-initial-character`.
* :ref:`addon-weblate.webhook.webhook` logs are now displayed nicely.
* :ref:`addon-weblate.webhook.webhook` can be installed multiple times.
* :ref:`user-profile` can now include contact URL.
* :http:post:`/api/projects/` allows non-superusers to create projects when :ref:`billing` module is enabled.
* :http:post:`/api/groups/` supports project-scoped team creation by non-superusers.
* :http:get:`/api/users/` now includes ``languages``.
* :ref:`addon-weblate.webhook.webhook` documentation improved.
* Improved support for extended metadata in :ref:`tbx`.
* :ref:`addon-weblate.webhook.webhook` now includes a category field when available.
* Uploaded fonts can be updated and changes to them are tracked, see :ref:`fonts`.
* Weblate is now available in Bashkir language.

.. rubric:: Bug fixes

* :ref:`dashboard` translations ordering when paginating.
* Honor DeepL API Free glossary limits in :ref:`mt-deepl`.
* :ref:`addon-weblate.webhook.webhook` delivery of project-wide events.
* False reports of :ref:`check-translated` with flags or explanation changes.
* Creating new translations in :doc:`/formats/appstore`.
* :ref:`search-replace` correctly handles plurals.

.. rubric:: Compatibility

* The projects and categories default tab now shows translated languages.
* If no ``secret`` is provided in the Webhook add-on configuration, the Webhook request will not be signed, see :ref:`addon-weblate.webhook.webhook`.
* :ref:`saml-auth` support is no longer included in the default dependencies.

.. rubric:: Upgrading

Please follow :ref:`generic-upgrade-instructions` in order to perform update.

.. rubric:: Contributors

.. include:: changes/contributors/5.12.rst

`All changes in detail <https://github.com/WeblateOrg/weblate/milestone/141?closed=1>`__.

Weblate 5.11.4
--------------

*Released on May 7th 2025.*

.. rubric:: Improvements

* :ref:`addon-weblate.webhook.webhook` logs requests and responses.

.. rubric:: Bug fixes

* :ref:`addon-weblate.webhook.webhook` was not triggered in some situations.

.. rubric:: Upgrading

Please follow :ref:`generic-upgrade-instructions` in order to perform update.

.. rubric:: Contributors

.. include:: changes/contributors/5.11.4.rst

`All changes in detail <https://github.com/WeblateOrg/weblate/milestone/146?closed=1>`__.

Weblate 5.11.3
--------------

*Released on May 3rd 2025.*

.. rubric:: Bug fixes

* Fixed release publishing.

.. rubric:: Upgrading

Please follow :ref:`generic-upgrade-instructions` in order to perform update.

.. rubric:: Contributors

.. include:: changes/contributors/5.11.3.rst

`All changes in detail <https://github.com/WeblateOrg/weblate/milestone/145?closed=1>`__.

Weblate 5.11.2
--------------

*Released on May 3rd 2025.*

.. rubric:: Improvements

* Glossary performance in zen mode and automatic suggestions.
* Extended supported formats for :ref:`addon-weblate.json.customize`.

.. rubric:: Bug fixes

* XML export no longer crashes on locations with special characters.
* Improved error handling on ZIP upload.
* Django 5.2 compatibility.
* Avoid repeated glossary synchronizations.

.. rubric:: Upgrading

Please follow :ref:`generic-upgrade-instructions` in order to perform update.

.. rubric:: Contributors

.. include:: changes/contributors/5.11.2.rst

`All changes in detail <https://github.com/WeblateOrg/weblate/milestone/144?closed=1>`__.

Weblate 5.11.1
--------------

*Released on April 25th 2025.*

.. rubric:: Improvements

* :ref:`projectbackup` now include teams and categories.
* Docker health check is now supported in non-web service containers.

.. rubric:: Bug fixes

* :ref:`vcs-gitlab` integration now detects merge‑request conflicts more robustly.
* :ref:`addon-weblate.webhook.webhook` is now enabled in Docker.
* Removing pending glossary terms.

.. rubric:: Upgrading

Please follow :ref:`generic-upgrade-instructions` in order to perform update.

.. rubric:: Contributors

.. include:: changes/contributors/5.11.1.rst

`All changes in detail <https://github.com/WeblateOrg/weblate/milestone/142?closed=1>`__.

Weblate 5.11
------------

*Released on April 15th 2025.*

.. rubric:: New features

* Added :http:get:`/api/units/(int:id)/translations/` to retrieve a list of all target translation units for the given source translation unit.
* Added :http:delete:`/api/groups/(int:id)/roles/(int:role_id)` to delete a role from a group.
* :ref:`addon-weblate.webhook.webhook` is now available as an add-on.
* :ref:`check-automattic-components-format` check to validate placeholders in Automattic components.
* Inherited flags can now be discarded, see :ref:`custom-checks`.
* :ref:`secondary-languages` can now be specified in :ref:`project` and :ref:`component`.
* :ref:`mt-sources` can now be customized.

.. rubric:: Improvements

* Weblate now uses OpenAPI Specification 3.1.1 to generate the schema for :ref:`api`.
* :ref:`credits` and :ref:`stats` include translator's join date. Additionally, both reports can be sorted either by the join date or the number of strings translated.
* Widgets show more precise stats.
* :ref:`upload` is now tracked in history with details.
* :ref:`check-c-sharp-format` now supports ``csharp-format`` flag for compatibility with GNU gettext.
* Changes in string flags are now tracked in history.
* :doc:`/admin/machine` documentation extended.
* :ref:`addon-weblate.discovery.discovery` better handles hundreds of matches.
* Dismissing :ref:`checks` automatically updates propagated strings.
* :ref:`project-check_flags` can now also be configured on the project level.
* Improved rendering of :ref:`additional-flags` and :ref:`additional-explanation` changes in history.
* :ref:`mt-cyrtranslit` now automatically transliterates from a matching translation instead of the source strings.
* Errors from creating a duplicate glossary and failure to delete a glossary are now handled gracefully.

.. rubric:: Bug fixes

* **Security:** Cloning a component could leak component configuration into the URL (:cve:`2025-32021`).
* Fixed captcha verification when some time zone was configured.
* Improved translation propagation performance.
* Leading and trailing whitespace are now correctly stripped in glossary strings that also contain a :ref:`check-prohibited-initial-character`.
* Fixed background parsing of newly added translation files.

.. rubric:: Compatibility

* Registration now disallows disposable e-mail domains.

.. rubric:: Upgrading

Please follow :ref:`generic-upgrade-instructions` in order to perform update.

* The database migration updates indexes and this might take considerable time.

.. rubric:: Contributors

.. include:: changes/contributors/5.11.rst

`All changes in detail <https://github.com/WeblateOrg/weblate/milestone/136?closed=1>`__.

Weblate 5.10.4
--------------

*Released on March 19th 2025.*

.. rubric:: Bug fixes

* Fixed dismissing of checks.
* Reduced overhead of rendering other strings while translating.
* Improved performance of some :ref:`api` endpoints.
* Fixed :ref:`language-parsing-codes` in some corner cases.
* :ref:`search-strings` now properly finds exact match on the component.

.. rubric:: Upgrading

Please follow :ref:`generic-upgrade-instructions` in order to perform update.

.. rubric:: Contributors

.. include:: changes/contributors/5.10.4.rst

`All changes in detail <https://github.com/WeblateOrg/weblate/milestone/140?closed=1>`__.

Weblate 5.10.3
--------------

*Released on March 13th 2025.*

.. rubric:: Improvements

* Captcha is not shown for registrations via :ref:`invite-user`.

.. rubric:: Bug fixes

* Improved performance of API download endpoints.
* Optimized fetching other translations while translating.
* Reduced notifications overhead.
* Improved handling of components using :ref:`internal-urls`.
* Fixed authenticating with some Git servers.

.. rubric:: Upgrading

Please follow :ref:`generic-upgrade-instructions` in order to perform update.

.. rubric:: Contributors

.. include:: changes/contributors/5.10.3.rst

`All changes in detail <https://github.com/WeblateOrg/weblate/milestone/139?closed=1>`__.

Weblate 5.10.2
--------------

*Released on February 28th 2025.*

.. rubric:: Improvements

* Improved :ref:`translation-memory` matching.
* Visual diff now better highlights whitespace additions.
* Improved performance on large projects.

.. rubric:: Bug fixes

* Consistency of :ref:`search-boolean` in :doc:`/user/search`.
* Fixed some :ref:`addons` trigger upon installation.
* Fixed restoring of Git repositories from :ref:`projectbackup`.

.. rubric:: Compatibility

* Weblate has switched to a different library for zxcvbn integration, as the old one is no longer maintained, see :ref:`password-authentication`.
* Weblate uses proactive authentication with Git 2.46.0 and newer when HTTP credentials are supplied.

.. rubric:: Upgrading

Please follow :ref:`generic-upgrade-instructions` in order to perform update.

* There are several changes in :file:`settings_example.py`, most notable are changed settings ``AUTH_PASSWORD_VALIDATORS`` and ``INSTALLED_APPS``; please adjust your settings accordingly.

.. rubric:: Contributors

.. include:: changes/contributors/5.10.2.rst

`All changes in detail <https://github.com/WeblateOrg/weblate/milestone/138?closed=1>`__.

Weblate 5.10.1
--------------

*Released on February 21st 2025.*

.. rubric:: Improvements

* :ref:`check-multiple-failures` better shows failing checks including links to the strings.
* Detailed overview of locked components on project repository management.
* :ref:`search-strings` supports searching by source string state.

.. rubric:: Bug fixes

* :ref:`download` performs faster on project and language scopes.
* :ref:`zen-mode` does not display the source string twice when editing it.
* Fixed :ref:`glossary` terms highlighting.

.. rubric:: Upgrading

Please follow :ref:`generic-upgrade-instructions` in order to perform update.

.. rubric:: Contributors

.. include:: changes/contributors/5.10.1.rst

`All changes in detail <https://github.com/WeblateOrg/weblate/milestone/137?closed=1>`__.

Weblate 5.10
------------

*Released on February 14th 2025.*

.. rubric:: New features

* :ref:`check-rst-references` check to validate reStructuredText references.
* :ref:`check-rst-syntax` check to validate reStructuredText syntax.
* API can now produce CSV output.
* New management command :wladmin:`import_projectbackup` to import :ref:`projectbackup`.

.. rubric:: Improvements

* Improved error handling in :ref:`machine-translation-setup`.
* :envvar:`WEBLATE_REGISTRATION_CAPTCHA` is now available in Docker container.
* :guilabel:`Synchronize` on shared repository now operates on all its components.
* :ref:`check-punctuation-spacing` ignores markup such as Markdown or reStructuredText.
* :ref:`autofix-punctuation-spacing` does not alter reStructuredText markup.
* Improved validation errors in :doc:`/api`, see :ref:`api-errors`.
* Any language changed into an alias in `Weblate language data <https://github.com/WeblateOrg/language-data/>`__ is now reflected in all existing installations.
* Blank alias languages (not linked to any translation, profile, component, ...) are now automatically removed.
* :ref:`check-duplicate` better works with markup such as Markdown or reStructuredText.
* Automatically use DeepL API Free endpoint for the DeepL API Free authentication keys in :ref:`mt-deepl`.
* Compatibility with third-party static files storage backends for Django.
* Improved language compatibility in :ref:`mt-microsoft-translator`.
* :ref:`check-reused` check gracefully handles languages which are not case sensitive.
* :ref:`component-enforced_checks` are now applied on strings imported from the repository.
* Reduced false positives in :ref:`check-end-colon` and :ref:`check-end-stop` for CJK languages.
* OpenAPI schema for API includes more information.
* :ref:`check-regex` supports advanced regular expressions.
* :ref:`check-same` gracefully deals with case-insensitive languages.

.. rubric:: Bug fixes

* :ref:`check-reused` wrongly triggered after fixing the error.
* Dark theme behavior in some situations.
* Translation propagation sometimes did not work as expected.
* :http:header:`Content-Security-Policy` is now automatically set for AWS.
* :ref:`machine-translation-setup` sometimes cached results too aggressively.
* Fixed translations caching in :ref:`machine-translation-setup`.
* :ref:`autofix-html` automatic fixups honors the ``ignore-safe-html`` flag.
* :ref:`check-punctuation-spacing` no longer applies to Breton.
* Fixed :ref:`addon-weblate.git.squash` on linked repositories.
* :ref:`check-multiple-failures` avoids false positives and better lists related checks.

.. rubric:: Compatibility

* Running tests using Django test executor is no longer supported, see :doc:`/contributing/tests`.
* :ref:`check-bbcode` check is now disabled by default. The ``bbcode-text`` flag is required to activate this check, see :ref:`custom-checks`.
* API error responses format has changed, see :ref:`api-errors`.

.. rubric:: Upgrading

Please follow :ref:`generic-upgrade-instructions` in order to perform update.

* There are several changes in :file:`settings_example.py`, most notable are the new settings for :ref:`api` in ``REST_FRAMEWORK``, ``SPECTACULAR_SETTINGS``, ``DRF_STANDARDIZED_ERRORS`` and ``INSTALLED_APPS``; please adjust your settings accordingly.
* PostgreSQL 12 and MariaDB 10.4 are no longer supported.

.. rubric:: Contributors

.. include:: changes/contributors/5.10.rst

`All changes in detail <https://github.com/WeblateOrg/weblate/milestone/133?closed=1>`__.

Weblate 5.9.2
-------------

*Released on December 19th 2024.*

.. rubric:: Improvements

* Renamed :ref:`vcs-bitbucket-data-center` to match new product name.
* :http:get:`/api/users/` supports searching by user ID.

.. rubric:: Bug fixes

* Avoid query parser crash in multi-threaded environments.
* Avoid :ref:`autofix` crash on multi-value strings.
* Make project tokens work when :ref:`2fa` or :ref:`component-agreement` are enforced.
* Captcha solution were sometimes not accepted.

.. rubric:: Upgrading

Please follow :ref:`generic-upgrade-instructions` in order to perform update.

.. rubric:: Contributors

.. include:: changes/contributors/5.9.2.rst

`All changes in detail <https://github.com/WeblateOrg/weblate/milestone/135?closed=1>`__.

Weblate 5.9.1
-------------

*Released on December 16th 2024.*

.. rubric:: Bug fixes

* Fixed publishing package to PyPI.

.. rubric:: Upgrading

Please follow :ref:`generic-upgrade-instructions` in order to perform update.

.. rubric:: Contributors

.. include:: changes/contributors/5.9.1.rst

`All changes in detail <https://github.com/WeblateOrg/weblate/milestone/134?closed=1>`__.

Weblate 5.9
-----------

*Released on December 16th 2024.*

.. rubric:: New features

* Per-project :ref:`machine-translation-setup` can now be configured via the Project :ref:`api`.

  * Added :http:get:`/api/projects/{string:project}/machinery_settings/`.
  * Added :http:post:`/api/projects/{string:project}/machinery_settings/`.

* Translation memory import now supports files with XLIFF, PO and CSV formats, see :ref:`memory-user` and :wladmin:`import_memory` command in :ref:`manage`.
* The registration CAPTCHA now includes proof-of-work mechanism ALTCHA.
* Leading problematic characters in CSV are now checks for :ref:`glossary`, see :ref:`check-prohibited-initial-character`.
* Logging to :ref:`graylog`.

.. rubric:: Improvements

* :ref:`mt-google-translate-api-v3` now supports :ref:`glossary-mt` (optional).
* A shortcut to duplicate a component is now available directly in the menu (:guilabel:`Operations` → :guilabel:`Duplicate this component`).
* Included username when generating :ref:`credits`.
* :ref:`bulk-edit` shows a preview of matched strings.
* :http:get:`/api/components/(string:project)/(string:component)/` exposes component lock state.
* Editor in :ref:`zen-mode` is now stick to bottom of screen.
* Added page navigation while :ref:`translating`.
* :ref:`manage-appearance` now has distinct settings for dark mode.
* Improved :ref:`translation-propagation` performance.
* More detailed error messages for :http:post:`/api/translations/(string:project)/(string:component)/(string:language)/file/`.

.. rubric:: Bug fixes

* Using the ``has:variant`` field now correctly displays strings that have variants in the search language, see :ref:`search-strings`.
* Saving newly added strings in some formats.
* :ref:`check-java-printf-format` gracefully handles escaping.

.. rubric:: Compatibility

* :ref:`rollbar-errors` integration no longer includes client-side error collection.
* Weblate now requires Git 2.28 or newer.
* Any custom code that relied on ``Change`` models signals should be reviewed.
* :ref:`fedora-messaging` integration needs to be updated to be compatible with this release.
* :envvar:`WEB_WORKERS` now configures number of threads instead of processes.

.. rubric:: Upgrading

Please follow :ref:`generic-upgrade-instructions` in order to perform update.

.. rubric:: Contributors

.. include:: changes/contributors/5.9.rst

`All changes in detail <https://github.com/WeblateOrg/weblate/milestone/127?closed=1>`__.

Weblate 5.8.4
-------------

*Released on November 19th 2024.*

.. rubric:: Improvements

* :ref:`search-users` can search based on user changes.

.. rubric:: Bug fixes

* Fixed occasional crash in :ref:`rss`.
* :ref:`check-icu-message-format` gracefully handles plural strings.
* :ref:`vcs-bitbucket-cloud` correctly generates pull request description.

.. rubric:: Upgrading

Please follow :ref:`generic-upgrade-instructions` in order to perform update.

.. rubric:: Contributors

.. include:: changes/contributors/5.8.4.rst

`All changes in detail <https://github.com/WeblateOrg/weblate/milestone/132?closed=1>`__.

Weblate 5.8.3
-------------

*Released on November 6th 2024.*

.. rubric:: Bug fixes

* Formatting of some :ref:`audit-log` entries.
* Fixed XML escaped output in some machine translation integrations.
* Fixed duplicate listing of newly added glossary terms.

.. rubric:: Upgrading

Please follow :ref:`generic-upgrade-instructions` in order to perform update.

.. rubric:: Contributors

.. include:: changes/contributors/5.8.3.rst

`All changes in detail <https://github.com/WeblateOrg/weblate/milestone/131?closed=1>`__.

Weblate 5.8.2
-------------

*Released on November 1st 2024.*

.. rubric:: Bug fixes

* Update outdated plural definitions during the database migration.
* Reduced number of database queries when updating multiple strings.
* Leading problematic characters in :ref:`glossary` terms are now properly stripped in uploaded files.
* Improved :ref:`workflow-customization` performance.
* Fixed XML escaped output in some machine translation integrations.

.. rubric:: Upgrading

Please follow :ref:`generic-upgrade-instructions` in order to perform update.

.. rubric:: Contributors

.. include:: changes/contributors/5.8.2.rst

`All changes in detail <https://github.com/WeblateOrg/weblate/milestone/129?closed=1>`__.

Weblate 5.8.1
-------------

*Released on October 15th 2024.*

.. rubric:: Bug fixes

* Use lower case name for the Python package.

.. rubric:: Upgrading

Please follow :ref:`generic-upgrade-instructions` in order to perform update.

.. rubric:: Contributors

.. include:: changes/contributors/5.8.1.rst

`All changes in detail <https://github.com/WeblateOrg/weblate/milestone/128?closed=1>`__.

Weblate 5.8
-----------

*Released on October 15th 2024.*

.. rubric:: New features

* Added :ref:`component-key_filter` in the component.
* :doc:`/user/search` now supports filtering by object path and :ref:`date-search`.
* Merge requests credentials can now be passed in the repository URL, see :ref:`settings-credentials`.
* :ref:`mt-azure-openai` automatic suggestion service.
* :ref:`vcs-bitbucket-cloud`.

.. rubric:: Improvements

* :ref:`mt-modernmt` supports :ref:`glossary-mt`.
* :ref:`mt-deepl` now supports specifying translation context.
* :ref:`mt-aws` now supports :ref:`glossary-mt`.
* :ref:`autofix` for Devanagari danda now better handles latin script.
* :ref:`autofix` for French and Breton now uses a non-breaking space before colons instead of a narrow one.
* :ref:`api` now has a preview OpenAPI specification.
* Stale, empty glossaries are now automatically removed.
* :kbd:`?` now displays available :ref:`keyboard`.
* Translation and language view in the project now include basic information about the language and plurals.
* :ref:`search-replace` shows a preview of matched strings.
* :ref:`aresource` now support translatable attribute in its strings.
* Creating component via file upload (Translate document) now supports bilingual files.

.. rubric:: Bug fixes

* Displaying :ref:`workflow-customization` setting in some cases.
* Users can add component in any language already existing in a project.
* :ref:`check-unnamed-format` better handles some strings, such as :ref:`check-python-brace-format`.

.. rubric:: Compatibility

* Weblate now requires Python 3.11 or newer.
* :ref:`mt-aws` now requires the ``TranslateFullAccess`` permission.

.. rubric:: Upgrading

Please follow :ref:`generic-upgrade-instructions` in order to perform update.

* There are several changes in :file:`settings_example.py`, most notable are the new settings for :ref:`api` in ``SPECTACULAR_SETTINGS`` and changes in ``REST_FRAMEWORK`` and ``INSTALLED_APPS``; please adjust your settings accordingly.

.. rubric:: Contributors

.. include:: changes/contributors/5.8.rst

`All changes in detail <https://github.com/WeblateOrg/weblate/milestone/122?closed=1>`__.

Weblate 5.7.2
-------------

*Released on September 5th 2024.*

.. rubric:: Improvements

* :ref:`2fa` remembers last method used by user.
* Instead of redirecting, the sign-out now displays a page.
* Improved readability of exception logs.

.. rubric:: Bug fixes

* Updating of translations from the repository in linked components.
* Improved rendering of digest notification e-mails.

.. rubric:: Upgrading

Please follow :ref:`generic-upgrade-instructions` in order to perform update.

.. rubric:: Contributors

.. include:: changes/contributors/5.7.2.rst

`All changes in detail <https://github.com/WeblateOrg/weblate/milestone/126?closed=1>`__.

Weblate 5.7.1
-------------

*Released on August 30th 2024.*

.. rubric:: Improvements

* Updated language names to better describe different scripts and Sinitic languages.
* :ref:`addon-weblate.cleanup.generic` is now automatically installed for formats which need it to update non-translation content in the translated files.

.. rubric:: Bug fixes

* Support for using Docker network names in automatic suggestion settings.
* Fixed authentication using some third-party providers such as Azure.
* Support for formal and informal Portuguese in :ref:`mt-deepl`.
* QR code for TOTP is now black/white even in dark mode.
* Fixed TOTP authentication when WebAuthn is also configured for the user.

.. rubric:: Upgrading

Please follow :ref:`generic-upgrade-instructions` in order to perform update.

.. rubric:: Contributors

.. include:: changes/contributors/5.7.1.rst

`All changes in detail <https://github.com/WeblateOrg/weblate/milestone/125?closed=1>`__.

Weblate 5.7
-----------

*Released on August 15th 2024.*

.. rubric:: New features

* :ref:`2fa` is now supported using Passkeys, WebAuthn, authentication apps (TOTP), and recovery codes.
* :ref:`2fa` can be enforced at the team or project level.
* :ref:`adding-new-strings` can now create plural strings in the user interface.
* :ref:`labels` now include description to explain them.
* New :ref:`subscriptions` for completed translation and component.
* :ref:`mt-openai` now supports custom models and URLs and offers rephrasing of existing strings.
* :ref:`mt-cyrtranslit` automatic suggestion service.

.. rubric:: Improvements

* :ref:`addon-weblate.properties.sort` can now do case-sensitive sorting.
* The status widgets are now supported site-wide and language-wide, see :ref:`promotion`.
* :ref:`reports` are now available for categories.
* Highlight newlines in the editor.
* :doc:`/formats/csv` better handle files with two fields only.
* Browse mode can now be navigated using keyboard, see :ref:`keyboard`.
* :http:get:`/api/components/(string:project)/(string:component)/credits/` and :http:get:`/api/projects/(string:project)/credits/` API endpoints for components and projects.
* :ref:`glossary-terminology` entries in Glossary can now only be created by users with :guilabel:`Add glossary terminology` permission.
* :ref:`check-python-brace-format` detects extra curly braces.
* Screenshots now can be pasted from the clipboard in :ref:`screenshots`.

.. rubric:: Bug fixes

* Accessibility of keyboard navigation.
* :ref:`git-exporter` now works with all Git based :ref:`vcs`.
* :ref:`check-max-size` sometimes failed to render screenshot.

.. rubric:: Compatibility

* Weblate now uses mistletoe instead of misaka as a Markdown renderer.
* :ref:`csp` is now stricter what might block third-party customizations.
* Monolingual formats no longer copy comments from :ref:`component-template` when adding strings to translation.
* Dropped support for Amagama in :ref:`machine-translation-setup` as the service is no longer maintained.
* Default value for :setting:`SENTRY_SEND_PII` was changed.
* Translation credit reports in the JSON format now follows a different format for entries.

.. rubric:: Upgrading

Please follow :ref:`generic-upgrade-instructions` in order to perform update.

* There are several changes in :file:`settings_example.py`, most notable are the new settings for :ref:`2fa` and changes in ``INSTALLED_APPS``, ``SOCIAL_AUTH_PIPELINE`` and ``MIDDLEWARE``; please adjust your settings accordingly.
* :setting:`ENABLE_HTTPS` is now required for WebAuthn support. If you cannot use HTTPS, please silence related check as described in :setting:`ENABLE_HTTPS` documentation.

.. rubric:: Contributors

.. include:: changes/contributors/5.7.rst

`All changes in detail <https://github.com/WeblateOrg/weblate/milestone/116?closed=1>`__.

Weblate 5.6.2
-------------

*Released on July 1st 2024.*

.. rubric:: Bug fixes

* Rendering of :ref:`labels` color selection widget.
* Detection of pending outgoing commits.
* :ref:`addons` button layout.
* Crash when installing :ref:`addon-weblate.discovery.discovery` add-on.
* Removal of source strings in :ref:`glossary`.
* Validation of :ref:`projectbackup` ZIP file upon restoring (:cve:`2024-39303` / :ghsa:`jfgp-674x-6q4p`).

.. rubric:: Upgrading

Please follow :ref:`generic-upgrade-instructions` in order to perform update.

`All changes in detail <https://github.com/WeblateOrg/weblate/milestone/124?closed=1>`__.

Weblate 5.6.1
-------------

*Released on June 24th 2024.*

.. rubric:: Improvements

* Docker container accepts :envvar:`WEBLATE_REMOVE_ADDONS` and :envvar:`WEBLATE_ADD_MACHINERY` to customize automatic suggestion services and :envvar:`WEBLATE_CORS_ALLOW_ALL_ORIGINS` for CORS handling in API.
* Added OpenMetrics compatibility for :http:get:`/api/metrics/`.

.. rubric:: Bug fixes

* Language aliases in :doc:`/admin/machine`.

.. rubric:: Upgrading

Please follow :ref:`generic-upgrade-instructions` in order to perform update.

`All changes in detail <https://github.com/WeblateOrg/weblate/milestone/123?closed=1>`__.

Weblate 5.6
-----------

*Released on June 19th 2024.*

.. rubric:: New features

* :ref:`addons` activity log for tracking add-on activity.
* Improved date range selection in :ref:`reports`.

.. rubric:: Improvements

* :ref:`subscriptions` now include strings which need updating.
* Improved compatibility with password managers.
* Improved tracking of uploaded changes.
* Gracefully handle temporary machine translation errors in automatic suggestions.
* :http:get:`/api/units/(int:id)/` now includes ``last_updated`` timestamp.
* :http:get:`/api/changes/(int:id)/` now includes ``old`` and ``details``.
* Reduced memory usage and increased performance of some views.

.. rubric:: Bug fixes

* Loading of strings with many glossary matches.
* Fixed behavior of some site-wide :ref:`addons`.
* Saving strings needing editing to :doc:`/formats/winrc`.
* :ref:`check-xml-tags` better handle XML entities.
* Automatic suggestions could mix up replacements between translated strings.

.. rubric:: Compatibility

* Compatibility with Django 5.1.

.. rubric:: Upgrading

Please follow :ref:`generic-upgrade-instructions` in order to perform update.

`All changes in detail <https://github.com/WeblateOrg/weblate/milestone/114?closed=1>`__.

Weblate 5.5.5
-------------

*Released on May 13th 2024.*

.. rubric:: Bug fixes

* False-positive merge failure alert when using push branch.
* Cleanup of stale repositories.

.. rubric:: Upgrading

Please follow :ref:`generic-upgrade-instructions` in order to perform update.

`All changes in detail <https://github.com/WeblateOrg/weblate/milestone/121?closed=1>`__.

Weblate 5.5.4
-------------

*Released on May 10th 2024.*

.. rubric:: Improvements

* Visually highlight explanation in :ref:`glossary`.
* Add :ref:`addons` history tab in management.
* New :ref:`alerts` when :ref:`glossary` might not work as expected.
* :doc:`/admin/announcements` can be posted on project/language scope.

.. rubric:: Bug fixes

* Improved handling placeables in :ref:`mt-openai`.

.. rubric:: Upgrading

Please follow :ref:`generic-upgrade-instructions` in order to perform update.

`All changes in detail <https://github.com/WeblateOrg/weblate/milestone/120?closed=1>`__.

Weblate 5.5.3
-------------

*Released on May 3rd 2024.*

.. rubric:: Improvements

* Improved performance of rendering large lists of objects.
* Component management: added links to manage project/site-wide :ref:`addons`.

.. rubric:: Bug fixes

* Fixed crashes with librsvg older than 2.46.
* Daily execution of some :ref:`addons`.

.. rubric:: Upgrading

Please follow :ref:`generic-upgrade-instructions` in order to perform update.

`All changes in detail <https://github.com/WeblateOrg/weblate/milestone/119?closed=1>`__.

Weblate 5.5.2
-------------

*Released on April 26th 2024.*

.. rubric:: Bug fixes

* Fixed publishing packages to PyPI.

.. rubric:: Upgrading

Please follow :ref:`generic-upgrade-instructions` in order to perform update.

`All changes in detail <https://github.com/WeblateOrg/weblate/milestone/118?closed=1>`__.

Weblate 5.5.1
-------------

*Released on April 26th 2024.*

.. rubric:: New features

* :doc:`/user/search` supports ``source_changed:DATETIME``.
* Added several new :ref:`component-language_code_style`.

.. rubric:: Improvements

* Display more details on source string change in history.
* :ref:`mt-microsoft-translator` now supports using custom translators.
* Improved error handling in :ref:`invite-user`.
* Added PNG status badge.
* Added list of managed projects to the dashboard view.
* More detailed status of outgoing commits.
* Reduced memory usage.

.. rubric:: Bug fixes

* Fixed skipped component update with some add-ons enabled.
* Daily execution of project and site wide add-ons.
* Allow editing strings when the source is marked for editing.
* Updates of the last updated timestamp of a string.
* Fixed project and site wide installation of :ref:`addon-weblate.git.squash` and :ref:`addon-weblate.discovery.discovery` add-ons.
* Graceful handling of locking errors in the :ref:`api`.

.. rubric:: Upgrading

Please follow :ref:`generic-upgrade-instructions` in order to perform update.

* There is a change in ``REST_FRAMEWORK`` setting (newly added ``EXCEPTION_HANDLER``).

`All changes in detail <https://github.com/WeblateOrg/weblate/milestone/117?closed=1>`__.

Weblate 5.5
-----------

*Released on April 20th 2024.*

.. rubric:: New features

* :ref:`addons` can be now installed project-wide and site-wide.

* API improvements.

  * Added :http:get:`/api/categories/(int:id)/statistics/`.
  * Added :http:get:`/api/projects/(string:project)/file/`.
  * Added :http:post:`/api/groups/(int:id)/admins/`.
  * Added :http:delete:`/api/groups/(int:id)/admins/(int:user_id)`.
  * Improved :http:post:`/api/translations/(string:project)/(string:component)/(string:language)/units/`.

* Added :ref:`mt-systran` automatic translation support.

.. rubric:: Improvements

* Docker container now validates user password strength by default, see :envvar:`WEBLATE_MIN_PASSWORD_SCORE`.
* Improved error reporting in :ref:`machine-translation-setup`.
* :ref:`check-max-size` better displays rendered text.
* Admins can now specify username and full name when :ref:`invite-user`.
* Added :ref:`check-end-interrobang`.
* :ref:`alerts` are now refreshed when needed, not just daily.
* :doc:`/devel/reporting` uses specific word count for CJK languages.
* Team membership changes are now tracked in :ref:`audit-log`.

.. rubric:: Bug fixes

* :ref:`check-check-glossary` works better for languages not using whitespace.
* :ref:`alerts` better handle non-latin source languages.
* :ref:`check-max-size` sometimes ignored ``font-spacing:SPACING`` flag.
* Fixed per-language statistics on nested categories.
* Fixed categories listing on per-language pages.
* Fixed :guilabel:`Needs editing` state calculation.
* Fixed changing :ref:`component-push` with :ref:`vcs-gerrit`.
* Fixed using categorized components in :ref:`manage`, :ref:`memory` or :ref:`auto-translation`.

.. rubric:: Compatibility

* Several API calls might be affected by stricter validation of boolean fields by Django REST Framework. For example :http:post:`/api/projects/(string:project)/components/`.
* Uniqueness of name and slug of a component is now enforced at the database level on PostgreSQL 15+.
* Docker image now ships Python packages in :file:`/app/venv` and installs using :program:`uv`.

.. rubric:: Upgrading

Please follow :ref:`generic-upgrade-instructions` in order to perform update.

* There are several changes in :file:`settings_example.py`, most notable is changes in ``INSTALLED_APPS`` and ``LOGOUT_REDIRECT_URL``, please adjust your settings accordingly.
* Weblate now requires Python 3.10 and Django 5.0.

`All changes in detail <https://github.com/WeblateOrg/weblate/milestone/111?closed=1>`__.

Weblate 5.4.3
-------------

*Released on March 26th 2024.*

.. rubric:: Bug fixes

* Superuser access to components with :ref:`component-restricted`.
* Adjusted default :setting:`LOGIN_REQUIRED_URLS_EXCEPTIONS` to not block :ref:`manage-appearance`.
* Avoid crash on pushing changes to diverged repository.
* Avoid crash when installing :ref:`addon-weblate.generate.pseudolocale`.
* :ref:`azure-setup` gracefully handles repositories with spaces in URL.
* :ref:`mt-deepl` gracefully handles glossaries for language variants.
* :doc:`/formats/excel` better handles blank cells.
* Fixed possible data loss when merging gettext PO file changes in Git.
* Repository operations on project could have skipped some components.

.. rubric:: Upgrading

Please follow :ref:`generic-upgrade-instructions` in order to perform update.

`All changes in detail <https://github.com/WeblateOrg/weblate/milestone/115?closed=1>`__.

Weblate 5.4.2
-------------

*Released on February 22nd 2024.*

.. rubric:: Bug fixes

* Displaying debugging page in case of database connection issues.
* Gracefully handle migration with duplicate built-in teams.

.. rubric:: Upgrading

Please follow :ref:`generic-upgrade-instructions` in order to perform update.

`All changes in detail <https://github.com/WeblateOrg/weblate/milestone/113?closed=1>`__.

Weblate 5.4.1
-------------

*Released on February 19th 2024.*

.. rubric:: Bug fixes

* Possible crash on Weblate upgrade check when cached from the previous versions.
* Gracefully handle migration with duplicate built-in teams.

.. rubric:: Upgrading

Please follow :ref:`generic-upgrade-instructions` in order to perform update.

`All changes in detail <https://github.com/WeblateOrg/weblate/milestone/112?closed=1>`__.

Weblate 5.4
-----------

*Released on February 15th 2024.*

.. rubric:: New features

* :ref:`check-perl-brace-format` quality check.
* :doc:`/formats/moko-resources`.
* :doc:`/formats/formatjs`.
* Search input is now syntax highlighted, see :doc:`/user/search`.
* Weblate is now available in Tamil.

.. rubric:: Improvements

* Better logging in :wladmin:`createadmin`.
* :ref:`addon-weblate.discovery.discovery` now reports skipped entries.
* Adding string in a repository triggers :ref:`subscriptions`.
* :ref:`mt-openai` better handles batch translations and glossaries.
* :ref:`mt-libretranslate` better handles batch translations.
* Text variant of notification e-mails now properly indicate changed strings.
* File downloads now honor :http:header:`If-Modified-Since`.
* :ref:`num-words` support for CJK languages.
* :ref:`addon-weblate.discovery.discovery` now preserves :ref:`componentlists`.
* Nicer formatting of :ref:`glossary` tooltips.
* :http:get:`/api/components/(string:project)/(string:component)/` now includes information about linked component.
* Improved :ref:`workflow-customization` configuration forms.

.. rubric:: Bug fixes

* Plural forms handling in :doc:`/formats/qt`.
* Added missing documentation for :setting:`ADMINS_CONTACT`.
* Automatic fixer for :ref:`autofix-punctuation-spacing` no longer adds new whitespace.
* Pending changes committing could be omitted under some circumstances.
* :ref:`addon-weblate.cleanup.blank` now correctly removes blank plurals.

.. rubric:: Compatibility

* Last changed timestamp now reflects changes outside Weblate as well. This affects both :ref:`api` and the user interface.
* Releases are signed by Sigstore instead of PGP, see :ref:`verify`.

.. rubric:: Upgrading

Please follow :ref:`generic-upgrade-instructions` in order to perform update.

`All changes in detail <https://github.com/WeblateOrg/weblate/milestone/109?closed=1>`__.

Weblate 5.3.1
-------------

*Released on December 19th 2023.*

.. rubric:: Bug fixes

* Not updating statistics in some situations.

.. rubric:: Upgrading

Please follow :ref:`generic-upgrade-instructions` in order to perform update.

`All changes in detail <https://github.com/WeblateOrg/weblate/milestone/110?closed=1>`__.

Weblate 5.3
-----------

*Released on December 14th 2023.*

.. rubric:: New features

* :ref:`mt-openai` automatic suggestion service.
* :ref:`mt-alibaba` automatic suggestion service.
* Added labels API, see :http:get:`/api/projects/(string:project)/labels/`.
* :ref:`glossary-mt`.
* New automatic fixer for :ref:`autofix-punctuation-spacing`.
* :ref:`mt-google-translate-api-v3` now better honors placeables or line breaks.

.. rubric:: Improvements

* Reduced memory usage for statistics.
* :ref:`mt-deepl` performs better in :ref:`auto-translation` and supports :ref:`glossary-mt`.
* :ref:`mt-microsoft-translator` supports :ref:`glossary-mt`.
* Improved region selection in :ref:`mt-google-translate-api-v3`.
* Added nested JSON exporter in :ref:`download`.
* Improved :ref:`git-exporter` performance on huge repositories.

.. rubric:: Bug fixes

* Removing stale VCS directories.

.. rubric:: Compatibility

* Dropped Microsoft Terminology service for automatic suggestions, as it is no longer provided by Microsoft.
* ``labels`` in units API now expose full label info, see :http:get:`/api/units/(int:id)/`.

.. rubric:: Upgrading

Please follow :ref:`generic-upgrade-instructions` in order to perform update.

`All changes in detail <https://github.com/WeblateOrg/weblate/milestone/107?closed=1>`__.

Weblate 5.2.1
-------------

*Released on November 22nd 2023.*

.. rubric:: Improvements

* Show search field after no strings found while translating.
* Added soft hyphen to special-characters toolbar.

.. rubric:: Bug fixes

* Database backups compatibility with Alibaba Cloud Database PolarDB.
* Crash on loading statistics calculated by previous versions.
* Sort icons in dark mode.
* Project level statistics no longer count categorized components twice.
* Possible discarding pending translations after editing source strings.

.. rubric:: Upgrading

Please follow :ref:`generic-upgrade-instructions` in order to perform update.

`All changes in detail <https://github.com/WeblateOrg/weblate/milestone/108?closed=1>`__.

Weblate 5.2
-----------

*Released on November 16th 2023.*

.. rubric:: New features

* :ref:`vcs-azure-devops`.

.. rubric:: Improvements

* Faster statistics updates.
* Better e-mail selection in user profile.
* :ref:`autofix` are now applied to suggestions as well.
* :ref:`mt-deepl` can now configure default formality for translations.
* Use neutral colors for progress bars and translation unit states.
* :ref:`addon-weblate.gettext.mo` can optionally include strings needing editing.
* Use :http:header:`Accept-Language` to order translations for unauthenticated users.
* Add option to directly approve suggestions with :ref:`reviews` workflow.
* One-click removal of project or component :ref:`subscriptions`.
* :ref:`api-statistics` now includes character and word counts for more string states.

.. rubric:: Bug fixes

* Fixed creating component within a category by upload.
* Error handling in organizing components and categories.
* Fixed moving categories between projects.
* Fixed formatting of translation memory search results.
* Allow non-breaking space character in :ref:`autofix-html`.

.. rubric:: Compatibility

* :doc:`/formats/apple` exporter now produces UTF-8 encoded files.
* Python 3.12 is now supported, though not recommended, see :ref:`python-deps`.

.. rubric:: Upgrading

Please follow :ref:`generic-upgrade-instructions` in order to perform update.

`All changes in detail <https://github.com/WeblateOrg/weblate/milestone/104?closed=1>`__.

Weblate 5.1.1
-------------

*Released on October 25th 2023.*

.. rubric:: Improvements

* :ref:`addon-weblate.consistency.languages` now uses a dedicated user for changes.
* Added button for sharing on Fediverse.
* Added validation for VCS integration credentials.
* Reduced overhead of statistics collection.

.. rubric:: Bug fixes

* Added plurals validation when editing string using the API.
* Replacing a file using upload when existing is corrupted.

.. rubric:: Upgrading

Please follow :ref:`generic-upgrade-instructions` in order to perform update.

`All changes in detail <https://github.com/WeblateOrg/weblate/milestone/106?closed=1>`__.

Weblate 5.1
-----------

*Released on October 16th 2023.*

.. rubric:: New features

* :ref:`mt-yandex-v2` machine translation service.
* :ref:`addon-weblate.autotranslate.autotranslate` and :ref:`auto-translation` are now stored with a dedicated user as an author.
* :ref:`addons` changes to strings are now stored with a dedicated user as an author.
* :ref:`download-multi` can now convert file formats.
* :ref:`workflow-customization` allows to fine-tune localization workflow per language.

.. rubric:: Improvements

* :ref:`project-translation_review` also shows the approval percentage in object listings.
* Project is added to watched upon accepting an invitation.
* Configure VCS API credentials as a Python dict from environment variables.
* Improved accuracy of checks on plural messages.
* Engage page better shows stats.
* Strings which can not be saved to a file no longer block other strings to be written.
* Fixed some API URLs for categorized components.
* Show plural form examples more prominently.
* Highlight whitespace in :ref:`machine-translation`.
* Faster comment and component removal.
* Show disabled save button reason more prominently.
* New string notification can now be triggered for each string.

.. rubric:: Bug fixes

* Improved OCR error handling in :ref:`screenshots`.
* :ref:`autofix` gracefully handle strings from :ref:`multivalue-csv`.
* Occasional crash in :ref:`machine-translation` caching.
* Fixed history listing for entries within a :ref:`category`.
* Fixed editing :guilabel:`Administration` team.
* :ref:`addon-weblate.consistency.languages` add-on could miss some languages.

.. rubric:: Compatibility

* Categories are now included ``weblate://`` repository URLs.

.. rubric:: Upgrading

Please follow :ref:`generic-upgrade-instructions` in order to perform update.

* Upgrades from older version than 5.0.2 are not supported, please upgrade to 5.0.2 first and then continue in upgrading.
* Dropped support for deprecated insecure configuration of VCS service API keys via _TOKEN/_USERNAME in :file:`settings.py`.
* Weblate now defaults to persistent database connections in :file:`settings_example.py` and Docker.

`All changes in detail <https://github.com/WeblateOrg/weblate/milestone/100?closed=1>`__.

Weblate 5.0.2
-------------

*Released on September 14th 2023.*

.. rubric:: Improvements

* Translate page performance.
* Search now looks for categories as well.

.. rubric:: Bug fixes

* Rendering of release notes on GitHub.
* Listing of categorized projects.
* Translating a language inside a category.
* Categories sorting.

.. rubric:: Upgrading

Please follow :ref:`generic-upgrade-instructions` in order to perform update.

* The database upgrade can take considerable time on larger sites due to indexing changes.

`All changes in detail <https://github.com/WeblateOrg/weblate/milestone/105?closed=1>`__.

Weblate 5.0.1
-------------

*Released on September 10th 2023.*

.. rubric:: New features

* Added :http:get:`/api/component-lists/(str:slug)/components/`.

.. rubric:: Improvements

* Related glossary terms lookup is now faster.
* Logging of failures when creating pull requests.
* History is now loaded faster.
* Added object ``id`` to all :ref:`api` endpoints.
* Better performance of projects with a lot of components.
* Added compatibility redirects for some old URLs.

.. rubric:: Bug fixes

* Creating component within a category.
* Source strings and state display for converted formats.
* Block :ref:`component-edit_template` on formats which do not support it.
* :ref:`check-reused` is no longer triggered for blank strings.
* Performance issues while browsing some categories.
* Fixed GitHub Team and Organization authentication in Docker container.
* GitLab merge requests when using a customized SSH port.

.. rubric:: Compatibility

* `pyahocorasick` dependency has been replaced by `ahocorasick_rs`.
* The default value of :setting:`IP_PROXY_OFFSET` has been changed from 1 to -1.

.. rubric:: Upgrading

Please follow :ref:`generic-upgrade-instructions` in order to perform update.

* The database upgrade can take considerable time on larger sites due to indexing changes.

`All changes in detail <https://github.com/WeblateOrg/weblate/milestone/103?closed=1>`__.

Weblate 5.0
-----------

*Released on August 24th 2023.*

.. rubric:: New features

* :doc:`/formats/markdown` support, thanks to Anders Kaplan.
* :ref:`category` can now organize components within a project.
* :doc:`/formats/fluent` now has better syntax checks thanks to Henry Wilkes.
* Inviting users now works with all authentication methods.
* Docker container supports file backed secrets, see :ref:`docker-secrets`.

.. rubric:: Improvements

* Plurals handling in machine translation.
* :ref:`check-same` check now honors placeholders even in the strict mode.
* :ref:`check-reused` is no longer triggered for languages with a single plural form.
* WebP is now supported for :ref:`screenshots`.
* Avoid duplicate notification when a user is subscribed to overlapping scopes.
* OCR support for non-English languages in :ref:`screenshots`.
* :ref:`xliff` now supports displaying source string location.
* Rendering strings with plurals, placeholders or alternative translations.
* User API now includes last sign in date.
* User API token is now hidden for privacy reasons by default.
* Faster adding terms to glossary.
* Better preserve translation on source file change in :doc:`/formats/html` and :doc:`/formats/txt`.
* Added indication of automatic assignment to team listing.
* Users now have to confirm invitations to become team members.
* :ref:`check-formats` can now check all plural forms with the ``strict-format`` flag.
* :doc:`/user/checks` browsing experience.
* Highlight differences in the source string in automatic suggestions.
* Visual diff now better understands compositing characters.

.. rubric:: Bug fixes

* User names handling while committing to Git.
* :ref:`addon-weblate.cleanup.blank` and :ref:`addon-weblate.cleanup.generic` now remove all strings at once.
* Language filtering in :doc:`/devel/reporting`.
* Reduced false positives of :ref:`check-reused` when fixing the translation.
* Fixed caching issues after updating screenshots from the repository.

.. rubric:: Compatibility

* Python 3.9 or newer is now required.
* Several UI URLs have been changed to be able to handle categories.

.. rubric:: Upgrading

Please follow :ref:`generic-upgrade-instructions` in order to perform update.

* There are several changes in :file:`settings_example.py`, most notable is changes in ``CACHES`` and ``SOCIAL_AUTH_PIPELINE``, please adjust your settings accordingly.
* Several previously optional dependencies are now required.
* The database upgrade can take considerable time on larger sites due to structure changes.


`All changes in detail <https://github.com/WeblateOrg/weblate/milestone/99?closed=1>`__.<|MERGE_RESOLUTION|>--- conflicted
+++ resolved
@@ -5,11 +5,8 @@
 
 .. rubric:: New features
 
-<<<<<<< HEAD
 * Batch automatic translation can now be manually triggered at project language, category or component level, see :ref:`auto-translation`.
-=======
 * Added ability to completely disable the admin contact form by setting :setting:`CONTACT_FORM` to ``"disabled"``.
->>>>>>> e2b74818
 
 .. rubric:: Improvements
 
