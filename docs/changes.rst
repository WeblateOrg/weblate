--- conflicted
+++ resolved
@@ -173,10 +173,7 @@
 
 Released on December 16th 2022.
 
-<<<<<<< HEAD
 * Added support for browsing all changes for an individual string.
-=======
-* Added support for browsing changes for a individual string.
 * Fixed plurals handling in automatic translation from other components.
 * Added keyboard shortcut Alt+Enter to submit string as a suggestion.
 * Added support for placeables in the Fluent format.
@@ -196,7 +193,6 @@
 * Added team administrators who can add or remove members of the team.
 * Added a popup confirmation before deleting users.
 * Added add-on to customize XML output.
->>>>>>> ebf99c46
 
 `All changes in detail <https://github.com/WeblateOrg/weblate/milestone/88?closed=1>`__.
 
@@ -207,11 +203,7 @@
 
 * Added support for removing entries from translation memory.
 * Improved analysis on the duplicate language alert.
-<<<<<<< HEAD
 * Improved accurancy of the consecutive duplicated-words check.
-=======
-* Improved accuracy of the consecutive duplicated words check.
->>>>>>> ebf99c46
 * Improved scaling of sending many notifications.
 * Improved string-state handling for subtitle translation.
 * Deprecated insecure configuration of VCS service API keys via _TOKEN/_USERNAME configuration instead of _CREDENTIALS list.
