--- conflicted
+++ resolved
@@ -12,15 +12,12 @@
 
 **Improvements**
 
-<<<<<<< HEAD
-* Stale, empty glossaries are now automatically removed.
-=======
 * :ref:`mt-modernmt` supports :ref:`glossary-mt`.
->>>>>>> e4add1b1
 * :ref:`mt-deepl` now supports specifying translation context.
 * :ref:`mt-aws` now supports :ref:`glossary-mt`.
 * :ref:`autofix` for Devanagari danda now better handles latin script.
 * :ref:`autofix` for French and Breton now uses a non-breaking space before colons instead of a narrow one.
+* Stale, empty glossaries are now automatically removed.
 
 **Bug fixes**
 
