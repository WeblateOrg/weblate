--- conflicted
+++ resolved
@@ -13,11 +13,8 @@
 **Bug fixes**
 
 * Fixed skipped component update with some add-ons enabled.
-<<<<<<< HEAD
 * Allow editing strings when the source is marked for editing.
-=======
 * Updates of last updated timestamp of a string.
->>>>>>> 37fd461b
 
 **Compatibility**
 
