Weblate 5.8.2
-------------

Not yet released.

**New features**

**Improvements**

**Bug fixes**

* Update outdated plural definitions during the database migration.
* Reduced number of database queries when updating multiple strings.
<<<<<<< HEAD
* Leading problematic characters in :ref:`glossary` terms are now properly stripped in uploaded files.
=======
* Improved :ref:`workflow-customization` performance.
>>>>>>> 111ba098

**Compatibility**

**Upgrading**

Please follow :ref:`generic-upgrade-instructions` in order to perform update.

**Contributors**

.. include:: changes/contributors/5.8.2.rst

`All changes in detail <https://github.com/WeblateOrg/weblate/milestone/129?closed=1>`__.

Weblate 5.8.1
-------------

Released on October 15th 2024.

**Bug fixes**

* Use lower case name for the Python package.

**Upgrading**

Please follow :ref:`generic-upgrade-instructions` in order to perform update.

**Contributors**

.. include:: changes/contributors/5.8.1.rst

`All changes in detail <https://github.com/WeblateOrg/weblate/milestone/128?closed=1>`__.

Weblate 5.8
-----------

Released on October 15th 2024.

**New features**

* Added :ref:`component-key_filter` in the component.
* :ref:`Searching` now supports filtering by object path and :ref:`date-search`.
* Merge requests credentials can now be passed in the repository URL, see :ref:`settings-credentials`.
* :ref:`mt-azure-openai` automatic suggestion service.
* :ref:`vcs-bitbucket-cloud`.

**Improvements**

* :ref:`mt-modernmt` supports :ref:`glossary-mt`.
* :ref:`mt-deepl` now supports specifying translation context.
* :ref:`mt-aws` now supports :ref:`glossary-mt`.
* :ref:`autofix` for Devanagari danda now better handles latin script.
* :ref:`autofix` for French and Breton now uses a non-breaking space before colons instead of a narrow one.
* :ref:`api` now has a preview OpenAPI specification.
* Stale, empty glossaries are now automatically removed.
* :kbd:`?` now displays available :ref:`keyboard`.
* Translation and language view in the project now include basic information about the language and plurals.
* :ref:`bulk-edit` shows a preview of matched strings.
* :ref:`aresource` now supports translatable attribute in its strings.
* Creating component via file upload (Translate document) now supports bilingual files.

**Bug fixes**

* Displaying :ref:`workflow-customization` setting in some cases.
* Users can add component in any language already existing in a project.
* :ref:`check-unnamed-format` better handles some strings, such as :ref:`check-python-brace-format`.

**Compatibility**

* Weblate now requires Python 3.11 or newer.
* :ref:`mt-aws` now requires the `TranslateFullAccess` permission

**Upgrading**

Please follow :ref:`generic-upgrade-instructions` in order to perform update.

* There are several changes in :file:`settings_example.py`, most notable are the new settings for :ref:`api` in ``SPECTACULAR_SETTINGS`` and changes in ``REST_FRAMEWORK`` and ``INSTALLED_APPS``; please adjust your settings accordingly.

**Contributors**

.. include:: changes/contributors/5.8.rst

`All changes in detail <https://github.com/WeblateOrg/weblate/milestone/122?closed=1>`__.

Weblate 5.7.2
-------------

Released on September 5th 2024.

**Improvements**

* :ref:`2fa` remembers last method used by user.
* Instead of redirecting, the sign-out now displays a page.
* Improved readability of exception logs.

**Bug fixes**

* Updating of translations from the repository in linked components.
* Improved rendering of digest notification e-mails.

**Upgrading**

Please follow :ref:`generic-upgrade-instructions` in order to perform update.

**Contributors**

.. include:: changes/contributors/5.7.2.rst

`All changes in detail <https://github.com/WeblateOrg/weblate/milestone/126?closed=1>`__.

Weblate 5.7.1
-------------

Released on August 30th 2024.

**Improvements**

* Updated language names to better describe different scripts and Sintic languages.
* :ref:`addon-weblate.cleanup.generic` is now automatically installed for formats which need it to update non-translation content in the translated files.

**Bug fixes**

* Support for using Docker network names in automatic suggestion settings.
* Fixed authentication using some third-party providers such as Azure.
* Support for formal and informal Portuguese in :ref:`mt-deepl`.
* QR code for TOTP is now black/white even in dark mode.
* Fixed TOTP authentication when WebAuthn is also configured for the user.

**Upgrading**

Please follow :ref:`generic-upgrade-instructions` in order to perform update.

**Contributors**

.. include:: changes/contributors/5.7.1.rst

`All changes in detail <https://github.com/WeblateOrg/weblate/milestone/125?closed=1>`__.

Weblate 5.7
-----------

Released on August 15th 2024.

**New features**

* :ref:`2fa` is now supported using Passkeys, WebAuthn, authentication apps (TOTP), and recovery codes.
* :ref:`2fa` can be enforced at the team or project level.
* :ref:`adding-new-strings` can now create plural strings in the user interface.
* :ref:`labels` now include description to explain them.
* New :ref:`subscriptions` for completed translation and component.
* :ref:`mt-openai` now supports custom models and URLs and offers rephrasing of existing strings.
* :ref:`mt-cyrtranslit` automatic suggestion service.

**Improvements**

* :ref:`addon-weblate.properties.sort` can now do case-sensitive sorting.
* The status widgets are now supported site-wide and language-wide, see :ref:`promotion`.
* :ref:`reports` are now available for categories.
* Highlight newlines in the editor.
* :doc:`/formats/csv` better handle files with two fields only.
* Browse mode can now be navigated using keyboard, see :ref:`keyboard`.
* :http:get:`/api/components/(string:project)/(string:component)/credits/` and :http:get:`/api/projects/(string:project)/credits/` API endpoints for components and projects.
* :ref:`glossary-terminology` entries in Glossary can now only be created by users with :guilabel:`Add glossary terminology` permission.
* :ref:`check-python-brace-format` detects extra curly braces.
* Screenshots now can be pasted from the clipboard in :ref:`screenshots`.

**Bug fixes**

* Accessibility of keyboard navigation.
* :ref:`git-exporter` now works with all Git based :ref:`vcs`.
* :ref:`check-max-size` sometimes failed to render screenshot.

**Compatibility**

* Weblate now uses mistletoe instead of misaka as a Markdown renderer.
* :ref:`csp` is now stricter what might block third-party customizations.
* Monolingual formats no longer copy comments from :ref:`component-template` when adding strings to translation.
* Dropped support for Amagama in :ref:`machine-translation-setup` as the service is no longer maintained.
* Default value for :setting:`SENTRY_SEND_PII` was changed.
* Translation credit reports in the JSON format now follows a different format for entries.

**Upgrading**

Please follow :ref:`generic-upgrade-instructions` in order to perform update.

* There are several changes in :file:`settings_example.py`, most notable are the new settings for :ref:`2fa` and changes in ``INSTALLED_APPS``, ``SOCIAL_AUTH_PIPELINE`` and ``MIDDLEWARE``; please adjust your settings accordingly.
* :setting:`ENABLE_HTTPS` is now required for WebAuthn support. If you cannot use HTTPS, please silence related check as described in :setting:`ENABLE_HTTPS` documentation.

**Contributors**

.. include:: changes/contributors/5.7.rst

`All changes in detail <https://github.com/WeblateOrg/weblate/milestone/116?closed=1>`__.

Weblate 5.6.2
-------------

Released on July 1st 2024.

**Bug fixes**

* Rendering of :ref:`labels` color selection widget.
* Detection of pending outgoing commits.
* :ref:`addons` button layout.
* Crash when installing :ref:`addon-weblate.discovery.discovery` add-on.
* Removal of source strings in :ref:`glossary`.
* Validation of :ref:`projectbackup` ZIP file upon restoring (CVE-2024-39303 / GHSA-jfgp-674x-6q4p).

**Upgrading**

Please follow :ref:`generic-upgrade-instructions` in order to perform update.

`All changes in detail <https://github.com/WeblateOrg/weblate/milestone/124?closed=1>`__.

Weblate 5.6.1
-------------

Released on June 24th 2024.

**Improvements**

* Docker container accepts :envvar:`WEBLATE_REMOVE_ADDONS` and :envvar:`WEBLATE_ADD_MACHINERY` to customize automatic suggestion services and :envvar:`WEBLATE_CORS_ALLOW_ALL_ORIGINS` for CORS handling in API.
* Added OpenMetrics compatibility for :http:get:`/api/metrics/`.

**Bug fixes**

* Language aliases in :doc:`/admin/machine`.

**Upgrading**

Please follow :ref:`generic-upgrade-instructions` in order to perform update.

`All changes in detail <https://github.com/WeblateOrg/weblate/milestone/123?closed=1>`__.

Weblate 5.6
-----------

Released on June 19th 2024.

**New features**

* :ref:`addons` activity log for tracking add-on activity.
* Improved date range selection in :ref:`reports`.

**Improvements**

* :ref:`subscriptions` now include strings which need updating.
* Improved compatibility with password managers.
* Improved tracking of uploaded changes.
* Gracefully handle temporary machine translation errors in automatic suggestions.
* :http:get:`/api/units/(int:id)/` now includes `last_updated` timestamp.
* :http:get:`/api/changes/(int:id)/` now includes `old` and `details`.
* Reduced memory usage and increased performance of some views.

**Bug fixes**

* Loading of strings with many glossary matches.
* Fixed behavior of some site-wide :ref:`addons`.
* Saving strings needing editing to :doc:`/formats/winrc`.
* :ref:`check-xml-tags` better handle XML entities.
* Automatic suggestions could mix up replacements between translated strings.

**Compatibility**

* Compatibility with Django 5.1.

**Upgrading**

Please follow :ref:`generic-upgrade-instructions` in order to perform update.

`All changes in detail <https://github.com/WeblateOrg/weblate/milestone/114?closed=1>`__.

Weblate 5.5.5
-------------

Released on May 13th 2024.

**Bug fixes**

* False-positive merge failure alert when using push branch.
* Cleanup of stale repositories.

**Upgrading**

Please follow :ref:`generic-upgrade-instructions` in order to perform update.

`All changes in detail <https://github.com/WeblateOrg/weblate/milestone/121?closed=1>`__.

Weblate 5.5.4
-------------

Released on May 10th 2024.

**Improvements**

* Visually highlight explanation in :ref:`glossary`.
* Add :ref:`addons` history tab in management.
* New :ref:`alerts` when :ref:`glossary` might not work as expected.
* :doc:`/admin/announcements` can be posted on project/language scope.

**Bug fixes**

* Improved handling placeables in :ref:`mt-openai`.

**Upgrading**

Please follow :ref:`generic-upgrade-instructions` in order to perform update.

`All changes in detail <https://github.com/WeblateOrg/weblate/milestone/120?closed=1>`__.

Weblate 5.5.3
-------------

Released on May 3rd 2024.

**Improvements**

* Improved performance of rendering large lists of objects.
* Component management: added links to manage project/site-wide :ref:`addons`.

**Bug fixes**

* Fixed crashes with librsvg older than 2.46.
* Daily execution of some :ref:`addons`.

**Upgrading**

Please follow :ref:`generic-upgrade-instructions` in order to perform update.

`All changes in detail <https://github.com/WeblateOrg/weblate/milestone/119?closed=1>`__.

Weblate 5.5.2
-------------

Released on April 26th 2024.

**Bug fixes**

* Fixed publishing packages to PyPI.

**Upgrading**

Please follow :ref:`generic-upgrade-instructions` in order to perform update.

`All changes in detail <https://github.com/WeblateOrg/weblate/milestone/118?closed=1>`__.

Weblate 5.5.1
-------------

Released on April 26th 2024.

**New features**

* :ref:`Searching` supports ``source_changed:DATETIME``.
* Added several new :ref:`component-language_code_style`.

**Improvements**

* Display more details on source string change in history.
* :ref:`mt-microsoft-translator` now supports using custom translators.
* Improved error handling in :ref:`invite-user`.
* Added PNG status badge.
* Added list of managed projects to the dashboard view.
* More detailed status of outgoing commits.
* Reduced memory usage.

**Bug fixes**

* Fixed skipped component update with some add-ons enabled.
* Daily execution of project and site wide add-ons.
* Allow editing strings when the source is marked for editing.
* Updates of the last updated timestamp of a string.
* Fixed project and site wide installation of :ref:`addon-weblate.git.squash` and :ref:`addon-weblate.discovery.discovery` add-ons.
* Graceful handling of locking errors in the :ref:`api`.

**Upgrading**

Please follow :ref:`generic-upgrade-instructions` in order to perform update.

* There is a change in ``REST_FRAMEWORK`` setting (newly added ``EXCEPTION_HANDLER``).

`All changes in detail <https://github.com/WeblateOrg/weblate/milestone/117?closed=1>`__.

Weblate 5.5
-----------

Released on April 20th 2024.

**New features**

* :ref:`addons` can be now installed project-wide and site-wide.

* API improvements

  * Added :http:get:`/api/categories/(int:id)/statistics/`.
  * Added :http:get:`/api/projects/(string:project)/file/`.
  * Added :http:post:`/api/groups/(int:id)/admins/`.
  * Added :http:delete:`/api/groups/(int:id)/admins/(int:user_id)`.
  * Improved :http:post:`/api/translations/(string:project)/(string:component)/(string:language)/units/`.

* Added :ref:`mt-systran` automatic translation support.

**Improvements**

* Docker container now validates user password strength by default, see :envvar:`WEBLATE_MIN_PASSWORD_SCORE`.
* Improved error reporting in :ref:`machine-translation-setup`.
* :ref:`check-max-size` better displays rendered text.
* Admins can now specify username and full name when :ref:`invite-user`.
* Added :ref:`check-end-interrobang`.
* :ref:`alerts` are now refreshed when needed, not just daily.
* :doc:`/devel/reporting` uses specific word count for CJK languages.
* Team membership changes are now tracked in :ref:`audit-log`.

**Bug fixes**

* :ref:`check-check-glossary` works better for languages not using whitespace.
* :ref:`alerts` better handle non-latin source languages.
* :ref:`check-max-size` sometimes ignored ``font-spacing:SPACING`` flag.
* Fixed per-language statistics on nested categories.
* Fixed categories listing on per-language pages.
* Fixed :guilabel:`Needs editing` state calculation.
* Fixed changing :ref:`component-push` with :ref:`vcs-gerrit`.
* Fixed using categorized components in :ref:`manage`, :ref:`memory` or :ref:`auto-translation`.

**Compatibility**

* Several API calls might be affected by stricter validation of boolean fields by Django REST Framework. For example :http:post:`/api/projects/(string:project)/components/`.
* Uniqueness of name and slug of a component is now enforced at the database level on PostgreSQL 15+.
* Docker image now ships Python packages in :file:`/app/venv` and installs using :program:`uv`.

**Upgrading**

Please follow :ref:`generic-upgrade-instructions` in order to perform update.

* There are several changes in :file:`settings_example.py`, most notable is changes in ``INSTALLED_APPS`` and ``LOGOUT_REDIRECT_URL``, please adjust your settings accordingly.
* Weblate now requires Python 3.10 and Django 5.0.

`All changes in detail <https://github.com/WeblateOrg/weblate/milestone/111?closed=1>`__.

Weblate 5.4.3
-------------

Released on March 26th 2024.

**Bug fixes**

* Superuser access to components with :ref:`component-restricted`.
* Adjusted default :setting:`LOGIN_REQUIRED_URLS_EXCEPTIONS` to not block :ref:`manage-appearance`.
* Avoid crash on pushing changes to diverged repository.
* Avoid crash when installing :ref:`addon-weblate.generate.pseudolocale`.
* :ref:`azure-setup` gracefully handles repositories with spaces in URL.
* :ref:`mt-deepl` gracefully handles glossaries for language variants.
* :doc:`/formats/excel` better handles blank cells.
* Fixed possible data loss when merging gettext PO file changes in Git.
* Repository operations on project could have skipped some components.

**Upgrading**

Please follow :ref:`generic-upgrade-instructions` in order to perform update.

`All changes in detail <https://github.com/WeblateOrg/weblate/milestone/115?closed=1>`__.

Weblate 5.4.2
-------------

Released on February 22nd 2024.

**Bug fixes**

* Displaying debugging page in case of database connection issues.
* Gracefully handle migration with duplicate built-in teams.

**Upgrading**

Please follow :ref:`generic-upgrade-instructions` in order to perform update.

`All changes in detail <https://github.com/WeblateOrg/weblate/milestone/113?closed=1>`__.

Weblate 5.4.1
-------------

Released on February 19th 2024.

**Bug fixes**

* Possible crash on Weblate upgrade check when cached from the previous versions.
* Gracefully handle migration with duplicate built-in teams.

**Upgrading**

Please follow :ref:`generic-upgrade-instructions` in order to perform update.

`All changes in detail <https://github.com/WeblateOrg/weblate/milestone/112?closed=1>`__.

Weblate 5.4
-----------

Released on February 15th 2024.

**New features**

* :ref:`check-perl-brace-format` quality check.
* :doc:`/formats/moko`.
* :doc:`/formats/formatjs`.
* Search input is now syntax highlighted, see :doc:`/user/search`.
* Weblate is now available in தமிழ்.

**Improvements**

* Better logging in :wladmin:`createadmin`.
* :ref:`addon-weblate.discovery.discovery` now reports skipped entries.
* Adding string in a repository triggers :ref:`subscriptions`.
* :ref:`mt-openai` better handles batch translations and glossaries.
* :ref:`mt-libretranslate` better handles batch translations.
* Text variant of notification e-mails now properly indicate changed strings.
* File downloads now honor :http:header:`If-Modified-Since`.
* :ref:`num-words` support for CJK languages.
* :ref:`addon-weblate.discovery.discovery` now preserves :ref:`componentlists`.
* Nicer formatting of :ref:`glossary` tooltips.
* :http:get:`/api/components/(string:project)/(string:component)/` now includes information about linked component.
* Improved :ref:`workflow-customization` configuration forms.

**Bug fixes**

* Plural forms handling in :doc:`/formats/qt`.
* Added missing documentation for :setting:`ADMINS_CONTACT`.
* Automatic fixer for :ref:`autofix-punctuation-spacing` no longer adds new whitespace.
* Pending changes committing could be omitted under some circumstances.
* :ref:`addon-weblate.cleanup.blank` now correctly removes blank plurals.

**Compatibility**

* Last changed timestamp now reflects changes outside Weblate as well. This affects both :ref:`api` and the user interface.
* Releases are signed by Sigstore instead of PGP, see :ref:`verify`.

**Upgrading**

Please follow :ref:`generic-upgrade-instructions` in order to perform update.

`All changes in detail <https://github.com/WeblateOrg/weblate/milestone/109?closed=1>`__.

Weblate 5.3.1
-------------

Released on December 19th 2023.

**Bug fixes**

* Not updating statistics in some situations.

**Upgrading**

Please follow :ref:`generic-upgrade-instructions` in order to perform update.

`All changes in detail <https://github.com/WeblateOrg/weblate/milestone/110?closed=1>`__.

Weblate 5.3
-----------

Released on December 14th 2023.

**New features**

* :ref:`mt-openai` automatic suggestion service.
* :ref:`mt-alibaba` automatic suggestion service.
* Added labels API, see :http:get:`/api/projects/(string:project)/labels/`.
* :ref:`glossary-mt`.
* New automatic fixer for :ref:`autofix-punctuation-spacing`.
* :ref:`mt-google-translate-api-v3` now better honors placeables or line breaks.

**Improvements**

* Reduced memory usage for statistics.
* :ref:`mt-deepl` performs better in :ref:`auto-translation` and supports :ref:`glossary-mt`.
* :ref:`mt-microsoft-translator` supports :ref:`glossary-mt`.
* Improved region selection in :ref:`mt-google-translate-api-v3`.
* Added nested JSON exporter in :ref:`download`.
* Improved :ref:`git-exporter` performance on huge repositories.

**Bug fixes**

* Removing stale VCS directories.

**Compatibility**

* Dropped Microsoft Terminology service for automatic suggestions, as it is no longer provided by Microsoft.
* ``labels`` in units API now expose full label info, see :http:get:`/api/units/(int:id)/`.

**Upgrading**

Please follow :ref:`generic-upgrade-instructions` in order to perform update.

`All changes in detail <https://github.com/WeblateOrg/weblate/milestone/107?closed=1>`__.

Weblate 5.2.1
-------------

Released on November 22nd 2023.

**Improvements**

* Show search field after no strings found while translating.
* Added soft hyphen to special-characters toolbar.

**Bug fixes**

* Database backups compatibility with Alibaba Cloud Database PolarDB.
* Crash on loading statistics calculated by previous versions.
* Sort icons in dark mode.
* Project level statistics no longer count categorized components twice.
* Possible discarding pending translations after editing source strings.

**Upgrading**

Please follow :ref:`generic-upgrade-instructions` in order to perform update.

`All changes in detail <https://github.com/WeblateOrg/weblate/milestone/108?closed=1>`__.

Weblate 5.2
-----------

Released on November 16th 2023.

**New features**

* :ref:`vcs-azure-devops`

**Improvements**

* Faster statistics updates.
* Better e-mail selection in user profile.
* :ref:`autofix` are now applied to suggestions as well.
* :ref:`mt-deepl` can now configure default formality for translations.
* Use neutral colors for progress bars and translation unit states.
* :ref:`addon-weblate.gettext.mo` can optionally include strings needing editing.
* Use :http:header:`Accept-Language` to order translations for unauthenticated users.
* Add option to directly approve suggestions with :ref:`reviews` workflow.
* One-click removal of project or component :ref:`subscriptions`.
* :ref:`api-statistics` now includes character and word counts for more string states.

**Bug fixes**

* Fixed creating component within a category by upload.
* Error handling in organizing components and categories.
* Fixed moving categories between projects.
* Fixed formatting of translation memory search results.
* Allow non-breaking space character in :ref:`autofix-html`.

**Compatibility**

* :doc:`/formats/apple` exporter now produces UTF-8 encoded files.
* Python 3.12 is now supported, though not recommended, see :ref:`python-deps`.

**Upgrading**

Please follow :ref:`generic-upgrade-instructions` in order to perform update.

`All changes in detail <https://github.com/WeblateOrg/weblate/milestone/104?closed=1>`__.

Weblate 5.1.1
-------------

Released on October 25th 2023.

**New features**

**Improvements**

* :ref:`addon-weblate.consistency.languages` now uses a dedicated user for changes.
* Added button for sharing on Fediverse.
* Added validation for VCS integration credentials.
* Reduced overhead of statistics collection.

**Bug fixes**

* Added plurals validation when editing string using the API.
* Replacing a file using upload when existing is corrupted.

**Compatibility**

**Upgrading**

Please follow :ref:`generic-upgrade-instructions` in order to perform update.

`All changes in detail <https://github.com/WeblateOrg/weblate/milestone/106?closed=1>`__.

Weblate 5.1
-----------

Released on October 16th 2023.

**New features**

* :ref:`mt-yandex-v2` machine translation service.
* :ref:`addon-weblate.autotranslate.autotranslate` and :ref:`auto-translation` are now stored with a dedicated user as an author.
* :ref:`addons` changes to strings are now stored with a dedicated user as an author.
* :ref:`download-multi` can now convert file formats.
* :ref:`workflow-customization` allows to fine-tune localization workflow per language.

**Improvements**

* :ref:`project-translation_review` also shows the approval percentage in object listings.
* Project is added to watched upon accepting an invitation.
* Configure VCS API credentials as a Python dict from environment variables.
* Improved accuracy of checks on plural messages.
* Engage page better shows stats.
* Strings which can not be saved to a file no longer block other strings to be written.
* Fixed some API URLs for categorized components.
* Show plural form examples more prominently.
* Highlight whitespace in :ref:`machine-translation`.
* Faster comment and component removal.
* Show disabled save button reason more prominently.
* New string notification can now be triggered for each string.

**Bug fixes**

* Improved OCR error handling in :ref:`screenshots`.
* :ref:`autofix` gracefully handle strings from :ref:`multivalue-csv`.
* Occasional crash in :ref:`machine-translation` caching.
* Fixed history listing for entries within a :ref:`category`.
* Fixed editing :guilabel:`Administration` team.
* :ref:`addon-weblate.consistency.languages` add-on could miss some languages.

**Compatibility**

* Categories are now included ``weblate://`` repository URLs.

**Upgrading**

Please follow :ref:`generic-upgrade-instructions` in order to perform update.

* Upgrades from older version than 5.0.2 are not supported, please upgrade to 5.0.2 first and then continue in upgrading.
* Dropped support for deprecated insecure configuration of VCS service API keys via _TOKEN/_USERNAME in :file:`settings.py`.
* Weblate now defaults to persistent database connections in :file:`settings_example.py` and Docker.

`All changes in detail <https://github.com/WeblateOrg/weblate/milestone/100?closed=1>`__.

Weblate 5.0.2
-------------

Released on September 14th 2023.

**Improvements**

* Translate page performance.
* Search now looks for categories as well.

**Bug fixes**

* Rendering of release notes on GitHub.
* Listing of categorized projects.
* Translating a language inside a category.
* Categories sorting.

**Upgrading**

Please follow :ref:`generic-upgrade-instructions` in order to perform update.

* The database upgrade can take considerable time on larger sites due to indexing changes.

`All changes in detail <https://github.com/WeblateOrg/weblate/milestone/105?closed=1>`__.

Weblate 5.0.1
-------------

Released on September 10th 2023.

**New features**

* Added :http:get:`/api/component-lists/(str:slug)/components/`.

**Improvements**

* Related glossary terms lookup is now faster.
* Logging of failures when creating pull requests.
* History is now loaded faster.
* Added object ``id`` to all :ref:`api` endpoints.
* Better performance of projects with a lot of components.
* Added compatibility redirects for some old URLs.

**Bug fixes**

* Creating component within a category.
* Source strings and state display for converted formats.
* Block :ref:`component-edit_template` on formats which do not support it.
* :ref:`check-reused` is no longer triggered for blank strings.
* Performance issues while browsing some categories.
* Fixed GitHub Team and Organization authentication in Docker container.
* GitLab merge requests when using a customized SSH port.

**Compatibility**

* `pyahocorasick` dependency has been replaced by `ahocorasick_rs`.
* The default value of :setting:`IP_PROXY_OFFSET` has been changed from 1 to -1.

**Upgrading**

Please follow :ref:`generic-upgrade-instructions` in order to perform update.

* The database upgrade can take considerable time on larger sites due to indexing changes.

`All changes in detail <https://github.com/WeblateOrg/weblate/milestone/103?closed=1>`__.

Weblate 5.0
-----------

Released on August 24th 2023.

**New features**

* :doc:`/formats/markdown` support, thanks to Anders Kaplan.
* :ref:`category` can now organize components within a project.
* :doc:`/formats/fluent` now has better syntax checks thanks to Henry Wilkes.
* Inviting users now works with all authentication methods.
* Docker container supports file backed secrets, see :ref:`docker-secrets`.

**Improvements**

* Plurals handling in machine translation.
* :ref:`check-same` check now honors placeholders even in the strict mode.
* :ref:`check-reused` is no longer triggered for languages with a single plural form.
* WebP is now supported for :ref:`screenshots`.
* Avoid duplicate notification when a user is subscribed to overlapping scopes.
* OCR support for non-English languages in :ref:`screenshots`.
* :ref:`xliff` now supports displaying source string location.
* Rendering strings with plurals, placeholders or alternative translations.
* User API now includes last sign in date.
* User API token is now hidden for privacy reasons by default.
* Faster adding terms to glossary.
* Better preserve translation on source file change in :doc:`/formats/html` and :doc:`/formats/txt`.
* Added indication of automatic assignment to team listing.
* Users now have to confirm invitations to become team members.
* :ref:`check-formats` can now check all plural forms with the ``strict-format`` flag.
* :doc:`/user/checks` browsing experience.
* Highlight differences in the source string in automatic suggestions.
* Visual diff now better understands compositing characters.

**Bug fixes**

* User names handling while committing to Git.
* :ref:`addon-weblate.cleanup.blank` and :ref:`addon-weblate.cleanup.generic` now remove all strings at once.
* Language filtering in :doc:`/devel/reporting`.
* Reduced false positives of :ref:`check-reused` when fixing the translation.
* Fixed caching issues after updating screenshots from the repository.

**Compatibility**

* Python 3.9 or newer is now required.
* Several UI URLs have been changed to be able to handle categories.

**Upgrading**

Please follow :ref:`generic-upgrade-instructions` in order to perform update.

* There are several changes in :file:`settings_example.py`, most notable is changes in ``CACHES`` and ``SOCIAL_AUTH_PIPELINE``, please adjust your settings accordingly.
* Several previously optional dependencies are now required.
* The database upgrade can take considerable time on larger sites due to structure changes.

`All changes in detail <https://github.com/WeblateOrg/weblate/milestone/99?closed=1>`__.<|MERGE_RESOLUTION|>--- conflicted
+++ resolved
@@ -11,11 +11,8 @@
 
 * Update outdated plural definitions during the database migration.
 * Reduced number of database queries when updating multiple strings.
-<<<<<<< HEAD
 * Leading problematic characters in :ref:`glossary` terms are now properly stripped in uploaded files.
-=======
 * Improved :ref:`workflow-customization` performance.
->>>>>>> 111ba098
 
 **Compatibility**
 
