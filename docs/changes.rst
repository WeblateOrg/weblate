--- conflicted
+++ resolved
@@ -1,4 +1,3 @@
-<<<<<<< HEAD
 Weblate 5.5
 -----------
 
@@ -15,12 +14,31 @@
 * Added :http:get:`/api/categories/(int:id)/statistics/`.
 * Added :http:get:`/api/projects/(string:project)/file/`.
 * :ref:`alerts` are now refreshed when needed, not just daily.
-=======
+
+**Bug fixes**
+
+* :ref:`check-max-size` sometimes ignored ``font-spacing:SPACING`` flag.
+* Fixed per-language statistics on nested categories.
+* Fixed categories listing on per-language pages.
+
+**Compatibility**
+
+* Several API calls might be affected by stricter validation of boolean fields by Django REST Framework. For example :http:post:`/api/projects/(string:project)/components/`.
+* Uniqueness of name and slug of a component is now enforced at the database level on PostgreSQL 15+.
+
+**Upgrading**
+
+Please follow :ref:`generic-upgrade-instructions` in order to perform update.
+
+* There are several changes in :file:`settings_example.py`, most notable is changes in ``INSTALLED_APPS`` and ``LOGOUT_REDIRECT_URL``, please adjust your settings accordingly.
+* Weblate now requires Python 3.10 and Django 5.0.
+
+`All changes in detail <https://github.com/WeblateOrg/weblate/milestone/111?closed=1>`__.
+
 Weblate 5.4.3
 -------------
 
 Released on March 26th 2024.
->>>>>>> 050eef89
 
 **Bug fixes**
 
@@ -30,33 +48,14 @@
 * Avoid crash when installing :ref:`addon-weblate.generate.pseudolocale`.
 * :ref:`azure-setup` gracefully handles repositories with spaces in URL.
 * :ref:`mt-deepl` gracefully handles glossaries for language variants.
-<<<<<<< HEAD
-* :ref:`check-max-size` sometimes ignored ``font-spacing:SPACING`` flag.
-* :doc:`/formats/excel` better handles blank cells.
-* Fixed per-language statistics on nested categories.
-* Fixed categories listing on per-language pages.
-
-**Compatibility**
-
-* Several API calls might be affected by stricter validation of boolean fields by Django REST Framework. For example :http:post:`/api/projects/(string:project)/components/`.
-* Uniqueness of name and slug of a component is now enforced at the database level on PostgreSQL 15+.
-=======
 * :doc:`/formats/excel` better handles blank cells.
 * Fixed possible data loss when merging gettext PO file changes in Git.
->>>>>>> 050eef89
-
-**Upgrading**
-
-Please follow :ref:`generic-upgrade-instructions` in order to perform update.
-
-<<<<<<< HEAD
-* There are several changes in :file:`settings_example.py`, most notable is changes in ``INSTALLED_APPS`` and ``LOGOUT_REDIRECT_URL``, please adjust your settings accordingly.
-* Weblate now requires Python 3.10 and Django 5.0.
-
-`All changes in detail <https://github.com/WeblateOrg/weblate/milestone/111?closed=1>`__.
-=======
+
+**Upgrading**
+
+Please follow :ref:`generic-upgrade-instructions` in order to perform update.
+
 `All changes in detail <https://github.com/WeblateOrg/weblate/milestone/115?closed=1>`__.
->>>>>>> 050eef89
 
 Weblate 5.4.2
 -------------
