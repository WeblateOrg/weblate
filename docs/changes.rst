Weblate 5.13
------------

*Not yet released.*

.. rubric:: New features

<<<<<<< HEAD
* Enhanced :ref:`translation-memory` management with configurable status control, see :ref:`memory-status`.
* Added :wladmin:`cleanup_memory` management command to remove obsolete translation memory entries.
=======
* :doc:`/formats/catkeys`.
* Some flags are now added to a string by default, based on locations; see :ref:`location-based-flags`.
>>>>>>> da83d4a7

.. rubric:: Improvements

* :ref:`search-strings` supports ``labels_count:NUMBER`` lookup.
* A new :envvar:`SENTRY_MONITOR_BEAT_TASKS` setting allows disabling Sentry monitoring of Celery Beat tasks.
* :envvar:`WEBLATE_SOCIAL_AUTH_OIDC_TITLE` and :envvar:`WEBLATE_SOCIAL_AUTH_OIDC_IMAGE` allow configuring the appearance of the generic OIDC authentication.
* Background commits are now identified by an internal user.
* Reorganized navigation menu.

.. rubric:: Bug fixes

* :ref:`upload` correctly tracks authorship when using :guilabel:`Replace existing translation file`.
* :ref:`mt-deepl` integration now correctly handle all supported source languages.

.. rubric:: Compatibility

.. rubric:: Upgrading

Please follow :ref:`generic-upgrade-instructions` in order to perform update.

* The distributed locking now uses a different implementation and that introduced several changes in :file:`settings_example.py`.

.. rubric:: Contributors

.. include:: changes/contributors/5.13.rst

`All changes in detail <https://github.com/WeblateOrg/weblate/milestone/143?closed=1>`__.

Weblate 5.12.2
--------------

*Released on June 20th 2025.*

.. rubric:: Improvements

* :ref:`mt-deepl` integration now supports using next-gen LLM model.

.. rubric:: Bug fixes

* Restoring :ref:`projectbackup` with votes.
* Improved error handling in :ref:`mt-apertium-apy`.

.. rubric:: Upgrading

Please follow :ref:`generic-upgrade-instructions` in order to perform update.

.. rubric:: Contributors

.. include:: changes/contributors/5.12.2.rst

`All changes in detail <https://github.com/WeblateOrg/weblate/milestone/148?closed=1>`__.

Weblate 5.12.1
--------------

*Released on June 16th 2025.*

.. rubric:: Bug fixes

* :ref:`sbom` now includes serial number.

.. rubric:: Upgrading

Please follow :ref:`generic-upgrade-instructions` in order to perform update.

.. rubric:: Contributors

.. include:: changes/contributors/5.12.1.rst

`All changes in detail <https://github.com/WeblateOrg/weblate/milestone/147?closed=1>`__.

Weblate 5.12
------------

*Released on June 16th 2025.*

.. rubric:: Security

* Exposure of personal IP address via e-mail (:cve:`2025-49134` / :ghsa:`4qqf-9m5c-w2c5`).
* Lack of rate limiting when verifying second factor (:cve:`2025-47951` / :ghsa:`57jg-m997-cx3q`).

.. rubric:: New features

* Added :http:post:`/api/units/(int:id)/comments/` to create a new comment for the given translation unit.
* :ref:`addon-weblate.json.customize` now has a configurable compact mode.
* Added :ref:`check-kabyle-characters` quality check.
* :ref:`sbom` is now being provided for Weblate.
* :doc:`/security/index` documentation.
* Added support for :doc:`/formats/compose-multiplatform-resources`.
* Added :guilabel:`Translation Coordinator` role.
* :ref:`addon-weblate.webhook.slack` is now available as an add-on.
* Added :http:get:`/api/users/(str:username)/contributions/` to retrieve a list of all translations contributed by the user.

.. rubric:: Improvements

* :ref:`check-same` is now skipped for Toki Pona.
* :ref:`search-strings` supports ``has:location`` lookup.
* Unicode whitespaces are now considered as problematic characters for :ref:`glossary`, see :ref:`check-prohibited-initial-character`.
* :ref:`addon-weblate.webhook.webhook` logs are now displayed nicely.
* :ref:`addon-weblate.webhook.webhook` can be installed multiple times.
* :ref:`user-profile` can now include contact URL.
* :http:post:`/api/projects/` allows non-superusers to create projects when :ref:`billing` module is enabled.
* :http:post:`/api/groups/` supports project-scoped team creation by non-superusers.
* :http:get:`/api/users/` now includes ``languages``.
* :ref:`addon-weblate.webhook.webhook` documentation improved.
* Improved support for extended metadata in :ref:`tbx`.
* :ref:`addon-weblate.webhook.webhook` now includes a category field when available.
* Uploaded fonts can be updated and changes to them are tracked, see :ref:`fonts`.
* Weblate is now available in Bashkir language.

.. rubric:: Bug fixes

* :ref:`dashboard` translations ordering when paginating.
* Honor DeepL API Free glossary limits in :ref:`mt-deepl`.
* :ref:`addon-weblate.webhook.webhook` delivery of project-wide events.
* False reports of :ref:`check-translated` with flags or explanation changes.
* Creating new translations in :doc:`/formats/appstore`.
* :ref:`search-replace` correctly handles plurals.

.. rubric:: Compatibility

* The projects and categories default tab now shows translated languages.
* If no ``secret`` is provided in the Webhook add-on configuration, the Webhook request will not be signed, see :ref:`addon-weblate.webhook.webhook`.
* :ref:`saml-auth` support is no longer included in the default dependencies.

.. rubric:: Upgrading

Please follow :ref:`generic-upgrade-instructions` in order to perform update.

.. rubric:: Contributors

.. include:: changes/contributors/5.12.rst

`All changes in detail <https://github.com/WeblateOrg/weblate/milestone/141?closed=1>`__.

Weblate 5.11.4
--------------

*Released on May 7th 2025.*

.. rubric:: Improvements

* :ref:`addon-weblate.webhook.webhook` logs requests and responses.

.. rubric:: Bug fixes

* :ref:`addon-weblate.webhook.webhook` was not triggered in some situations.

.. rubric:: Upgrading

Please follow :ref:`generic-upgrade-instructions` in order to perform update.

.. rubric:: Contributors

.. include:: changes/contributors/5.11.4.rst

`All changes in detail <https://github.com/WeblateOrg/weblate/milestone/146?closed=1>`__.

Weblate 5.11.3
--------------

*Released on May 3rd 2025.*

.. rubric:: Bug fixes

* Fixed release publishing.

.. rubric:: Upgrading

Please follow :ref:`generic-upgrade-instructions` in order to perform update.

.. rubric:: Contributors

.. include:: changes/contributors/5.11.3.rst

`All changes in detail <https://github.com/WeblateOrg/weblate/milestone/145?closed=1>`__.

Weblate 5.11.2
--------------

*Released on May 3rd 2025.*

.. rubric:: Improvements

* Glossary performance in zen mode and automatic suggestions.
* Extended supported formats for :ref:`addon-weblate.json.customize`.

.. rubric:: Bug fixes

* XML export no longer crashes on locations with special characters.
* Improved error handling on ZIP upload.
* Django 5.2 compatibility.
* Avoid repeated glossary synchronizations.

.. rubric:: Upgrading

Please follow :ref:`generic-upgrade-instructions` in order to perform update.

.. rubric:: Contributors

.. include:: changes/contributors/5.11.2.rst

`All changes in detail <https://github.com/WeblateOrg/weblate/milestone/144?closed=1>`__.

Weblate 5.11.1
--------------

*Released on April 25th 2025.*

.. rubric:: Improvements

* :ref:`projectbackup` now include teams and categories.
* Docker health check is now supported in non-web service containers.

.. rubric:: Bug fixes

* :ref:`vcs-gitlab` integration now detects merge‑request conflicts more robustly.
* :ref:`addon-weblate.webhook.webhook` is now enabled in Docker.
* Removing pending glossary terms.

.. rubric:: Upgrading

Please follow :ref:`generic-upgrade-instructions` in order to perform update.

.. rubric:: Contributors

.. include:: changes/contributors/5.11.1.rst

`All changes in detail <https://github.com/WeblateOrg/weblate/milestone/142?closed=1>`__.

Weblate 5.11
------------

*Released on April 15th 2025.*

.. rubric:: New features

* Added :http:get:`/api/units/(int:id)/translations/` to retrieve a list of all target translation units for the given source translation unit.
* Added :http:delete:`/api/groups/(int:id)/roles/(int:role_id)` to delete a role from a group.
* :ref:`addon-weblate.webhook.webhook` is now available as an add-on.
* :ref:`check-automattic-components-format` check to validate placeholders in Automattic components.
* Inherited flags can now be discarded, see :ref:`custom-checks`.
* :ref:`secondary-languages` can now be specified in :ref:`project` and :ref:`component`.
* :ref:`mt-sources` can now be customized.

.. rubric:: Improvements

* Weblate now uses OpenAPI Specification 3.1.1 to generate the schema for :ref:`api`.
* :ref:`credits` and :ref:`stats` include translator's join date. Additionally, both reports can be sorted either by the join date or the number of strings translated.
* Widgets show more precise stats.
* :ref:`upload` is now tracked in history with details.
* :ref:`check-c-sharp-format` now supports ``csharp-format`` flag for compatibility with GNU gettext.
* Changes in string flags are now tracked in history.
* :doc:`/admin/machine` documentation extended.
* :ref:`addon-weblate.discovery.discovery` better handles hundreds of matches.
* Dismissing :ref:`checks` automatically updates propagated strings.
* :ref:`project-check_flags` can now also be configured on the project level.
* Improved rendering of :ref:`additional-flags` and :ref:`additional-explanation` changes in history.
* :ref:`mt-cyrtranslit` now automatically transliterates from a matching translation instead of the source strings.
* Errors from creating a duplicate glossary and failure to delete a glossary are now handled gracefully.

.. rubric:: Bug fixes

* **Security:** Cloning a component could leak component configuration into the URL (:cve:`2025-32021`).
* Fixed captcha verification when some time zone was configured.
* Improved translation propagation performance.
* Leading and trailing whitespace are now correctly stripped in glossary strings that also contain a :ref:`check-prohibited-initial-character`.
* Fixed background parsing of newly added translation files.

.. rubric:: Compatibility

* Registration now disallows disposable e-mail domains.

.. rubric:: Upgrading

Please follow :ref:`generic-upgrade-instructions` in order to perform update.

* The database migration updates indexes and this might take considerable time.

.. rubric:: Contributors

.. include:: changes/contributors/5.11.rst

`All changes in detail <https://github.com/WeblateOrg/weblate/milestone/136?closed=1>`__.

Weblate 5.10.4
--------------

*Released on March 19th 2025.*

.. rubric:: Bug fixes

* Fixed dismissing of checks.
* Reduced overhead of rendering other strings while translating.
* Improved performance of some :ref:`api` endpoints.
* Fixed :ref:`language-parsing-codes` in some corner cases.
* :ref:`search-strings` now properly finds exact match on the component.

.. rubric:: Upgrading

Please follow :ref:`generic-upgrade-instructions` in order to perform update.

.. rubric:: Contributors

.. include:: changes/contributors/5.10.4.rst

`All changes in detail <https://github.com/WeblateOrg/weblate/milestone/140?closed=1>`__.

Weblate 5.10.3
--------------

*Released on March 13th 2025.*

.. rubric:: Improvements

* Captcha is not shown for registrations via :ref:`invite-user`.

.. rubric:: Bug fixes

* Improved performance of API download endpoints.
* Optimized fetching other translations while translating.
* Reduced notifications overhead.
* Improved handling of components using :ref:`internal-urls`.
* Fixed authenticating with some Git servers.

.. rubric:: Upgrading

Please follow :ref:`generic-upgrade-instructions` in order to perform update.

.. rubric:: Contributors

.. include:: changes/contributors/5.10.3.rst

`All changes in detail <https://github.com/WeblateOrg/weblate/milestone/139?closed=1>`__.

Weblate 5.10.2
--------------

*Released on February 28th 2025.*

.. rubric:: Improvements

* Improved :ref:`translation-memory` matching.
* Visual diff now better highlights whitespace additions.
* Improved performance on large projects.

.. rubric:: Bug fixes

* Consistency of :ref:`search-boolean` in :doc:`/user/search`.
* Fixed some :ref:`addons` trigger upon installation.
* Fixed restoring of Git repositories from :ref:`projectbackup`.

.. rubric:: Compatibility

* Weblate has switched to a different library for zxcvbn integration, as the old one is no longer maintained, see :ref:`password-authentication`.
* Weblate uses proactive authentication with Git 2.46.0 and newer when HTTP credentials are supplied.

.. rubric:: Upgrading

Please follow :ref:`generic-upgrade-instructions` in order to perform update.

* There are several changes in :file:`settings_example.py`, most notable are changed settings ``AUTH_PASSWORD_VALIDATORS`` and ``INSTALLED_APPS``; please adjust your settings accordingly.

.. rubric:: Contributors

.. include:: changes/contributors/5.10.2.rst

`All changes in detail <https://github.com/WeblateOrg/weblate/milestone/138?closed=1>`__.

Weblate 5.10.1
--------------

*Released on February 21st 2025.*

.. rubric:: Improvements

* :ref:`check-multiple-failures` better shows failing checks including links to the strings.
* Detailed overview of locked components on project repository management.
* :ref:`search-strings` supports searching by source string state.

.. rubric:: Bug fixes

* :ref:`download` performs faster on project and language scopes.
* :ref:`zen-mode` does not display the source string twice when editing it.
* Fixed :ref:`glossary` terms highlighting.

.. rubric:: Upgrading

Please follow :ref:`generic-upgrade-instructions` in order to perform update.

.. rubric:: Contributors

.. include:: changes/contributors/5.10.1.rst

`All changes in detail <https://github.com/WeblateOrg/weblate/milestone/137?closed=1>`__.

Weblate 5.10
------------

*Released on February 14th 2025.*

.. rubric:: New features

* :ref:`check-rst-references` check to validate reStructuredText references.
* :ref:`check-rst-syntax` check to validate reStructuredText syntax.
* API can now produce CSV output.
* New management command :wladmin:`import_projectbackup` to import :ref:`projectbackup`.

.. rubric:: Improvements

* Improved error handling in :ref:`machine-translation-setup`.
* :envvar:`WEBLATE_REGISTRATION_CAPTCHA` is now available in Docker container.
* :guilabel:`Synchronize` on shared repository now operates on all its components.
* :ref:`check-punctuation-spacing` ignores markup such as Markdown or reStructuredText.
* :ref:`autofix-punctuation-spacing` does not alter reStructuredText markup.
* Improved validation errors in :doc:`/api`, see :ref:`api-errors`.
* Any language changed into an alias in `Weblate language data <https://github.com/WeblateOrg/language-data/>`__ is now reflected in all existing installations.
* Blank alias languages (not linked to any translation, profile, component, ...) are now automatically removed.
* :ref:`check-duplicate` better works with markup such as Markdown or reStructuredText.
* Automatically use DeepL API Free endpoint for the DeepL API Free authentication keys in :ref:`mt-deepl`.
* Compatibility with third-party static files storage backends for Django.
* Improved language compatibility in :ref:`mt-microsoft-translator`.
* :ref:`check-reused` check gracefully handles languages which are not case sensitive.
* :ref:`component-enforced_checks` are now applied on strings imported from the repository.
* Reduced false positives in :ref:`check-end-colon` and :ref:`check-end-stop` for CJK languages.
* OpenAPI schema for API includes more information.
* :ref:`check-regex` supports advanced regular expressions.
* :ref:`check-same` gracefully deals with case-insensitive languages.

.. rubric:: Bug fixes

* :ref:`check-reused` wrongly triggered after fixing the error.
* Dark theme behavior in some situations.
* Translation propagation sometimes did not work as expected.
* :http:header:`Content-Security-Policy` is now automatically set for AWS.
* :ref:`machine-translation-setup` sometimes cached results too aggressively.
* Fixed translations caching in :ref:`machine-translation-setup`.
* :ref:`autofix-html` automatic fixups honors the ``ignore-safe-html`` flag.
* :ref:`check-punctuation-spacing` no longer applies to Breton.
* Fixed :ref:`addon-weblate.git.squash` on linked repositories.
* :ref:`check-multiple-failures` avoids false positives and better lists related checks.

.. rubric:: Compatibility

* Running tests using Django test executor is no longer supported, see :doc:`/contributing/tests`.
* :ref:`check-bbcode` check is now disabled by default. The ``bbcode-text`` flag is required to activate this check, see :ref:`custom-checks`.
* API error responses format has changed, see :ref:`api-errors`.

.. rubric:: Upgrading

Please follow :ref:`generic-upgrade-instructions` in order to perform update.

* There are several changes in :file:`settings_example.py`, most notable are the new settings for :ref:`api` in ``REST_FRAMEWORK``, ``SPECTACULAR_SETTINGS``, ``DRF_STANDARDIZED_ERRORS`` and ``INSTALLED_APPS``; please adjust your settings accordingly.
* PostgreSQL 12 and MariaDB 10.4 are no longer supported.

.. rubric:: Contributors

.. include:: changes/contributors/5.10.rst

`All changes in detail <https://github.com/WeblateOrg/weblate/milestone/133?closed=1>`__.

Weblate 5.9.2
-------------

*Released on December 19th 2024.*

.. rubric:: Improvements

* Renamed :ref:`vcs-bitbucket-data-center` to match new product name.
* :http:get:`/api/users/` supports searching by user ID.

.. rubric:: Bug fixes

* Avoid query parser crash in multi-threaded environments.
* Avoid :ref:`autofix` crash on multi-value strings.
* Make project tokens work when :ref:`2fa` or :ref:`component-agreement` are enforced.
* Captcha solution were sometimes not accepted.

.. rubric:: Upgrading

Please follow :ref:`generic-upgrade-instructions` in order to perform update.

.. rubric:: Contributors

.. include:: changes/contributors/5.9.2.rst

`All changes in detail <https://github.com/WeblateOrg/weblate/milestone/135?closed=1>`__.

Weblate 5.9.1
-------------

*Released on December 16th 2024.*

.. rubric:: Bug fixes

* Fixed publishing package to PyPI.

.. rubric:: Upgrading

Please follow :ref:`generic-upgrade-instructions` in order to perform update.

.. rubric:: Contributors

.. include:: changes/contributors/5.9.1.rst

`All changes in detail <https://github.com/WeblateOrg/weblate/milestone/134?closed=1>`__.

Weblate 5.9
-----------

*Released on December 16th 2024.*

.. rubric:: New features

* Per-project :ref:`machine-translation-setup` can now be configured via the Project :ref:`api`.

  * Added :http:get:`/api/projects/{string:project}/machinery_settings/`.
  * Added :http:post:`/api/projects/{string:project}/machinery_settings/`.

* Translation memory import now supports files with XLIFF, PO and CSV formats, see :ref:`memory-user` and :wladmin:`import_memory` command in :ref:`manage`.
* The registration CAPTCHA now includes proof-of-work mechanism ALTCHA.
* Leading problematic characters in CSV are now checks for :ref:`glossary`, see :ref:`check-prohibited-initial-character`.
* Logging to :ref:`graylog`.

.. rubric:: Improvements

* :ref:`mt-google-translate-api-v3` now supports :ref:`glossary-mt` (optional).
* A shortcut to duplicate a component is now available directly in the menu (:guilabel:`Operations` → :guilabel:`Duplicate this component`).
* Included username when generating :ref:`credits`.
* :ref:`bulk-edit` shows a preview of matched strings.
* :http:get:`/api/components/(string:project)/(string:component)/` exposes component lock state.
* Editor in :ref:`zen-mode` is now stick to bottom of screen.
* Added page navigation while :ref:`translating`.
* :ref:`manage-appearance` now has distinct settings for dark mode.
* Improved :ref:`translation-propagation` performance.
* More detailed error messages for :http:post:`/api/translations/(string:project)/(string:component)/(string:language)/file/`.

.. rubric:: Bug fixes

* Using the ``has:variant`` field now correctly displays strings that have variants in the search language, see :ref:`search-strings`.
* Saving newly added strings in some formats.
* :ref:`check-java-printf-format` gracefully handles escaping.

.. rubric:: Compatibility

* :ref:`rollbar-errors` integration no longer includes client-side error collection.
* Weblate now requires Git 2.28 or newer.
* Any custom code that relied on ``Change`` models signals should be reviewed.
* :ref:`fedora-messaging` integration needs to be updated to be compatible with this release.
* :envvar:`WEB_WORKERS` now configures number of threads instead of processes.

.. rubric:: Upgrading

Please follow :ref:`generic-upgrade-instructions` in order to perform update.

.. rubric:: Contributors

.. include:: changes/contributors/5.9.rst

`All changes in detail <https://github.com/WeblateOrg/weblate/milestone/127?closed=1>`__.

Weblate 5.8.4
-------------

*Released on November 19th 2024.*

.. rubric:: Improvements

* :ref:`search-users` can search based on user changes.

.. rubric:: Bug fixes

* Fixed occasional crash in :ref:`rss`.
* :ref:`check-icu-message-format` gracefully handles plural strings.
* :ref:`vcs-bitbucket-cloud` correctly generates pull request description.

.. rubric:: Upgrading

Please follow :ref:`generic-upgrade-instructions` in order to perform update.

.. rubric:: Contributors

.. include:: changes/contributors/5.8.4.rst

`All changes in detail <https://github.com/WeblateOrg/weblate/milestone/132?closed=1>`__.

Weblate 5.8.3
-------------

*Released on November 6th 2024.*

.. rubric:: Bug fixes

* Formatting of some :ref:`audit-log` entries.
* Fixed XML escaped output in some machine translation integrations.
* Fixed duplicate listing of newly added glossary terms.

.. rubric:: Upgrading

Please follow :ref:`generic-upgrade-instructions` in order to perform update.

.. rubric:: Contributors

.. include:: changes/contributors/5.8.3.rst

`All changes in detail <https://github.com/WeblateOrg/weblate/milestone/131?closed=1>`__.

Weblate 5.8.2
-------------

*Released on November 1st 2024.*

.. rubric:: Bug fixes

* Update outdated plural definitions during the database migration.
* Reduced number of database queries when updating multiple strings.
* Leading problematic characters in :ref:`glossary` terms are now properly stripped in uploaded files.
* Improved :ref:`workflow-customization` performance.
* Fixed XML escaped output in some machine translation integrations.

.. rubric:: Upgrading

Please follow :ref:`generic-upgrade-instructions` in order to perform update.

.. rubric:: Contributors

.. include:: changes/contributors/5.8.2.rst

`All changes in detail <https://github.com/WeblateOrg/weblate/milestone/129?closed=1>`__.

Weblate 5.8.1
-------------

*Released on October 15th 2024.*

.. rubric:: Bug fixes

* Use lower case name for the Python package.

.. rubric:: Upgrading

Please follow :ref:`generic-upgrade-instructions` in order to perform update.

.. rubric:: Contributors

.. include:: changes/contributors/5.8.1.rst

`All changes in detail <https://github.com/WeblateOrg/weblate/milestone/128?closed=1>`__.

Weblate 5.8
-----------

*Released on October 15th 2024.*

.. rubric:: New features

* Added :ref:`component-key_filter` in the component.
* :doc:`/user/search` now supports filtering by object path and :ref:`date-search`.
* Merge requests credentials can now be passed in the repository URL, see :ref:`settings-credentials`.
* :ref:`mt-azure-openai` automatic suggestion service.
* :ref:`vcs-bitbucket-cloud`.

.. rubric:: Improvements

* :ref:`mt-modernmt` supports :ref:`glossary-mt`.
* :ref:`mt-deepl` now supports specifying translation context.
* :ref:`mt-aws` now supports :ref:`glossary-mt`.
* :ref:`autofix` for Devanagari danda now better handles latin script.
* :ref:`autofix` for French and Breton now uses a non-breaking space before colons instead of a narrow one.
* :ref:`api` now has a preview OpenAPI specification.
* Stale, empty glossaries are now automatically removed.
* :kbd:`?` now displays available :ref:`keyboard`.
* Translation and language view in the project now include basic information about the language and plurals.
* :ref:`search-replace` shows a preview of matched strings.
* :ref:`aresource` now support translatable attribute in its strings.
* Creating component via file upload (Translate document) now supports bilingual files.

.. rubric:: Bug fixes

* Displaying :ref:`workflow-customization` setting in some cases.
* Users can add component in any language already existing in a project.
* :ref:`check-unnamed-format` better handles some strings, such as :ref:`check-python-brace-format`.

.. rubric:: Compatibility

* Weblate now requires Python 3.11 or newer.
* :ref:`mt-aws` now requires the ``TranslateFullAccess`` permission.

.. rubric:: Upgrading

Please follow :ref:`generic-upgrade-instructions` in order to perform update.

* There are several changes in :file:`settings_example.py`, most notable are the new settings for :ref:`api` in ``SPECTACULAR_SETTINGS`` and changes in ``REST_FRAMEWORK`` and ``INSTALLED_APPS``; please adjust your settings accordingly.

.. rubric:: Contributors

.. include:: changes/contributors/5.8.rst

`All changes in detail <https://github.com/WeblateOrg/weblate/milestone/122?closed=1>`__.

Weblate 5.7.2
-------------

*Released on September 5th 2024.*

.. rubric:: Improvements

* :ref:`2fa` remembers last method used by user.
* Instead of redirecting, the sign-out now displays a page.
* Improved readability of exception logs.

.. rubric:: Bug fixes

* Updating of translations from the repository in linked components.
* Improved rendering of digest notification e-mails.

.. rubric:: Upgrading

Please follow :ref:`generic-upgrade-instructions` in order to perform update.

.. rubric:: Contributors

.. include:: changes/contributors/5.7.2.rst

`All changes in detail <https://github.com/WeblateOrg/weblate/milestone/126?closed=1>`__.

Weblate 5.7.1
-------------

*Released on August 30th 2024.*

.. rubric:: Improvements

* Updated language names to better describe different scripts and Sinitic languages.
* :ref:`addon-weblate.cleanup.generic` is now automatically installed for formats which need it to update non-translation content in the translated files.

.. rubric:: Bug fixes

* Support for using Docker network names in automatic suggestion settings.
* Fixed authentication using some third-party providers such as Azure.
* Support for formal and informal Portuguese in :ref:`mt-deepl`.
* QR code for TOTP is now black/white even in dark mode.
* Fixed TOTP authentication when WebAuthn is also configured for the user.

.. rubric:: Upgrading

Please follow :ref:`generic-upgrade-instructions` in order to perform update.

.. rubric:: Contributors

.. include:: changes/contributors/5.7.1.rst

`All changes in detail <https://github.com/WeblateOrg/weblate/milestone/125?closed=1>`__.

Weblate 5.7
-----------

*Released on August 15th 2024.*

.. rubric:: New features

* :ref:`2fa` is now supported using Passkeys, WebAuthn, authentication apps (TOTP), and recovery codes.
* :ref:`2fa` can be enforced at the team or project level.
* :ref:`adding-new-strings` can now create plural strings in the user interface.
* :ref:`labels` now include description to explain them.
* New :ref:`subscriptions` for completed translation and component.
* :ref:`mt-openai` now supports custom models and URLs and offers rephrasing of existing strings.
* :ref:`mt-cyrtranslit` automatic suggestion service.

.. rubric:: Improvements

* :ref:`addon-weblate.properties.sort` can now do case-sensitive sorting.
* The status widgets are now supported site-wide and language-wide, see :ref:`promotion`.
* :ref:`reports` are now available for categories.
* Highlight newlines in the editor.
* :doc:`/formats/csv` better handle files with two fields only.
* Browse mode can now be navigated using keyboard, see :ref:`keyboard`.
* :http:get:`/api/components/(string:project)/(string:component)/credits/` and :http:get:`/api/projects/(string:project)/credits/` API endpoints for components and projects.
* :ref:`glossary-terminology` entries in Glossary can now only be created by users with :guilabel:`Add glossary terminology` permission.
* :ref:`check-python-brace-format` detects extra curly braces.
* Screenshots now can be pasted from the clipboard in :ref:`screenshots`.

.. rubric:: Bug fixes

* Accessibility of keyboard navigation.
* :ref:`git-exporter` now works with all Git based :ref:`vcs`.
* :ref:`check-max-size` sometimes failed to render screenshot.

.. rubric:: Compatibility

* Weblate now uses mistletoe instead of misaka as a Markdown renderer.
* :ref:`csp` is now stricter what might block third-party customizations.
* Monolingual formats no longer copy comments from :ref:`component-template` when adding strings to translation.
* Dropped support for Amagama in :ref:`machine-translation-setup` as the service is no longer maintained.
* Default value for :setting:`SENTRY_SEND_PII` was changed.
* Translation credit reports in the JSON format now follows a different format for entries.

.. rubric:: Upgrading

Please follow :ref:`generic-upgrade-instructions` in order to perform update.

* There are several changes in :file:`settings_example.py`, most notable are the new settings for :ref:`2fa` and changes in ``INSTALLED_APPS``, ``SOCIAL_AUTH_PIPELINE`` and ``MIDDLEWARE``; please adjust your settings accordingly.
* :setting:`ENABLE_HTTPS` is now required for WebAuthn support. If you cannot use HTTPS, please silence related check as described in :setting:`ENABLE_HTTPS` documentation.

.. rubric:: Contributors

.. include:: changes/contributors/5.7.rst

`All changes in detail <https://github.com/WeblateOrg/weblate/milestone/116?closed=1>`__.

Weblate 5.6.2
-------------

*Released on July 1st 2024.*

.. rubric:: Bug fixes

* Rendering of :ref:`labels` color selection widget.
* Detection of pending outgoing commits.
* :ref:`addons` button layout.
* Crash when installing :ref:`addon-weblate.discovery.discovery` add-on.
* Removal of source strings in :ref:`glossary`.
* Validation of :ref:`projectbackup` ZIP file upon restoring (:cve:`2024-39303` / :ghsa:`jfgp-674x-6q4p`).

.. rubric:: Upgrading

Please follow :ref:`generic-upgrade-instructions` in order to perform update.

`All changes in detail <https://github.com/WeblateOrg/weblate/milestone/124?closed=1>`__.

Weblate 5.6.1
-------------

*Released on June 24th 2024.*

.. rubric:: Improvements

* Docker container accepts :envvar:`WEBLATE_REMOVE_ADDONS` and :envvar:`WEBLATE_ADD_MACHINERY` to customize automatic suggestion services and :envvar:`WEBLATE_CORS_ALLOW_ALL_ORIGINS` for CORS handling in API.
* Added OpenMetrics compatibility for :http:get:`/api/metrics/`.

.. rubric:: Bug fixes

* Language aliases in :doc:`/admin/machine`.

.. rubric:: Upgrading

Please follow :ref:`generic-upgrade-instructions` in order to perform update.

`All changes in detail <https://github.com/WeblateOrg/weblate/milestone/123?closed=1>`__.

Weblate 5.6
-----------

*Released on June 19th 2024.*

.. rubric:: New features

* :ref:`addons` activity log for tracking add-on activity.
* Improved date range selection in :ref:`reports`.

.. rubric:: Improvements

* :ref:`subscriptions` now include strings which need updating.
* Improved compatibility with password managers.
* Improved tracking of uploaded changes.
* Gracefully handle temporary machine translation errors in automatic suggestions.
* :http:get:`/api/units/(int:id)/` now includes ``last_updated`` timestamp.
* :http:get:`/api/changes/(int:id)/` now includes ``old`` and ``details``.
* Reduced memory usage and increased performance of some views.

.. rubric:: Bug fixes

* Loading of strings with many glossary matches.
* Fixed behavior of some site-wide :ref:`addons`.
* Saving strings needing editing to :doc:`/formats/winrc`.
* :ref:`check-xml-tags` better handle XML entities.
* Automatic suggestions could mix up replacements between translated strings.

.. rubric:: Compatibility

* Compatibility with Django 5.1.

.. rubric:: Upgrading

Please follow :ref:`generic-upgrade-instructions` in order to perform update.

`All changes in detail <https://github.com/WeblateOrg/weblate/milestone/114?closed=1>`__.

Weblate 5.5.5
-------------

*Released on May 13th 2024.*

.. rubric:: Bug fixes

* False-positive merge failure alert when using push branch.
* Cleanup of stale repositories.

.. rubric:: Upgrading

Please follow :ref:`generic-upgrade-instructions` in order to perform update.

`All changes in detail <https://github.com/WeblateOrg/weblate/milestone/121?closed=1>`__.

Weblate 5.5.4
-------------

*Released on May 10th 2024.*

.. rubric:: Improvements

* Visually highlight explanation in :ref:`glossary`.
* Add :ref:`addons` history tab in management.
* New :ref:`alerts` when :ref:`glossary` might not work as expected.
* :doc:`/admin/announcements` can be posted on project/language scope.

.. rubric:: Bug fixes

* Improved handling placeables in :ref:`mt-openai`.

.. rubric:: Upgrading

Please follow :ref:`generic-upgrade-instructions` in order to perform update.

`All changes in detail <https://github.com/WeblateOrg/weblate/milestone/120?closed=1>`__.

Weblate 5.5.3
-------------

*Released on May 3rd 2024.*

.. rubric:: Improvements

* Improved performance of rendering large lists of objects.
* Component management: added links to manage project/site-wide :ref:`addons`.

.. rubric:: Bug fixes

* Fixed crashes with librsvg older than 2.46.
* Daily execution of some :ref:`addons`.

.. rubric:: Upgrading

Please follow :ref:`generic-upgrade-instructions` in order to perform update.

`All changes in detail <https://github.com/WeblateOrg/weblate/milestone/119?closed=1>`__.

Weblate 5.5.2
-------------

*Released on April 26th 2024.*

.. rubric:: Bug fixes

* Fixed publishing packages to PyPI.

.. rubric:: Upgrading

Please follow :ref:`generic-upgrade-instructions` in order to perform update.

`All changes in detail <https://github.com/WeblateOrg/weblate/milestone/118?closed=1>`__.

Weblate 5.5.1
-------------

*Released on April 26th 2024.*

.. rubric:: New features

* :doc:`/user/search` supports ``source_changed:DATETIME``.
* Added several new :ref:`component-language_code_style`.

.. rubric:: Improvements

* Display more details on source string change in history.
* :ref:`mt-microsoft-translator` now supports using custom translators.
* Improved error handling in :ref:`invite-user`.
* Added PNG status badge.
* Added list of managed projects to the dashboard view.
* More detailed status of outgoing commits.
* Reduced memory usage.

.. rubric:: Bug fixes

* Fixed skipped component update with some add-ons enabled.
* Daily execution of project and site wide add-ons.
* Allow editing strings when the source is marked for editing.
* Updates of the last updated timestamp of a string.
* Fixed project and site wide installation of :ref:`addon-weblate.git.squash` and :ref:`addon-weblate.discovery.discovery` add-ons.
* Graceful handling of locking errors in the :ref:`api`.

.. rubric:: Upgrading

Please follow :ref:`generic-upgrade-instructions` in order to perform update.

* There is a change in ``REST_FRAMEWORK`` setting (newly added ``EXCEPTION_HANDLER``).

`All changes in detail <https://github.com/WeblateOrg/weblate/milestone/117?closed=1>`__.

Weblate 5.5
-----------

*Released on April 20th 2024.*

.. rubric:: New features

* :ref:`addons` can be now installed project-wide and site-wide.

* API improvements.

  * Added :http:get:`/api/categories/(int:id)/statistics/`.
  * Added :http:get:`/api/projects/(string:project)/file/`.
  * Added :http:post:`/api/groups/(int:id)/admins/`.
  * Added :http:delete:`/api/groups/(int:id)/admins/(int:user_id)`.
  * Improved :http:post:`/api/translations/(string:project)/(string:component)/(string:language)/units/`.

* Added :ref:`mt-systran` automatic translation support.

.. rubric:: Improvements

* Docker container now validates user password strength by default, see :envvar:`WEBLATE_MIN_PASSWORD_SCORE`.
* Improved error reporting in :ref:`machine-translation-setup`.
* :ref:`check-max-size` better displays rendered text.
* Admins can now specify username and full name when :ref:`invite-user`.
* Added :ref:`check-end-interrobang`.
* :ref:`alerts` are now refreshed when needed, not just daily.
* :doc:`/devel/reporting` uses specific word count for CJK languages.
* Team membership changes are now tracked in :ref:`audit-log`.

.. rubric:: Bug fixes

* :ref:`check-check-glossary` works better for languages not using whitespace.
* :ref:`alerts` better handle non-latin source languages.
* :ref:`check-max-size` sometimes ignored ``font-spacing:SPACING`` flag.
* Fixed per-language statistics on nested categories.
* Fixed categories listing on per-language pages.
* Fixed :guilabel:`Needs editing` state calculation.
* Fixed changing :ref:`component-push` with :ref:`vcs-gerrit`.
* Fixed using categorized components in :ref:`manage`, :ref:`memory` or :ref:`auto-translation`.

.. rubric:: Compatibility

* Several API calls might be affected by stricter validation of boolean fields by Django REST Framework. For example :http:post:`/api/projects/(string:project)/components/`.
* Uniqueness of name and slug of a component is now enforced at the database level on PostgreSQL 15+.
* Docker image now ships Python packages in :file:`/app/venv` and installs using :program:`uv`.

.. rubric:: Upgrading

Please follow :ref:`generic-upgrade-instructions` in order to perform update.

* There are several changes in :file:`settings_example.py`, most notable is changes in ``INSTALLED_APPS`` and ``LOGOUT_REDIRECT_URL``, please adjust your settings accordingly.
* Weblate now requires Python 3.10 and Django 5.0.

`All changes in detail <https://github.com/WeblateOrg/weblate/milestone/111?closed=1>`__.

Weblate 5.4.3
-------------

*Released on March 26th 2024.*

.. rubric:: Bug fixes

* Superuser access to components with :ref:`component-restricted`.
* Adjusted default :setting:`LOGIN_REQUIRED_URLS_EXCEPTIONS` to not block :ref:`manage-appearance`.
* Avoid crash on pushing changes to diverged repository.
* Avoid crash when installing :ref:`addon-weblate.generate.pseudolocale`.
* :ref:`azure-setup` gracefully handles repositories with spaces in URL.
* :ref:`mt-deepl` gracefully handles glossaries for language variants.
* :doc:`/formats/excel` better handles blank cells.
* Fixed possible data loss when merging gettext PO file changes in Git.
* Repository operations on project could have skipped some components.

.. rubric:: Upgrading

Please follow :ref:`generic-upgrade-instructions` in order to perform update.

`All changes in detail <https://github.com/WeblateOrg/weblate/milestone/115?closed=1>`__.

Weblate 5.4.2
-------------

*Released on February 22nd 2024.*

.. rubric:: Bug fixes

* Displaying debugging page in case of database connection issues.
* Gracefully handle migration with duplicate built-in teams.

.. rubric:: Upgrading

Please follow :ref:`generic-upgrade-instructions` in order to perform update.

`All changes in detail <https://github.com/WeblateOrg/weblate/milestone/113?closed=1>`__.

Weblate 5.4.1
-------------

*Released on February 19th 2024.*

.. rubric:: Bug fixes

* Possible crash on Weblate upgrade check when cached from the previous versions.
* Gracefully handle migration with duplicate built-in teams.

.. rubric:: Upgrading

Please follow :ref:`generic-upgrade-instructions` in order to perform update.

`All changes in detail <https://github.com/WeblateOrg/weblate/milestone/112?closed=1>`__.

Weblate 5.4
-----------

*Released on February 15th 2024.*

.. rubric:: New features

* :ref:`check-perl-brace-format` quality check.
* :doc:`/formats/moko-resources`.
* :doc:`/formats/formatjs`.
* Search input is now syntax highlighted, see :doc:`/user/search`.
* Weblate is now available in Tamil.

.. rubric:: Improvements

* Better logging in :wladmin:`createadmin`.
* :ref:`addon-weblate.discovery.discovery` now reports skipped entries.
* Adding string in a repository triggers :ref:`subscriptions`.
* :ref:`mt-openai` better handles batch translations and glossaries.
* :ref:`mt-libretranslate` better handles batch translations.
* Text variant of notification e-mails now properly indicate changed strings.
* File downloads now honor :http:header:`If-Modified-Since`.
* :ref:`num-words` support for CJK languages.
* :ref:`addon-weblate.discovery.discovery` now preserves :ref:`componentlists`.
* Nicer formatting of :ref:`glossary` tooltips.
* :http:get:`/api/components/(string:project)/(string:component)/` now includes information about linked component.
* Improved :ref:`workflow-customization` configuration forms.

.. rubric:: Bug fixes

* Plural forms handling in :doc:`/formats/qt`.
* Added missing documentation for :setting:`ADMINS_CONTACT`.
* Automatic fixer for :ref:`autofix-punctuation-spacing` no longer adds new whitespace.
* Pending changes committing could be omitted under some circumstances.
* :ref:`addon-weblate.cleanup.blank` now correctly removes blank plurals.

.. rubric:: Compatibility

* Last changed timestamp now reflects changes outside Weblate as well. This affects both :ref:`api` and the user interface.
* Releases are signed by Sigstore instead of PGP, see :ref:`verify`.

.. rubric:: Upgrading

Please follow :ref:`generic-upgrade-instructions` in order to perform update.

`All changes in detail <https://github.com/WeblateOrg/weblate/milestone/109?closed=1>`__.

Weblate 5.3.1
-------------

*Released on December 19th 2023.*

.. rubric:: Bug fixes

* Not updating statistics in some situations.

.. rubric:: Upgrading

Please follow :ref:`generic-upgrade-instructions` in order to perform update.

`All changes in detail <https://github.com/WeblateOrg/weblate/milestone/110?closed=1>`__.

Weblate 5.3
-----------

*Released on December 14th 2023.*

.. rubric:: New features

* :ref:`mt-openai` automatic suggestion service.
* :ref:`mt-alibaba` automatic suggestion service.
* Added labels API, see :http:get:`/api/projects/(string:project)/labels/`.
* :ref:`glossary-mt`.
* New automatic fixer for :ref:`autofix-punctuation-spacing`.
* :ref:`mt-google-translate-api-v3` now better honors placeables or line breaks.

.. rubric:: Improvements

* Reduced memory usage for statistics.
* :ref:`mt-deepl` performs better in :ref:`auto-translation` and supports :ref:`glossary-mt`.
* :ref:`mt-microsoft-translator` supports :ref:`glossary-mt`.
* Improved region selection in :ref:`mt-google-translate-api-v3`.
* Added nested JSON exporter in :ref:`download`.
* Improved :ref:`git-exporter` performance on huge repositories.

.. rubric:: Bug fixes

* Removing stale VCS directories.

.. rubric:: Compatibility

* Dropped Microsoft Terminology service for automatic suggestions, as it is no longer provided by Microsoft.
* ``labels`` in units API now expose full label info, see :http:get:`/api/units/(int:id)/`.

.. rubric:: Upgrading

Please follow :ref:`generic-upgrade-instructions` in order to perform update.

`All changes in detail <https://github.com/WeblateOrg/weblate/milestone/107?closed=1>`__.

Weblate 5.2.1
-------------

*Released on November 22nd 2023.*

.. rubric:: Improvements

* Show search field after no strings found while translating.
* Added soft hyphen to special-characters toolbar.

.. rubric:: Bug fixes

* Database backups compatibility with Alibaba Cloud Database PolarDB.
* Crash on loading statistics calculated by previous versions.
* Sort icons in dark mode.
* Project level statistics no longer count categorized components twice.
* Possible discarding pending translations after editing source strings.

.. rubric:: Upgrading

Please follow :ref:`generic-upgrade-instructions` in order to perform update.

`All changes in detail <https://github.com/WeblateOrg/weblate/milestone/108?closed=1>`__.

Weblate 5.2
-----------

*Released on November 16th 2023.*

.. rubric:: New features

* :ref:`vcs-azure-devops`.

.. rubric:: Improvements

* Faster statistics updates.
* Better e-mail selection in user profile.
* :ref:`autofix` are now applied to suggestions as well.
* :ref:`mt-deepl` can now configure default formality for translations.
* Use neutral colors for progress bars and translation unit states.
* :ref:`addon-weblate.gettext.mo` can optionally include strings needing editing.
* Use :http:header:`Accept-Language` to order translations for unauthenticated users.
* Add option to directly approve suggestions with :ref:`reviews` workflow.
* One-click removal of project or component :ref:`subscriptions`.
* :ref:`api-statistics` now includes character and word counts for more string states.

.. rubric:: Bug fixes

* Fixed creating component within a category by upload.
* Error handling in organizing components and categories.
* Fixed moving categories between projects.
* Fixed formatting of translation memory search results.
* Allow non-breaking space character in :ref:`autofix-html`.

.. rubric:: Compatibility

* :doc:`/formats/apple` exporter now produces UTF-8 encoded files.
* Python 3.12 is now supported, though not recommended, see :ref:`python-deps`.

.. rubric:: Upgrading

Please follow :ref:`generic-upgrade-instructions` in order to perform update.

`All changes in detail <https://github.com/WeblateOrg/weblate/milestone/104?closed=1>`__.

Weblate 5.1.1
-------------

*Released on October 25th 2023.*

.. rubric:: Improvements

* :ref:`addon-weblate.consistency.languages` now uses a dedicated user for changes.
* Added button for sharing on Fediverse.
* Added validation for VCS integration credentials.
* Reduced overhead of statistics collection.

.. rubric:: Bug fixes

* Added plurals validation when editing string using the API.
* Replacing a file using upload when existing is corrupted.

.. rubric:: Upgrading

Please follow :ref:`generic-upgrade-instructions` in order to perform update.

`All changes in detail <https://github.com/WeblateOrg/weblate/milestone/106?closed=1>`__.

Weblate 5.1
-----------

*Released on October 16th 2023.*

.. rubric:: New features

* :ref:`mt-yandex-v2` machine translation service.
* :ref:`addon-weblate.autotranslate.autotranslate` and :ref:`auto-translation` are now stored with a dedicated user as an author.
* :ref:`addons` changes to strings are now stored with a dedicated user as an author.
* :ref:`download-multi` can now convert file formats.
* :ref:`workflow-customization` allows to fine-tune localization workflow per language.

.. rubric:: Improvements

* :ref:`project-translation_review` also shows the approval percentage in object listings.
* Project is added to watched upon accepting an invitation.
* Configure VCS API credentials as a Python dict from environment variables.
* Improved accuracy of checks on plural messages.
* Engage page better shows stats.
* Strings which can not be saved to a file no longer block other strings to be written.
* Fixed some API URLs for categorized components.
* Show plural form examples more prominently.
* Highlight whitespace in :ref:`machine-translation`.
* Faster comment and component removal.
* Show disabled save button reason more prominently.
* New string notification can now be triggered for each string.

.. rubric:: Bug fixes

* Improved OCR error handling in :ref:`screenshots`.
* :ref:`autofix` gracefully handle strings from :ref:`multivalue-csv`.
* Occasional crash in :ref:`machine-translation` caching.
* Fixed history listing for entries within a :ref:`category`.
* Fixed editing :guilabel:`Administration` team.
* :ref:`addon-weblate.consistency.languages` add-on could miss some languages.

.. rubric:: Compatibility

* Categories are now included ``weblate://`` repository URLs.

.. rubric:: Upgrading

Please follow :ref:`generic-upgrade-instructions` in order to perform update.

* Upgrades from older version than 5.0.2 are not supported, please upgrade to 5.0.2 first and then continue in upgrading.
* Dropped support for deprecated insecure configuration of VCS service API keys via _TOKEN/_USERNAME in :file:`settings.py`.
* Weblate now defaults to persistent database connections in :file:`settings_example.py` and Docker.

`All changes in detail <https://github.com/WeblateOrg/weblate/milestone/100?closed=1>`__.

Weblate 5.0.2
-------------

*Released on September 14th 2023.*

.. rubric:: Improvements

* Translate page performance.
* Search now looks for categories as well.

.. rubric:: Bug fixes

* Rendering of release notes on GitHub.
* Listing of categorized projects.
* Translating a language inside a category.
* Categories sorting.

.. rubric:: Upgrading

Please follow :ref:`generic-upgrade-instructions` in order to perform update.

* The database upgrade can take considerable time on larger sites due to indexing changes.

`All changes in detail <https://github.com/WeblateOrg/weblate/milestone/105?closed=1>`__.

Weblate 5.0.1
-------------

*Released on September 10th 2023.*

.. rubric:: New features

* Added :http:get:`/api/component-lists/(str:slug)/components/`.

.. rubric:: Improvements

* Related glossary terms lookup is now faster.
* Logging of failures when creating pull requests.
* History is now loaded faster.
* Added object ``id`` to all :ref:`api` endpoints.
* Better performance of projects with a lot of components.
* Added compatibility redirects for some old URLs.

.. rubric:: Bug fixes

* Creating component within a category.
* Source strings and state display for converted formats.
* Block :ref:`component-edit_template` on formats which do not support it.
* :ref:`check-reused` is no longer triggered for blank strings.
* Performance issues while browsing some categories.
* Fixed GitHub Team and Organization authentication in Docker container.
* GitLab merge requests when using a customized SSH port.

.. rubric:: Compatibility

* `pyahocorasick` dependency has been replaced by `ahocorasick_rs`.
* The default value of :setting:`IP_PROXY_OFFSET` has been changed from 1 to -1.

.. rubric:: Upgrading

Please follow :ref:`generic-upgrade-instructions` in order to perform update.

* The database upgrade can take considerable time on larger sites due to indexing changes.

`All changes in detail <https://github.com/WeblateOrg/weblate/milestone/103?closed=1>`__.

Weblate 5.0
-----------

*Released on August 24th 2023.*

.. rubric:: New features

* :doc:`/formats/markdown` support, thanks to Anders Kaplan.
* :ref:`category` can now organize components within a project.
* :doc:`/formats/fluent` now has better syntax checks thanks to Henry Wilkes.
* Inviting users now works with all authentication methods.
* Docker container supports file backed secrets, see :ref:`docker-secrets`.

.. rubric:: Improvements

* Plurals handling in machine translation.
* :ref:`check-same` check now honors placeholders even in the strict mode.
* :ref:`check-reused` is no longer triggered for languages with a single plural form.
* WebP is now supported for :ref:`screenshots`.
* Avoid duplicate notification when a user is subscribed to overlapping scopes.
* OCR support for non-English languages in :ref:`screenshots`.
* :ref:`xliff` now supports displaying source string location.
* Rendering strings with plurals, placeholders or alternative translations.
* User API now includes last sign in date.
* User API token is now hidden for privacy reasons by default.
* Faster adding terms to glossary.
* Better preserve translation on source file change in :doc:`/formats/html` and :doc:`/formats/txt`.
* Added indication of automatic assignment to team listing.
* Users now have to confirm invitations to become team members.
* :ref:`check-formats` can now check all plural forms with the ``strict-format`` flag.
* :doc:`/user/checks` browsing experience.
* Highlight differences in the source string in automatic suggestions.
* Visual diff now better understands compositing characters.

.. rubric:: Bug fixes

* User names handling while committing to Git.
* :ref:`addon-weblate.cleanup.blank` and :ref:`addon-weblate.cleanup.generic` now remove all strings at once.
* Language filtering in :doc:`/devel/reporting`.
* Reduced false positives of :ref:`check-reused` when fixing the translation.
* Fixed caching issues after updating screenshots from the repository.

.. rubric:: Compatibility

* Python 3.9 or newer is now required.
* Several UI URLs have been changed to be able to handle categories.

.. rubric:: Upgrading

Please follow :ref:`generic-upgrade-instructions` in order to perform update.

* There are several changes in :file:`settings_example.py`, most notable is changes in ``CACHES`` and ``SOCIAL_AUTH_PIPELINE``, please adjust your settings accordingly.
* Several previously optional dependencies are now required.
* The database upgrade can take considerable time on larger sites due to structure changes.

`All changes in detail <https://github.com/WeblateOrg/weblate/milestone/99?closed=1>`__.<|MERGE_RESOLUTION|>--- conflicted
+++ resolved
@@ -5,13 +5,10 @@
 
 .. rubric:: New features
 
-<<<<<<< HEAD
 * Enhanced :ref:`translation-memory` management with configurable status control, see :ref:`memory-status`.
 * Added :wladmin:`cleanup_memory` management command to remove obsolete translation memory entries.
-=======
 * :doc:`/formats/catkeys`.
 * Some flags are now added to a string by default, based on locations; see :ref:`location-based-flags`.
->>>>>>> da83d4a7
 
 .. rubric:: Improvements
 
