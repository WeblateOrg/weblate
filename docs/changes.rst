Weblate 5.13
------------

*Not yet released.*

.. rubric:: New features

* Enhanced :ref:`translation-memory` management with configurable status control, see :ref:`memory-status`.
* Added :wladmin:`cleanup_memory` management command to remove obsolete translation memory entries.
* :doc:`/formats/catkeys`.
* Some flags are now added to a string by default, based on locations; see :ref:`location-based-flags`.
* Added :ref:`project-commit_policy` setting to control which translations are included when committing changes.

.. rubric:: Improvements

* :ref:`search-strings` supports ``labels_count:NUMBER`` lookup.
* A new :envvar:`SENTRY_MONITOR_BEAT_TASKS` setting allows disabling Sentry monitoring of Celery Beat tasks.
* :envvar:`WEBLATE_SOCIAL_AUTH_OIDC_TITLE` and :envvar:`WEBLATE_SOCIAL_AUTH_OIDC_IMAGE` allow configuring the appearance of the generic OIDC authentication.
* Background commits are now identified by an internal user.
* Reorganized navigation menu.
* When editing a language definition, a warning about automated updates is shown; see :ref:`included-languages`.
* Avatars for API and internal accounts.
<<<<<<< HEAD
* Adding a new TOTP device removes the existing one by default; checkbox for not removing previous ones available.
=======
* Creating pull or merge requests to remote repositories is no longer blocked by merge conflicts.
>>>>>>> 4530c8fd

.. rubric:: Bug fixes

* :ref:`upload` correctly tracks authorship when using :guilabel:`Replace existing translation file`.
* :ref:`mt-deepl` integration now correctly handle all supported source languages.
* Possible crash on macOS 15 in :samp:`strxfrm`.

.. rubric:: Compatibility

.. rubric:: Upgrading

Please follow :ref:`generic-upgrade-instructions` in order to perform update.

* The distributed locking now uses a different implementation and that introduced several changes in :file:`settings_example.py`.

.. rubric:: Contributors

.. include:: changes/contributors/5.13.rst

`All changes in detail <https://github.com/WeblateOrg/weblate/milestone/143?closed=1>`__.

Weblate 5.12.2
--------------

*Released on June 20th 2025.*

.. rubric:: Improvements

* :ref:`mt-deepl` integration now supports using next-gen LLM model.

.. rubric:: Bug fixes

* Restoring :ref:`projectbackup` with votes.
* Improved error handling in :ref:`mt-apertium-apy`.

.. rubric:: Upgrading

Please follow :ref:`generic-upgrade-instructions` in order to perform update.

.. rubric:: Contributors

.. include:: changes/contributors/5.12.2.rst

`All changes in detail <https://github.com/WeblateOrg/weblate/milestone/148?closed=1>`__.

Weblate 5.12.1
--------------

*Released on June 16th 2025.*

.. rubric:: Bug fixes

* :ref:`sbom` now includes serial number.

.. rubric:: Upgrading

Please follow :ref:`generic-upgrade-instructions` in order to perform update.

.. rubric:: Contributors

.. include:: changes/contributors/5.12.1.rst

`All changes in detail <https://github.com/WeblateOrg/weblate/milestone/147?closed=1>`__.

Weblate 5.12
------------

*Released on June 16th 2025.*

.. rubric:: Security

* Exposure of personal IP address via e-mail (:cve:`2025-49134` / :ghsa:`4qqf-9m5c-w2c5`).
* Lack of rate limiting when verifying second factor (:cve:`2025-47951` / :ghsa:`57jg-m997-cx3q`).

.. rubric:: New features

* Added :http:post:`/api/units/(int:id)/comments/` to create a new comment for the given translation unit.
* :ref:`addon-weblate.json.customize` now has a configurable compact mode.
* Added :ref:`check-kabyle-characters` quality check.
* :ref:`sbom` is now being provided for Weblate.
* :doc:`/security/index` documentation.
* Added support for :doc:`/formats/compose-multiplatform-resources`.
* Added :guilabel:`Translation Coordinator` role.
* :ref:`addon-weblate.webhook.slack` is now available as an add-on.
* Added :http:get:`/api/users/(str:username)/contributions/` to retrieve a list of all translations contributed by the user.

.. rubric:: Improvements

* :ref:`check-same` is now skipped for Toki Pona.
* :ref:`search-strings` supports ``has:location`` lookup.
* Unicode whitespaces are now considered as problematic characters for :ref:`glossary`, see :ref:`check-prohibited-initial-character`.
* :ref:`addon-weblate.webhook.webhook` logs are now displayed nicely.
* :ref:`addon-weblate.webhook.webhook` can be installed multiple times.
* :ref:`user-profile` can now include contact URL.
* :http:post:`/api/projects/` allows non-superusers to create projects when :ref:`billing` module is enabled.
* :http:post:`/api/groups/` supports project-scoped team creation by non-superusers.
* :http:get:`/api/users/` now includes ``languages``.
* :ref:`addon-weblate.webhook.webhook` documentation improved.
* Improved support for extended metadata in :ref:`tbx`.
* :ref:`addon-weblate.webhook.webhook` now includes a category field when available.
* Uploaded fonts can be updated and changes to them are tracked, see :ref:`fonts`.
* Weblate is now available in Bashkir language.

.. rubric:: Bug fixes

* :ref:`dashboard` translations ordering when paginating.
* Honor DeepL API Free glossary limits in :ref:`mt-deepl`.
* :ref:`addon-weblate.webhook.webhook` delivery of project-wide events.
* False reports of :ref:`check-translated` with flags or explanation changes.
* Creating new translations in :doc:`/formats/appstore`.
* :ref:`search-replace` correctly handles plurals.

.. rubric:: Compatibility

* The projects and categories default tab now shows translated languages.
* If no ``secret`` is provided in the Webhook add-on configuration, the Webhook request will not be signed, see :ref:`addon-weblate.webhook.webhook`.
* :ref:`saml-auth` support is no longer included in the default dependencies.

.. rubric:: Upgrading

Please follow :ref:`generic-upgrade-instructions` in order to perform update.

.. rubric:: Contributors

.. include:: changes/contributors/5.12.rst

`All changes in detail <https://github.com/WeblateOrg/weblate/milestone/141?closed=1>`__.

Weblate 5.11.4
--------------

*Released on May 7th 2025.*

.. rubric:: Improvements

* :ref:`addon-weblate.webhook.webhook` logs requests and responses.

.. rubric:: Bug fixes

* :ref:`addon-weblate.webhook.webhook` was not triggered in some situations.

.. rubric:: Upgrading

Please follow :ref:`generic-upgrade-instructions` in order to perform update.

.. rubric:: Contributors

.. include:: changes/contributors/5.11.4.rst

`All changes in detail <https://github.com/WeblateOrg/weblate/milestone/146?closed=1>`__.

Weblate 5.11.3
--------------

*Released on May 3rd 2025.*

.. rubric:: Bug fixes

* Fixed release publishing.

.. rubric:: Upgrading

Please follow :ref:`generic-upgrade-instructions` in order to perform update.

.. rubric:: Contributors

.. include:: changes/contributors/5.11.3.rst

`All changes in detail <https://github.com/WeblateOrg/weblate/milestone/145?closed=1>`__.

Weblate 5.11.2
--------------

*Released on May 3rd 2025.*

.. rubric:: Improvements

* Glossary performance in zen mode and automatic suggestions.
* Extended supported formats for :ref:`addon-weblate.json.customize`.

.. rubric:: Bug fixes

* XML export no longer crashes on locations with special characters.
* Improved error handling on ZIP upload.
* Django 5.2 compatibility.
* Avoid repeated glossary synchronizations.

.. rubric:: Upgrading

Please follow :ref:`generic-upgrade-instructions` in order to perform update.

.. rubric:: Contributors

.. include:: changes/contributors/5.11.2.rst

`All changes in detail <https://github.com/WeblateOrg/weblate/milestone/144?closed=1>`__.

Weblate 5.11.1
--------------

*Released on April 25th 2025.*

.. rubric:: Improvements

* :ref:`projectbackup` now include teams and categories.
* Docker health check is now supported in non-web service containers.

.. rubric:: Bug fixes

* :ref:`vcs-gitlab` integration now detects merge‑request conflicts more robustly.
* :ref:`addon-weblate.webhook.webhook` is now enabled in Docker.
* Removing pending glossary terms.

.. rubric:: Upgrading

Please follow :ref:`generic-upgrade-instructions` in order to perform update.

.. rubric:: Contributors

.. include:: changes/contributors/5.11.1.rst

`All changes in detail <https://github.com/WeblateOrg/weblate/milestone/142?closed=1>`__.

Weblate 5.11
------------

*Released on April 15th 2025.*

.. rubric:: New features

* Added :http:get:`/api/units/(int:id)/translations/` to retrieve a list of all target translation units for the given source translation unit.
* Added :http:delete:`/api/groups/(int:id)/roles/(int:role_id)` to delete a role from a group.
* :ref:`addon-weblate.webhook.webhook` is now available as an add-on.
* :ref:`check-automattic-components-format` check to validate placeholders in Automattic components.
* Inherited flags can now be discarded, see :ref:`custom-checks`.
* :ref:`secondary-languages` can now be specified in :ref:`project` and :ref:`component`.
* :ref:`mt-sources` can now be customized.

.. rubric:: Improvements

* Weblate now uses OpenAPI Specification 3.1.1 to generate the schema for :ref:`api`.
* :ref:`credits` and :ref:`stats` include translator's join date. Additionally, both reports can be sorted either by the join date or the number of strings translated.
* Widgets show more precise stats.
* :ref:`upload` is now tracked in history with details.
* :ref:`check-c-sharp-format` now supports ``csharp-format`` flag for compatibility with GNU gettext.
* Changes in string flags are now tracked in history.
* :doc:`/admin/machine` documentation extended.
* :ref:`addon-weblate.discovery.discovery` better handles hundreds of matches.
* Dismissing :ref:`checks` automatically updates propagated strings.
* :ref:`project-check_flags` can now also be configured on the project level.
* Improved rendering of :ref:`additional-flags` and :ref:`additional-explanation` changes in history.
* :ref:`mt-cyrtranslit` now automatically transliterates from a matching translation instead of the source strings.
* Errors from creating a duplicate glossary and failure to delete a glossary are now handled gracefully.

.. rubric:: Bug fixes

* **Security:** Cloning a component could leak component configuration into the URL (:cve:`2025-32021`).
* Fixed captcha verification when some time zone was configured.
* Improved translation propagation performance.
* Leading and trailing whitespace are now correctly stripped in glossary strings that also contain a :ref:`check-prohibited-initial-character`.
* Fixed background parsing of newly added translation files.

.. rubric:: Compatibility

* Registration now disallows disposable e-mail domains.

.. rubric:: Upgrading

Please follow :ref:`generic-upgrade-instructions` in order to perform update.

* The database migration updates indexes and this might take considerable time.

.. rubric:: Contributors

.. include:: changes/contributors/5.11.rst

`All changes in detail <https://github.com/WeblateOrg/weblate/milestone/136?closed=1>`__.

Weblate 5.10.4
--------------

*Released on March 19th 2025.*

.. rubric:: Bug fixes

* Fixed dismissing of checks.
* Reduced overhead of rendering other strings while translating.
* Improved performance of some :ref:`api` endpoints.
* Fixed :ref:`language-parsing-codes` in some corner cases.
* :ref:`search-strings` now properly finds exact match on the component.

.. rubric:: Upgrading

Please follow :ref:`generic-upgrade-instructions` in order to perform update.

.. rubric:: Contributors

.. include:: changes/contributors/5.10.4.rst

`All changes in detail <https://github.com/WeblateOrg/weblate/milestone/140?closed=1>`__.

Weblate 5.10.3
--------------

*Released on March 13th 2025.*

.. rubric:: Improvements

* Captcha is not shown for registrations via :ref:`invite-user`.

.. rubric:: Bug fixes

* Improved performance of API download endpoints.
* Optimized fetching other translations while translating.
* Reduced notifications overhead.
* Improved handling of components using :ref:`internal-urls`.
* Fixed authenticating with some Git servers.

.. rubric:: Upgrading

Please follow :ref:`generic-upgrade-instructions` in order to perform update.

.. rubric:: Contributors

.. include:: changes/contributors/5.10.3.rst

`All changes in detail <https://github.com/WeblateOrg/weblate/milestone/139?closed=1>`__.

Weblate 5.10.2
--------------

*Released on February 28th 2025.*

.. rubric:: Improvements

* Improved :ref:`translation-memory` matching.
* Visual diff now better highlights whitespace additions.
* Improved performance on large projects.

.. rubric:: Bug fixes

* Consistency of :ref:`search-boolean` in :doc:`/user/search`.
* Fixed some :ref:`addons` trigger upon installation.
* Fixed restoring of Git repositories from :ref:`projectbackup`.

.. rubric:: Compatibility

* Weblate has switched to a different library for zxcvbn integration, as the old one is no longer maintained, see :ref:`password-authentication`.
* Weblate uses proactive authentication with Git 2.46.0 and newer when HTTP credentials are supplied.

.. rubric:: Upgrading

Please follow :ref:`generic-upgrade-instructions` in order to perform update.

* There are several changes in :file:`settings_example.py`, most notable are changed settings ``AUTH_PASSWORD_VALIDATORS`` and ``INSTALLED_APPS``; please adjust your settings accordingly.

.. rubric:: Contributors

.. include:: changes/contributors/5.10.2.rst

`All changes in detail <https://github.com/WeblateOrg/weblate/milestone/138?closed=1>`__.

Weblate 5.10.1
--------------

*Released on February 21st 2025.*

.. rubric:: Improvements

* :ref:`check-multiple-failures` better shows failing checks including links to the strings.
* Detailed overview of locked components on project repository management.
* :ref:`search-strings` supports searching by source string state.

.. rubric:: Bug fixes

* :ref:`download` performs faster on project and language scopes.
* :ref:`zen-mode` does not display the source string twice when editing it.
* Fixed :ref:`glossary` terms highlighting.

.. rubric:: Upgrading

Please follow :ref:`generic-upgrade-instructions` in order to perform update.

.. rubric:: Contributors

.. include:: changes/contributors/5.10.1.rst

`All changes in detail <https://github.com/WeblateOrg/weblate/milestone/137?closed=1>`__.

Weblate 5.10
------------

*Released on February 14th 2025.*

.. rubric:: New features

* :ref:`check-rst-references` check to validate reStructuredText references.
* :ref:`check-rst-syntax` check to validate reStructuredText syntax.
* API can now produce CSV output.
* New management command :wladmin:`import_projectbackup` to import :ref:`projectbackup`.

.. rubric:: Improvements

* Improved error handling in :ref:`machine-translation-setup`.
* :envvar:`WEBLATE_REGISTRATION_CAPTCHA` is now available in Docker container.
* :guilabel:`Synchronize` on shared repository now operates on all its components.
* :ref:`check-punctuation-spacing` ignores markup such as Markdown or reStructuredText.
* :ref:`autofix-punctuation-spacing` does not alter reStructuredText markup.
* Improved validation errors in :doc:`/api`, see :ref:`api-errors`.
* Any language changed into an alias in `Weblate language data <https://github.com/WeblateOrg/language-data/>`__ is now reflected in all existing installations.
* Blank alias languages (not linked to any translation, profile, component, ...) are now automatically removed.
* :ref:`check-duplicate` better works with markup such as Markdown or reStructuredText.
* Automatically use DeepL API Free endpoint for the DeepL API Free authentication keys in :ref:`mt-deepl`.
* Compatibility with third-party static files storage backends for Django.
* Improved language compatibility in :ref:`mt-microsoft-translator`.
* :ref:`check-reused` check gracefully handles languages which are not case sensitive.
* :ref:`component-enforced_checks` are now applied on strings imported from the repository.
* Reduced false positives in :ref:`check-end-colon` and :ref:`check-end-stop` for CJK languages.
* OpenAPI schema for API includes more information.
* :ref:`check-regex` supports advanced regular expressions.
* :ref:`check-same` gracefully deals with case-insensitive languages.

.. rubric:: Bug fixes

* :ref:`check-reused` wrongly triggered after fixing the error.
* Dark theme behavior in some situations.
* Translation propagation sometimes did not work as expected.
* :http:header:`Content-Security-Policy` is now automatically set for AWS.
* :ref:`machine-translation-setup` sometimes cached results too aggressively.
* Fixed translations caching in :ref:`machine-translation-setup`.
* :ref:`autofix-html` automatic fixups honors the ``ignore-safe-html`` flag.
* :ref:`check-punctuation-spacing` no longer applies to Breton.
* Fixed :ref:`addon-weblate.git.squash` on linked repositories.
* :ref:`check-multiple-failures` avoids false positives and better lists related checks.

.. rubric:: Compatibility

* Running tests using Django test executor is no longer supported, see :doc:`/contributing/tests`.
* :ref:`check-bbcode` check is now disabled by default. The ``bbcode-text`` flag is required to activate this check, see :ref:`custom-checks`.
* API error responses format has changed, see :ref:`api-errors`.

.. rubric:: Upgrading

Please follow :ref:`generic-upgrade-instructions` in order to perform update.

* There are several changes in :file:`settings_example.py`, most notable are the new settings for :ref:`api` in ``REST_FRAMEWORK``, ``SPECTACULAR_SETTINGS``, ``DRF_STANDARDIZED_ERRORS`` and ``INSTALLED_APPS``; please adjust your settings accordingly.
* PostgreSQL 12 and MariaDB 10.4 are no longer supported.

.. rubric:: Contributors

.. include:: changes/contributors/5.10.rst

`All changes in detail <https://github.com/WeblateOrg/weblate/milestone/133?closed=1>`__.

Weblate 5.9.2
-------------

*Released on December 19th 2024.*

.. rubric:: Improvements

* Renamed :ref:`vcs-bitbucket-data-center` to match new product name.
* :http:get:`/api/users/` supports searching by user ID.

.. rubric:: Bug fixes

* Avoid query parser crash in multi-threaded environments.
* Avoid :ref:`autofix` crash on multi-value strings.
* Make project tokens work when :ref:`2fa` or :ref:`component-agreement` are enforced.
* Captcha solution were sometimes not accepted.

.. rubric:: Upgrading

Please follow :ref:`generic-upgrade-instructions` in order to perform update.

.. rubric:: Contributors

.. include:: changes/contributors/5.9.2.rst

`All changes in detail <https://github.com/WeblateOrg/weblate/milestone/135?closed=1>`__.

Weblate 5.9.1
-------------

*Released on December 16th 2024.*

.. rubric:: Bug fixes

* Fixed publishing package to PyPI.

.. rubric:: Upgrading

Please follow :ref:`generic-upgrade-instructions` in order to perform update.

.. rubric:: Contributors

.. include:: changes/contributors/5.9.1.rst

`All changes in detail <https://github.com/WeblateOrg/weblate/milestone/134?closed=1>`__.

Weblate 5.9
-----------

*Released on December 16th 2024.*

.. rubric:: New features

* Per-project :ref:`machine-translation-setup` can now be configured via the Project :ref:`api`.

  * Added :http:get:`/api/projects/{string:project}/machinery_settings/`.
  * Added :http:post:`/api/projects/{string:project}/machinery_settings/`.

* Translation memory import now supports files with XLIFF, PO and CSV formats, see :ref:`memory-user` and :wladmin:`import_memory` command in :ref:`manage`.
* The registration CAPTCHA now includes proof-of-work mechanism ALTCHA.
* Leading problematic characters in CSV are now checks for :ref:`glossary`, see :ref:`check-prohibited-initial-character`.
* Logging to :ref:`graylog`.

.. rubric:: Improvements

* :ref:`mt-google-translate-api-v3` now supports :ref:`glossary-mt` (optional).
* A shortcut to duplicate a component is now available directly in the menu (:guilabel:`Operations` → :guilabel:`Duplicate this component`).
* Included username when generating :ref:`credits`.
* :ref:`bulk-edit` shows a preview of matched strings.
* :http:get:`/api/components/(string:project)/(string:component)/` exposes component lock state.
* Editor in :ref:`zen-mode` is now stick to bottom of screen.
* Added page navigation while :ref:`translating`.
* :ref:`manage-appearance` now has distinct settings for dark mode.
* Improved :ref:`translation-propagation` performance.
* More detailed error messages for :http:post:`/api/translations/(string:project)/(string:component)/(string:language)/file/`.

.. rubric:: Bug fixes

* Using the ``has:variant`` field now correctly displays strings that have variants in the search language, see :ref:`search-strings`.
* Saving newly added strings in some formats.
* :ref:`check-java-printf-format` gracefully handles escaping.

.. rubric:: Compatibility

* :ref:`rollbar-errors` integration no longer includes client-side error collection.
* Weblate now requires Git 2.28 or newer.
* Any custom code that relied on ``Change`` models signals should be reviewed.
* :ref:`fedora-messaging` integration needs to be updated to be compatible with this release.
* :envvar:`WEB_WORKERS` now configures number of threads instead of processes.

.. rubric:: Upgrading

Please follow :ref:`generic-upgrade-instructions` in order to perform update.

.. rubric:: Contributors

.. include:: changes/contributors/5.9.rst

`All changes in detail <https://github.com/WeblateOrg/weblate/milestone/127?closed=1>`__.

Weblate 5.8.4
-------------

*Released on November 19th 2024.*

.. rubric:: Improvements

* :ref:`search-users` can search based on user changes.

.. rubric:: Bug fixes

* Fixed occasional crash in :ref:`rss`.
* :ref:`check-icu-message-format` gracefully handles plural strings.
* :ref:`vcs-bitbucket-cloud` correctly generates pull request description.

.. rubric:: Upgrading

Please follow :ref:`generic-upgrade-instructions` in order to perform update.

.. rubric:: Contributors

.. include:: changes/contributors/5.8.4.rst

`All changes in detail <https://github.com/WeblateOrg/weblate/milestone/132?closed=1>`__.

Weblate 5.8.3
-------------

*Released on November 6th 2024.*

.. rubric:: Bug fixes

* Formatting of some :ref:`audit-log` entries.
* Fixed XML escaped output in some machine translation integrations.
* Fixed duplicate listing of newly added glossary terms.

.. rubric:: Upgrading

Please follow :ref:`generic-upgrade-instructions` in order to perform update.

.. rubric:: Contributors

.. include:: changes/contributors/5.8.3.rst

`All changes in detail <https://github.com/WeblateOrg/weblate/milestone/131?closed=1>`__.

Weblate 5.8.2
-------------

*Released on November 1st 2024.*

.. rubric:: Bug fixes

* Update outdated plural definitions during the database migration.
* Reduced number of database queries when updating multiple strings.
* Leading problematic characters in :ref:`glossary` terms are now properly stripped in uploaded files.
* Improved :ref:`workflow-customization` performance.
* Fixed XML escaped output in some machine translation integrations.

.. rubric:: Upgrading

Please follow :ref:`generic-upgrade-instructions` in order to perform update.

.. rubric:: Contributors

.. include:: changes/contributors/5.8.2.rst

`All changes in detail <https://github.com/WeblateOrg/weblate/milestone/129?closed=1>`__.

Weblate 5.8.1
-------------

*Released on October 15th 2024.*

.. rubric:: Bug fixes

* Use lower case name for the Python package.

.. rubric:: Upgrading

Please follow :ref:`generic-upgrade-instructions` in order to perform update.

.. rubric:: Contributors

.. include:: changes/contributors/5.8.1.rst

`All changes in detail <https://github.com/WeblateOrg/weblate/milestone/128?closed=1>`__.

Weblate 5.8
-----------

*Released on October 15th 2024.*

.. rubric:: New features

* Added :ref:`component-key_filter` in the component.
* :doc:`/user/search` now supports filtering by object path and :ref:`date-search`.
* Merge requests credentials can now be passed in the repository URL, see :ref:`settings-credentials`.
* :ref:`mt-azure-openai` automatic suggestion service.
* :ref:`vcs-bitbucket-cloud`.

.. rubric:: Improvements

* :ref:`mt-modernmt` supports :ref:`glossary-mt`.
* :ref:`mt-deepl` now supports specifying translation context.
* :ref:`mt-aws` now supports :ref:`glossary-mt`.
* :ref:`autofix` for Devanagari danda now better handles latin script.
* :ref:`autofix` for French and Breton now uses a non-breaking space before colons instead of a narrow one.
* :ref:`api` now has a preview OpenAPI specification.
* Stale, empty glossaries are now automatically removed.
* :kbd:`?` now displays available :ref:`keyboard`.
* Translation and language view in the project now include basic information about the language and plurals.
* :ref:`search-replace` shows a preview of matched strings.
* :ref:`aresource` now support translatable attribute in its strings.
* Creating component via file upload (Translate document) now supports bilingual files.

.. rubric:: Bug fixes

* Displaying :ref:`workflow-customization` setting in some cases.
* Users can add component in any language already existing in a project.
* :ref:`check-unnamed-format` better handles some strings, such as :ref:`check-python-brace-format`.

.. rubric:: Compatibility

* Weblate now requires Python 3.11 or newer.
* :ref:`mt-aws` now requires the ``TranslateFullAccess`` permission.

.. rubric:: Upgrading

Please follow :ref:`generic-upgrade-instructions` in order to perform update.

* There are several changes in :file:`settings_example.py`, most notable are the new settings for :ref:`api` in ``SPECTACULAR_SETTINGS`` and changes in ``REST_FRAMEWORK`` and ``INSTALLED_APPS``; please adjust your settings accordingly.

.. rubric:: Contributors

.. include:: changes/contributors/5.8.rst

`All changes in detail <https://github.com/WeblateOrg/weblate/milestone/122?closed=1>`__.

Weblate 5.7.2
-------------

*Released on September 5th 2024.*

.. rubric:: Improvements

* :ref:`2fa` remembers last method used by user.
* Instead of redirecting, the sign-out now displays a page.
* Improved readability of exception logs.

.. rubric:: Bug fixes

* Updating of translations from the repository in linked components.
* Improved rendering of digest notification e-mails.

.. rubric:: Upgrading

Please follow :ref:`generic-upgrade-instructions` in order to perform update.

.. rubric:: Contributors

.. include:: changes/contributors/5.7.2.rst

`All changes in detail <https://github.com/WeblateOrg/weblate/milestone/126?closed=1>`__.

Weblate 5.7.1
-------------

*Released on August 30th 2024.*

.. rubric:: Improvements

* Updated language names to better describe different scripts and Sinitic languages.
* :ref:`addon-weblate.cleanup.generic` is now automatically installed for formats which need it to update non-translation content in the translated files.

.. rubric:: Bug fixes

* Support for using Docker network names in automatic suggestion settings.
* Fixed authentication using some third-party providers such as Azure.
* Support for formal and informal Portuguese in :ref:`mt-deepl`.
* QR code for TOTP is now black/white even in dark mode.
* Fixed TOTP authentication when WebAuthn is also configured for the user.

.. rubric:: Upgrading

Please follow :ref:`generic-upgrade-instructions` in order to perform update.

.. rubric:: Contributors

.. include:: changes/contributors/5.7.1.rst

`All changes in detail <https://github.com/WeblateOrg/weblate/milestone/125?closed=1>`__.

Weblate 5.7
-----------

*Released on August 15th 2024.*

.. rubric:: New features

* :ref:`2fa` is now supported using Passkeys, WebAuthn, authentication apps (TOTP), and recovery codes.
* :ref:`2fa` can be enforced at the team or project level.
* :ref:`adding-new-strings` can now create plural strings in the user interface.
* :ref:`labels` now include description to explain them.
* New :ref:`subscriptions` for completed translation and component.
* :ref:`mt-openai` now supports custom models and URLs and offers rephrasing of existing strings.
* :ref:`mt-cyrtranslit` automatic suggestion service.

.. rubric:: Improvements

* :ref:`addon-weblate.properties.sort` can now do case-sensitive sorting.
* The status widgets are now supported site-wide and language-wide, see :ref:`promotion`.
* :ref:`reports` are now available for categories.
* Highlight newlines in the editor.
* :doc:`/formats/csv` better handle files with two fields only.
* Browse mode can now be navigated using keyboard, see :ref:`keyboard`.
* :http:get:`/api/components/(string:project)/(string:component)/credits/` and :http:get:`/api/projects/(string:project)/credits/` API endpoints for components and projects.
* :ref:`glossary-terminology` entries in Glossary can now only be created by users with :guilabel:`Add glossary terminology` permission.
* :ref:`check-python-brace-format` detects extra curly braces.
* Screenshots now can be pasted from the clipboard in :ref:`screenshots`.

.. rubric:: Bug fixes

* Accessibility of keyboard navigation.
* :ref:`git-exporter` now works with all Git based :ref:`vcs`.
* :ref:`check-max-size` sometimes failed to render screenshot.

.. rubric:: Compatibility

* Weblate now uses mistletoe instead of misaka as a Markdown renderer.
* :ref:`csp` is now stricter what might block third-party customizations.
* Monolingual formats no longer copy comments from :ref:`component-template` when adding strings to translation.
* Dropped support for Amagama in :ref:`machine-translation-setup` as the service is no longer maintained.
* Default value for :setting:`SENTRY_SEND_PII` was changed.
* Translation credit reports in the JSON format now follows a different format for entries.

.. rubric:: Upgrading

Please follow :ref:`generic-upgrade-instructions` in order to perform update.

* There are several changes in :file:`settings_example.py`, most notable are the new settings for :ref:`2fa` and changes in ``INSTALLED_APPS``, ``SOCIAL_AUTH_PIPELINE`` and ``MIDDLEWARE``; please adjust your settings accordingly.
* :setting:`ENABLE_HTTPS` is now required for WebAuthn support. If you cannot use HTTPS, please silence related check as described in :setting:`ENABLE_HTTPS` documentation.

.. rubric:: Contributors

.. include:: changes/contributors/5.7.rst

`All changes in detail <https://github.com/WeblateOrg/weblate/milestone/116?closed=1>`__.

Weblate 5.6.2
-------------

*Released on July 1st 2024.*

.. rubric:: Bug fixes

* Rendering of :ref:`labels` color selection widget.
* Detection of pending outgoing commits.
* :ref:`addons` button layout.
* Crash when installing :ref:`addon-weblate.discovery.discovery` add-on.
* Removal of source strings in :ref:`glossary`.
* Validation of :ref:`projectbackup` ZIP file upon restoring (:cve:`2024-39303` / :ghsa:`jfgp-674x-6q4p`).

.. rubric:: Upgrading

Please follow :ref:`generic-upgrade-instructions` in order to perform update.

`All changes in detail <https://github.com/WeblateOrg/weblate/milestone/124?closed=1>`__.

Weblate 5.6.1
-------------

*Released on June 24th 2024.*

.. rubric:: Improvements

* Docker container accepts :envvar:`WEBLATE_REMOVE_ADDONS` and :envvar:`WEBLATE_ADD_MACHINERY` to customize automatic suggestion services and :envvar:`WEBLATE_CORS_ALLOW_ALL_ORIGINS` for CORS handling in API.
* Added OpenMetrics compatibility for :http:get:`/api/metrics/`.

.. rubric:: Bug fixes

* Language aliases in :doc:`/admin/machine`.

.. rubric:: Upgrading

Please follow :ref:`generic-upgrade-instructions` in order to perform update.

`All changes in detail <https://github.com/WeblateOrg/weblate/milestone/123?closed=1>`__.

Weblate 5.6
-----------

*Released on June 19th 2024.*

.. rubric:: New features

* :ref:`addons` activity log for tracking add-on activity.
* Improved date range selection in :ref:`reports`.

.. rubric:: Improvements

* :ref:`subscriptions` now include strings which need updating.
* Improved compatibility with password managers.
* Improved tracking of uploaded changes.
* Gracefully handle temporary machine translation errors in automatic suggestions.
* :http:get:`/api/units/(int:id)/` now includes ``last_updated`` timestamp.
* :http:get:`/api/changes/(int:id)/` now includes ``old`` and ``details``.
* Reduced memory usage and increased performance of some views.

.. rubric:: Bug fixes

* Loading of strings with many glossary matches.
* Fixed behavior of some site-wide :ref:`addons`.
* Saving strings needing editing to :doc:`/formats/winrc`.
* :ref:`check-xml-tags` better handle XML entities.
* Automatic suggestions could mix up replacements between translated strings.

.. rubric:: Compatibility

* Compatibility with Django 5.1.

.. rubric:: Upgrading

Please follow :ref:`generic-upgrade-instructions` in order to perform update.

`All changes in detail <https://github.com/WeblateOrg/weblate/milestone/114?closed=1>`__.

Weblate 5.5.5
-------------

*Released on May 13th 2024.*

.. rubric:: Bug fixes

* False-positive merge failure alert when using push branch.
* Cleanup of stale repositories.

.. rubric:: Upgrading

Please follow :ref:`generic-upgrade-instructions` in order to perform update.

`All changes in detail <https://github.com/WeblateOrg/weblate/milestone/121?closed=1>`__.

Weblate 5.5.4
-------------

*Released on May 10th 2024.*

.. rubric:: Improvements

* Visually highlight explanation in :ref:`glossary`.
* Add :ref:`addons` history tab in management.
* New :ref:`alerts` when :ref:`glossary` might not work as expected.
* :doc:`/admin/announcements` can be posted on project/language scope.

.. rubric:: Bug fixes

* Improved handling placeables in :ref:`mt-openai`.

.. rubric:: Upgrading

Please follow :ref:`generic-upgrade-instructions` in order to perform update.

`All changes in detail <https://github.com/WeblateOrg/weblate/milestone/120?closed=1>`__.

Weblate 5.5.3
-------------

*Released on May 3rd 2024.*

.. rubric:: Improvements

* Improved performance of rendering large lists of objects.
* Component management: added links to manage project/site-wide :ref:`addons`.

.. rubric:: Bug fixes

* Fixed crashes with librsvg older than 2.46.
* Daily execution of some :ref:`addons`.

.. rubric:: Upgrading

Please follow :ref:`generic-upgrade-instructions` in order to perform update.

`All changes in detail <https://github.com/WeblateOrg/weblate/milestone/119?closed=1>`__.

Weblate 5.5.2
-------------

*Released on April 26th 2024.*

.. rubric:: Bug fixes

* Fixed publishing packages to PyPI.

.. rubric:: Upgrading

Please follow :ref:`generic-upgrade-instructions` in order to perform update.

`All changes in detail <https://github.com/WeblateOrg/weblate/milestone/118?closed=1>`__.

Weblate 5.5.1
-------------

*Released on April 26th 2024.*

.. rubric:: New features

* :doc:`/user/search` supports ``source_changed:DATETIME``.
* Added several new :ref:`component-language_code_style`.

.. rubric:: Improvements

* Display more details on source string change in history.
* :ref:`mt-microsoft-translator` now supports using custom translators.
* Improved error handling in :ref:`invite-user`.
* Added PNG status badge.
* Added list of managed projects to the dashboard view.
* More detailed status of outgoing commits.
* Reduced memory usage.

.. rubric:: Bug fixes

* Fixed skipped component update with some add-ons enabled.
* Daily execution of project and site wide add-ons.
* Allow editing strings when the source is marked for editing.
* Updates of the last updated timestamp of a string.
* Fixed project and site wide installation of :ref:`addon-weblate.git.squash` and :ref:`addon-weblate.discovery.discovery` add-ons.
* Graceful handling of locking errors in the :ref:`api`.

.. rubric:: Upgrading

Please follow :ref:`generic-upgrade-instructions` in order to perform update.

* There is a change in ``REST_FRAMEWORK`` setting (newly added ``EXCEPTION_HANDLER``).

`All changes in detail <https://github.com/WeblateOrg/weblate/milestone/117?closed=1>`__.

Weblate 5.5
-----------

*Released on April 20th 2024.*

.. rubric:: New features

* :ref:`addons` can be now installed project-wide and site-wide.

* API improvements.

  * Added :http:get:`/api/categories/(int:id)/statistics/`.
  * Added :http:get:`/api/projects/(string:project)/file/`.
  * Added :http:post:`/api/groups/(int:id)/admins/`.
  * Added :http:delete:`/api/groups/(int:id)/admins/(int:user_id)`.
  * Improved :http:post:`/api/translations/(string:project)/(string:component)/(string:language)/units/`.

* Added :ref:`mt-systran` automatic translation support.

.. rubric:: Improvements

* Docker container now validates user password strength by default, see :envvar:`WEBLATE_MIN_PASSWORD_SCORE`.
* Improved error reporting in :ref:`machine-translation-setup`.
* :ref:`check-max-size` better displays rendered text.
* Admins can now specify username and full name when :ref:`invite-user`.
* Added :ref:`check-end-interrobang`.
* :ref:`alerts` are now refreshed when needed, not just daily.
* :doc:`/devel/reporting` uses specific word count for CJK languages.
* Team membership changes are now tracked in :ref:`audit-log`.

.. rubric:: Bug fixes

* :ref:`check-check-glossary` works better for languages not using whitespace.
* :ref:`alerts` better handle non-latin source languages.
* :ref:`check-max-size` sometimes ignored ``font-spacing:SPACING`` flag.
* Fixed per-language statistics on nested categories.
* Fixed categories listing on per-language pages.
* Fixed :guilabel:`Needs editing` state calculation.
* Fixed changing :ref:`component-push` with :ref:`vcs-gerrit`.
* Fixed using categorized components in :ref:`manage`, :ref:`memory` or :ref:`auto-translation`.

.. rubric:: Compatibility

* Several API calls might be affected by stricter validation of boolean fields by Django REST Framework. For example :http:post:`/api/projects/(string:project)/components/`.
* Uniqueness of name and slug of a component is now enforced at the database level on PostgreSQL 15+.
* Docker image now ships Python packages in :file:`/app/venv` and installs using :program:`uv`.

.. rubric:: Upgrading

Please follow :ref:`generic-upgrade-instructions` in order to perform update.

* There are several changes in :file:`settings_example.py`, most notable is changes in ``INSTALLED_APPS`` and ``LOGOUT_REDIRECT_URL``, please adjust your settings accordingly.
* Weblate now requires Python 3.10 and Django 5.0.

`All changes in detail <https://github.com/WeblateOrg/weblate/milestone/111?closed=1>`__.

Weblate 5.4.3
-------------

*Released on March 26th 2024.*

.. rubric:: Bug fixes

* Superuser access to components with :ref:`component-restricted`.
* Adjusted default :setting:`LOGIN_REQUIRED_URLS_EXCEPTIONS` to not block :ref:`manage-appearance`.
* Avoid crash on pushing changes to diverged repository.
* Avoid crash when installing :ref:`addon-weblate.generate.pseudolocale`.
* :ref:`azure-setup` gracefully handles repositories with spaces in URL.
* :ref:`mt-deepl` gracefully handles glossaries for language variants.
* :doc:`/formats/excel` better handles blank cells.
* Fixed possible data loss when merging gettext PO file changes in Git.
* Repository operations on project could have skipped some components.

.. rubric:: Upgrading

Please follow :ref:`generic-upgrade-instructions` in order to perform update.

`All changes in detail <https://github.com/WeblateOrg/weblate/milestone/115?closed=1>`__.

Weblate 5.4.2
-------------

*Released on February 22nd 2024.*

.. rubric:: Bug fixes

* Displaying debugging page in case of database connection issues.
* Gracefully handle migration with duplicate built-in teams.

.. rubric:: Upgrading

Please follow :ref:`generic-upgrade-instructions` in order to perform update.

`All changes in detail <https://github.com/WeblateOrg/weblate/milestone/113?closed=1>`__.

Weblate 5.4.1
-------------

*Released on February 19th 2024.*

.. rubric:: Bug fixes

* Possible crash on Weblate upgrade check when cached from the previous versions.
* Gracefully handle migration with duplicate built-in teams.

.. rubric:: Upgrading

Please follow :ref:`generic-upgrade-instructions` in order to perform update.

`All changes in detail <https://github.com/WeblateOrg/weblate/milestone/112?closed=1>`__.

Weblate 5.4
-----------

*Released on February 15th 2024.*

.. rubric:: New features

* :ref:`check-perl-brace-format` quality check.
* :doc:`/formats/moko-resources`.
* :doc:`/formats/formatjs`.
* Search input is now syntax highlighted, see :doc:`/user/search`.
* Weblate is now available in Tamil.

.. rubric:: Improvements

* Better logging in :wladmin:`createadmin`.
* :ref:`addon-weblate.discovery.discovery` now reports skipped entries.
* Adding string in a repository triggers :ref:`subscriptions`.
* :ref:`mt-openai` better handles batch translations and glossaries.
* :ref:`mt-libretranslate` better handles batch translations.
* Text variant of notification e-mails now properly indicate changed strings.
* File downloads now honor :http:header:`If-Modified-Since`.
* :ref:`num-words` support for CJK languages.
* :ref:`addon-weblate.discovery.discovery` now preserves :ref:`componentlists`.
* Nicer formatting of :ref:`glossary` tooltips.
* :http:get:`/api/components/(string:project)/(string:component)/` now includes information about linked component.
* Improved :ref:`workflow-customization` configuration forms.

.. rubric:: Bug fixes

* Plural forms handling in :doc:`/formats/qt`.
* Added missing documentation for :setting:`ADMINS_CONTACT`.
* Automatic fixer for :ref:`autofix-punctuation-spacing` no longer adds new whitespace.
* Pending changes committing could be omitted under some circumstances.
* :ref:`addon-weblate.cleanup.blank` now correctly removes blank plurals.

.. rubric:: Compatibility

* Last changed timestamp now reflects changes outside Weblate as well. This affects both :ref:`api` and the user interface.
* Releases are signed by Sigstore instead of PGP, see :ref:`verify`.

.. rubric:: Upgrading

Please follow :ref:`generic-upgrade-instructions` in order to perform update.

`All changes in detail <https://github.com/WeblateOrg/weblate/milestone/109?closed=1>`__.

Weblate 5.3.1
-------------

*Released on December 19th 2023.*

.. rubric:: Bug fixes

* Not updating statistics in some situations.

.. rubric:: Upgrading

Please follow :ref:`generic-upgrade-instructions` in order to perform update.

`All changes in detail <https://github.com/WeblateOrg/weblate/milestone/110?closed=1>`__.

Weblate 5.3
-----------

*Released on December 14th 2023.*

.. rubric:: New features

* :ref:`mt-openai` automatic suggestion service.
* :ref:`mt-alibaba` automatic suggestion service.
* Added labels API, see :http:get:`/api/projects/(string:project)/labels/`.
* :ref:`glossary-mt`.
* New automatic fixer for :ref:`autofix-punctuation-spacing`.
* :ref:`mt-google-translate-api-v3` now better honors placeables or line breaks.

.. rubric:: Improvements

* Reduced memory usage for statistics.
* :ref:`mt-deepl` performs better in :ref:`auto-translation` and supports :ref:`glossary-mt`.
* :ref:`mt-microsoft-translator` supports :ref:`glossary-mt`.
* Improved region selection in :ref:`mt-google-translate-api-v3`.
* Added nested JSON exporter in :ref:`download`.
* Improved :ref:`git-exporter` performance on huge repositories.

.. rubric:: Bug fixes

* Removing stale VCS directories.

.. rubric:: Compatibility

* Dropped Microsoft Terminology service for automatic suggestions, as it is no longer provided by Microsoft.
* ``labels`` in units API now expose full label info, see :http:get:`/api/units/(int:id)/`.

.. rubric:: Upgrading

Please follow :ref:`generic-upgrade-instructions` in order to perform update.

`All changes in detail <https://github.com/WeblateOrg/weblate/milestone/107?closed=1>`__.

Weblate 5.2.1
-------------

*Released on November 22nd 2023.*

.. rubric:: Improvements

* Show search field after no strings found while translating.
* Added soft hyphen to special-characters toolbar.

.. rubric:: Bug fixes

* Database backups compatibility with Alibaba Cloud Database PolarDB.
* Crash on loading statistics calculated by previous versions.
* Sort icons in dark mode.
* Project level statistics no longer count categorized components twice.
* Possible discarding pending translations after editing source strings.

.. rubric:: Upgrading

Please follow :ref:`generic-upgrade-instructions` in order to perform update.

`All changes in detail <https://github.com/WeblateOrg/weblate/milestone/108?closed=1>`__.

Weblate 5.2
-----------

*Released on November 16th 2023.*

.. rubric:: New features

* :ref:`vcs-azure-devops`.

.. rubric:: Improvements

* Faster statistics updates.
* Better e-mail selection in user profile.
* :ref:`autofix` are now applied to suggestions as well.
* :ref:`mt-deepl` can now configure default formality for translations.
* Use neutral colors for progress bars and translation unit states.
* :ref:`addon-weblate.gettext.mo` can optionally include strings needing editing.
* Use :http:header:`Accept-Language` to order translations for unauthenticated users.
* Add option to directly approve suggestions with :ref:`reviews` workflow.
* One-click removal of project or component :ref:`subscriptions`.
* :ref:`api-statistics` now includes character and word counts for more string states.

.. rubric:: Bug fixes

* Fixed creating component within a category by upload.
* Error handling in organizing components and categories.
* Fixed moving categories between projects.
* Fixed formatting of translation memory search results.
* Allow non-breaking space character in :ref:`autofix-html`.

.. rubric:: Compatibility

* :doc:`/formats/apple` exporter now produces UTF-8 encoded files.
* Python 3.12 is now supported, though not recommended, see :ref:`python-deps`.

.. rubric:: Upgrading

Please follow :ref:`generic-upgrade-instructions` in order to perform update.

`All changes in detail <https://github.com/WeblateOrg/weblate/milestone/104?closed=1>`__.

Weblate 5.1.1
-------------

*Released on October 25th 2023.*

.. rubric:: Improvements

* :ref:`addon-weblate.consistency.languages` now uses a dedicated user for changes.
* Added button for sharing on Fediverse.
* Added validation for VCS integration credentials.
* Reduced overhead of statistics collection.

.. rubric:: Bug fixes

* Added plurals validation when editing string using the API.
* Replacing a file using upload when existing is corrupted.

.. rubric:: Upgrading

Please follow :ref:`generic-upgrade-instructions` in order to perform update.

`All changes in detail <https://github.com/WeblateOrg/weblate/milestone/106?closed=1>`__.

Weblate 5.1
-----------

*Released on October 16th 2023.*

.. rubric:: New features

* :ref:`mt-yandex-v2` machine translation service.
* :ref:`addon-weblate.autotranslate.autotranslate` and :ref:`auto-translation` are now stored with a dedicated user as an author.
* :ref:`addons` changes to strings are now stored with a dedicated user as an author.
* :ref:`download-multi` can now convert file formats.
* :ref:`workflow-customization` allows to fine-tune localization workflow per language.

.. rubric:: Improvements

* :ref:`project-translation_review` also shows the approval percentage in object listings.
* Project is added to watched upon accepting an invitation.
* Configure VCS API credentials as a Python dict from environment variables.
* Improved accuracy of checks on plural messages.
* Engage page better shows stats.
* Strings which can not be saved to a file no longer block other strings to be written.
* Fixed some API URLs for categorized components.
* Show plural form examples more prominently.
* Highlight whitespace in :ref:`machine-translation`.
* Faster comment and component removal.
* Show disabled save button reason more prominently.
* New string notification can now be triggered for each string.

.. rubric:: Bug fixes

* Improved OCR error handling in :ref:`screenshots`.
* :ref:`autofix` gracefully handle strings from :ref:`multivalue-csv`.
* Occasional crash in :ref:`machine-translation` caching.
* Fixed history listing for entries within a :ref:`category`.
* Fixed editing :guilabel:`Administration` team.
* :ref:`addon-weblate.consistency.languages` add-on could miss some languages.

.. rubric:: Compatibility

* Categories are now included ``weblate://`` repository URLs.

.. rubric:: Upgrading

Please follow :ref:`generic-upgrade-instructions` in order to perform update.

* Upgrades from older version than 5.0.2 are not supported, please upgrade to 5.0.2 first and then continue in upgrading.
* Dropped support for deprecated insecure configuration of VCS service API keys via _TOKEN/_USERNAME in :file:`settings.py`.
* Weblate now defaults to persistent database connections in :file:`settings_example.py` and Docker.

`All changes in detail <https://github.com/WeblateOrg/weblate/milestone/100?closed=1>`__.

Weblate 5.0.2
-------------

*Released on September 14th 2023.*

.. rubric:: Improvements

* Translate page performance.
* Search now looks for categories as well.

.. rubric:: Bug fixes

* Rendering of release notes on GitHub.
* Listing of categorized projects.
* Translating a language inside a category.
* Categories sorting.

.. rubric:: Upgrading

Please follow :ref:`generic-upgrade-instructions` in order to perform update.

* The database upgrade can take considerable time on larger sites due to indexing changes.

`All changes in detail <https://github.com/WeblateOrg/weblate/milestone/105?closed=1>`__.

Weblate 5.0.1
-------------

*Released on September 10th 2023.*

.. rubric:: New features

* Added :http:get:`/api/component-lists/(str:slug)/components/`.

.. rubric:: Improvements

* Related glossary terms lookup is now faster.
* Logging of failures when creating pull requests.
* History is now loaded faster.
* Added object ``id`` to all :ref:`api` endpoints.
* Better performance of projects with a lot of components.
* Added compatibility redirects for some old URLs.

.. rubric:: Bug fixes

* Creating component within a category.
* Source strings and state display for converted formats.
* Block :ref:`component-edit_template` on formats which do not support it.
* :ref:`check-reused` is no longer triggered for blank strings.
* Performance issues while browsing some categories.
* Fixed GitHub Team and Organization authentication in Docker container.
* GitLab merge requests when using a customized SSH port.

.. rubric:: Compatibility

* `pyahocorasick` dependency has been replaced by `ahocorasick_rs`.
* The default value of :setting:`IP_PROXY_OFFSET` has been changed from 1 to -1.

.. rubric:: Upgrading

Please follow :ref:`generic-upgrade-instructions` in order to perform update.

* The database upgrade can take considerable time on larger sites due to indexing changes.

`All changes in detail <https://github.com/WeblateOrg/weblate/milestone/103?closed=1>`__.

Weblate 5.0
-----------

*Released on August 24th 2023.*

.. rubric:: New features

* :doc:`/formats/markdown` support, thanks to Anders Kaplan.
* :ref:`category` can now organize components within a project.
* :doc:`/formats/fluent` now has better syntax checks thanks to Henry Wilkes.
* Inviting users now works with all authentication methods.
* Docker container supports file backed secrets, see :ref:`docker-secrets`.

.. rubric:: Improvements

* Plurals handling in machine translation.
* :ref:`check-same` check now honors placeholders even in the strict mode.
* :ref:`check-reused` is no longer triggered for languages with a single plural form.
* WebP is now supported for :ref:`screenshots`.
* Avoid duplicate notification when a user is subscribed to overlapping scopes.
* OCR support for non-English languages in :ref:`screenshots`.
* :ref:`xliff` now supports displaying source string location.
* Rendering strings with plurals, placeholders or alternative translations.
* User API now includes last sign in date.
* User API token is now hidden for privacy reasons by default.
* Faster adding terms to glossary.
* Better preserve translation on source file change in :doc:`/formats/html` and :doc:`/formats/txt`.
* Added indication of automatic assignment to team listing.
* Users now have to confirm invitations to become team members.
* :ref:`check-formats` can now check all plural forms with the ``strict-format`` flag.
* :doc:`/user/checks` browsing experience.
* Highlight differences in the source string in automatic suggestions.
* Visual diff now better understands compositing characters.

.. rubric:: Bug fixes

* User names handling while committing to Git.
* :ref:`addon-weblate.cleanup.blank` and :ref:`addon-weblate.cleanup.generic` now remove all strings at once.
* Language filtering in :doc:`/devel/reporting`.
* Reduced false positives of :ref:`check-reused` when fixing the translation.
* Fixed caching issues after updating screenshots from the repository.

.. rubric:: Compatibility

* Python 3.9 or newer is now required.
* Several UI URLs have been changed to be able to handle categories.

.. rubric:: Upgrading

Please follow :ref:`generic-upgrade-instructions` in order to perform update.

* There are several changes in :file:`settings_example.py`, most notable is changes in ``CACHES`` and ``SOCIAL_AUTH_PIPELINE``, please adjust your settings accordingly.
* Several previously optional dependencies are now required.
* The database upgrade can take considerable time on larger sites due to structure changes.

`All changes in detail <https://github.com/WeblateOrg/weblate/milestone/99?closed=1>`__.<|MERGE_RESOLUTION|>--- conflicted
+++ resolved
@@ -20,11 +20,8 @@
 * Reorganized navigation menu.
 * When editing a language definition, a warning about automated updates is shown; see :ref:`included-languages`.
 * Avatars for API and internal accounts.
-<<<<<<< HEAD
 * Adding a new TOTP device removes the existing one by default; checkbox for not removing previous ones available.
-=======
 * Creating pull or merge requests to remote repositories is no longer blocked by merge conflicts.
->>>>>>> 4530c8fd
 
 .. rubric:: Bug fixes
 
