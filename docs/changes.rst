--- conflicted
+++ resolved
@@ -7,11 +7,8 @@
 
 .. rubric:: Improvements
 
-<<<<<<< HEAD
 * Weblate now uses OpenAPI Specification 3.1.1 to generate the schema for :ref:`api`.
-=======
 * Captcha is not shown for registrations via :ref:`invite-user`.
->>>>>>> cee5ad36
 
 .. rubric:: Bug fixes
 
