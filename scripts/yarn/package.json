--- conflicted
+++ resolved
@@ -8,7 +8,7 @@
     "build": "npm run build:modernizr"
   },
   "dependencies": {
-    "@sentry/browser": "5.19.0",
+    "@sentry/browser": "5.19.1",
     "autosize": "^4.0.0",
     "bootstrap-datepicker": "^1.9.0",
     "bootstrap-rtl": "^3.3.4",
@@ -23,10 +23,6 @@
     "multi.js": "^0.5.0",
     "slugify": "^1.4.4",
     "source-code-pro": "2.30.2",
-<<<<<<< HEAD
     "source-sans-pro": "3.6.0"
-=======
-    "@sentry/browser": "5.19.1"
->>>>>>> c9d3bcc3
   }
 }