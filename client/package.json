--- conflicted
+++ resolved
@@ -7,12 +7,8 @@
     "build": "webpack"
   },
   "dependencies": {
-<<<<<<< HEAD
-    "@sentry/browser": "8.34.0",
+    "@sentry/browser": "8.36.0",
     "@tarekraafat/autocomplete.js": "10.2.7",
-=======
-    "@sentry/browser": "8.36.0",
->>>>>>> 20946714
     "jquery": "3.7.1",
     "tributejs": "5.1.3"
   },
